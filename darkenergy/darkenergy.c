/***************************************************************************
 *            darkenergy.c
 *
 *  Wed Apr 21 11:49:05 2010 (pulled from cosmolib/tools)
 *  Copyright  2010  Sandro Dias Pinto Vitenti
 *  <sandro@isoftware.com.br>
 ****************************************************************************/
/*
 * numcosmo
 * Copyright (C) Sandro Dias Pinto Vitenti 2012 <sandro@isoftware.com.br>
 * numcosmo is free software: you can redistribute it and/or modify it
 * under the terms of the GNU General Public License as published by the
 * Free Software Foundation, either version 3 of the License, or
 * (at your option) any later version.
 *
 * numcosmo is distributed in the hope that it will be useful, but
 * WITHOUT ANY WARRANTY; without even the implied warranty of
 * MERCHANTABILITY or FITNESS FOR A PARTICULAR PURPOSE.
 * See the GNU General Public License for more details.
 *
 * You should have received a copy of the GNU General Public License along
 * with this program.  If not, see <http://www.gnu.org/licenses/>.
 */

#ifdef HAVE_CONFIG_H
#  include "config.h"
#endif /* HAVE_CONFIG_H */
#include <numcosmo/numcosmo.h>

#include "de_options.h"
#include "data_cluster.h"
#include "savedata.h"

#include <math.h>
#include <glib.h>
#include <gsl/gsl_blas.h>

gint
main (gint argc, gchar *argv[])
{
  NcHICosmo *model;
  NcmDataset *dset;
  NcmLikelihood *lh;
  NcmFit *fit;
  NcDERunEntries de_run = NC_DE_RUN_ENTRIES;
  NcDEModelEntries de_model = NC_DE_MODEL_ENTRIES;
  NcDEDataSimpleEntries de_data_simple = NC_DE_DATA_SIMPLE_ENTRIES;
  NcDEDataClusterEntries de_data_cluster = NC_DE_DATA_CLUSTER_ENTRIES;
  NcDEFitEntries de_fit = NC_DE_FIT_ENTRIES;
  NcDistance *dist;
  NcmMSet *mset, *fiduc;
  GError *error = NULL;
  GOptionContext *context;
  GOptionEntry *de_model_entries = NULL;
  GOptionEntry *de_data_simple_entries = NULL;
  GOptionEntry *de_data_cluster_entries = NULL;
  GOptionEntry *de_fit_entries = NULL;
  GPtrArray *ca_array = NULL;
  gchar *full_cmd_line = NULL;
  gchar *runconf_cmd_line = NULL;

  ncm_cfg_init ();

  context = g_option_context_new ("- test the dark energy models");
  g_option_context_set_summary (context, "DE Summary <FIXME>");
  g_option_context_set_description (context, "DE Description <FIXME>");

  g_option_context_set_main_group (context, nc_de_opt_get_run_group (&de_run));
  g_option_context_add_group (context, nc_de_opt_get_model_group (&de_model, &de_model_entries));
  g_option_context_add_group (context, nc_de_opt_get_data_simple_group (&de_data_simple, &de_data_simple_entries));
  g_option_context_add_group (context, nc_de_opt_get_data_cluster_group (&de_data_cluster, &de_data_cluster_entries));
  g_option_context_add_group (context, nc_de_opt_get_fit_group (&de_fit, &de_fit_entries));


  {
<<<<<<< HEAD
    gint p_argc = argc;
    gchar **p_argv = g_strdupv (argv);

    if(!g_option_context_parse (context, &p_argc, &p_argv, &error))
    {
      fprintf (stderr, "Invalid run options:\n  %s.\n", error->message);
      printf ("%s", g_option_context_get_help (context, TRUE, NULL));
      g_option_context_free (context);
      return 0;
    }

    g_strfreev (p_argv);
=======
	gint i;
	for (i = 0; i < argc; i++)
	{
	  if (strcmp (argv[i], "--runconf") == 0 || strcmp (argv[i], "-c") == 0)
	  {
		if (i + 1 == argc || argv[i+1] == NULL)
		{
		  fprintf (stderr, "Invalid run options:\n  %s.\n", error->message);
		  printf ("%s", g_option_context_get_help (context, TRUE, NULL));
		  g_option_context_free (context);
		  return 0;
		}
		else
		  de_run.runconf = argv[i + 1];
	  }
	}
>>>>>>> 2f016fd2
  }

  if (de_run.runconf != NULL)
  {
<<<<<<< HEAD
    gchar **runconf_argv = g_new0 (gchar *, 1000);
    gint runconf_argc = 0;
    GKeyFile *runconf = g_key_file_new ();

    runconf_argv[0] = g_strdup (argv[0]);
    runconf_argc++;

    if (!g_key_file_load_from_file (runconf, de_run.runconf, G_KEY_FILE_KEEP_COMMENTS | G_KEY_FILE_KEEP_TRANSLATIONS, &error))
    {
      fprintf (stderr, "Invalid run configuration file: %s\n  %s\n", de_run.runconf, error->message);
      printf ("%s", g_option_context_get_help (context, TRUE, NULL));
      return 0;
    }

    ncm_cfg_keyfile_to_arg (runconf, "DarkEnergy Model", de_model_entries,        runconf_argv, &runconf_argc);
    ncm_cfg_keyfile_to_arg (runconf, "Data Simple",      de_data_simple_entries,  runconf_argv, &runconf_argc);
    ncm_cfg_keyfile_to_arg (runconf, "Data Cluster",     de_data_cluster_entries, runconf_argv, &runconf_argc);
    ncm_cfg_keyfile_to_arg (runconf, "Fit",              de_fit_entries,          runconf_argv, &runconf_argc);

    g_key_file_free (runconf);

    if(!g_option_context_parse (context, &runconf_argc, &runconf_argv, &error))
    {
      fprintf (stderr, "Invalid configuration file options:\n  %s.\n", error->message);
      printf ("%s", g_option_context_get_help (context, TRUE, NULL));
      g_option_context_free (context);
      return 0;
    }

    if(!g_option_context_parse (context, &argc, &argv, &error))
    {
      fprintf (stderr, "Invalid run options:\n  %s.\n", error->message);
      printf ("%s", g_option_context_get_help (context, TRUE, NULL));
      g_option_context_free (context);
      return 0;
    }

    g_strfreev (runconf_argv);
=======
	gchar **runconf_argv = g_new0 (gchar *, 1000);
	gint runconf_argc = 0;
	GKeyFile *runconf = g_key_file_new ();

	runconf_argv[0] = g_strdup (argv[0]);
	runconf_argc++;
	
	if (!g_key_file_load_from_file (runconf, de_run.runconf, G_KEY_FILE_KEEP_COMMENTS | G_KEY_FILE_KEEP_TRANSLATIONS, &error))
	{
	  fprintf (stderr, "Invalid run configuration file: %s\n  %s\n", de_run.runconf, error->message);
	  printf ("%s", g_option_context_get_help (context, TRUE, NULL));
	  return 0;
	}

	ncm_cfg_keyfile_to_arg (runconf, "DarkEnergy Model", de_model_entries,        runconf_argv, &runconf_argc);
	ncm_cfg_keyfile_to_arg (runconf, "Data Simple",      de_data_simple_entries,  runconf_argv, &runconf_argc);
	ncm_cfg_keyfile_to_arg (runconf, "Data Cluster",     de_data_cluster_entries, runconf_argv, &runconf_argc);
	ncm_cfg_keyfile_to_arg (runconf, "Fit",              de_fit_entries,          runconf_argv, &runconf_argc);
	
	g_key_file_free (runconf);

	runconf_cmd_line = ncm_cfg_command_line (&runconf_argv[1], runconf_argc - 1);
	if (!g_option_context_parse (context, &runconf_argc, &runconf_argv, &error))
	{
	  fprintf (stderr, "Invalid configuration file options:\n  %s.\n", error->message);
	  printf ("%s", g_option_context_get_help (context, TRUE, NULL));
	  g_option_context_free (context);
	  return 0;
	}
  }

  full_cmd_line = ncm_cfg_command_line (argv, argc);
  if (!g_option_context_parse (context, &argc, &argv, &error))
  {
	fprintf (stderr, "Invalid configuration file options:\n  %s.\n", error->message);
	printf ("%s", g_option_context_get_help (context, TRUE, NULL));
	g_option_context_free (context);
	return 0;
>>>>>>> 2f016fd2
  }

  if (runconf_cmd_line != NULL)
  {
	gchar *tmp = g_strconcat (full_cmd_line, " ", runconf_cmd_line, NULL);
	g_free (full_cmd_line);
	g_free (runconf_cmd_line);
	runconf_cmd_line = NULL;
	full_cmd_line = tmp;
  }
  
  if (de_run.saverun != NULL)
  {
    GKeyFile *runconf = g_key_file_new ();
    gchar *runconf_data;
    gsize len;

    ncm_cfg_entries_to_keyfile (runconf, "DarkEnergy Model", de_model_entries);
    ncm_cfg_entries_to_keyfile (runconf, "Data Simple",      de_data_simple_entries);
    ncm_cfg_entries_to_keyfile (runconf, "Data Cluster",     de_data_cluster_entries);
    ncm_cfg_entries_to_keyfile (runconf, "Fit",              de_fit_entries);

    runconf_data = g_key_file_to_data (runconf, &len, &error);
    if (error != NULL)
      fprintf (stderr, "Error converting options to configuration file:\n  %s\n", error->message);
    if (!g_file_set_contents (de_run.saverun, runconf_data, len, &error))
      fprintf (stderr, "Error saving configuration file to disk:\n  %s\n", error->message);
    g_free (runconf_data);
    g_key_file_free (runconf);
  }

  if (de_fit.file_out != NULL)
    ncm_cfg_set_logfile (de_fit.file_out);

  if (de_data_simple.snia_id == NULL &&
      de_data_simple.cmb_id == NULL &&
      de_data_simple.bao_id == NULL &&
      de_data_simple.H_id == NULL &&
      de_data_simple.cluster_id == NULL)
  {
    printf ("No action or data was chosen.\n");
    printf ("%s", g_option_context_get_help (context, TRUE, NULL));
    g_option_context_free (context);
    return 0;
  }

  g_option_context_free (context);

  ncm_message ("# NumCosmo Version -- "NUMCOSMO_VERSION"\n");
  ncm_message ("# Command Line: %s\n", full_cmd_line);

  dset = ncm_dataset_new ();
  model = nc_hicosmo_new_from_name (NC_TYPE_HICOSMO_DE, de_model.model_name);
  mset = ncm_mset_new (NCM_MODEL (model), NULL);
  dist = nc_distance_new (2.0);

  if (de_model.help_names)
  {
    gint i;
    ncm_message ("# Model name -- %s\n", ncm_model_name (NCM_MODEL (model)));
    for (i = 0; i < ncm_model_len (NCM_MODEL (model)); i++)
      ncm_message ("# Model parameter [%02d] = %s\n", i, ncm_model_param_name (NCM_MODEL (model), i));
    return 0;
  }

  lh = ncm_likelihood_new (dset);

  if (de_model.flat)
  {
    nc_hicosmo_de_omega_x2omega_k (model);
    ncm_model_param_set (NCM_MODEL (model), NC_HICOSMO_DE_OMEGA_X, 0.0);
    ncm_mset_param_set_ftype (mset, NC_HICOSMO_ID, NC_HICOSMO_DE_OMEGA_X, NCM_PARAM_TYPE_FIXED);
  }
  else if (de_model.Omega_k)
  {
    nc_hicosmo_de_omega_x2omega_k (model);
    ncm_mset_param_set_ftype (mset, NC_HICOSMO_ID, NC_HICOSMO_DE_OMEGA_X, NCM_PARAM_TYPE_FREE);
  }

  if (de_model.pos_Omega_x)
  {
    ncm_prior_add_positive (lh, NC_HICOSMO_ID, NC_HICOSMO_DE_OMEGA_X);
  }

  if (de_data_simple.snia_id != NULL)
  {
    const GEnumValue *snia_id = ncm_cfg_get_enum_by_id_name_nick (NC_TYPE_DATA_DIST_MU_ID,
                                                                  de_data_simple.snia_id);
    if (snia_id != NULL)
    {
      NcmData *snia = nc_data_dist_mu_new (dist, snia_id->value);
      ncm_dataset_append_data (dset, snia);
      ncm_data_free (snia);
    }
    else
      g_error ("Supernovae sample '%s' not found run --snia-list to list the available options", de_data_simple.snia_id);
  }

  if (de_data_simple.cmb_id != NULL)
  {
    const GEnumValue *cmb_id = ncm_cfg_get_enum_by_id_name_nick (NC_TYPE_DATA_CMB_ID,
                                                                 de_data_simple.cmb_id);
    if (cmb_id != NULL)
    {
      NcmData *cmb_data = nc_data_cmb_new (dist, cmb_id->value);
      ncm_dataset_append_data (dset, cmb_data);
      ncm_data_free (cmb_data);
    }
    else
      g_error ("CMB sample '%s' not found run --cmb-list to list the available options", de_data_simple.cmb_id);
  }

  if (de_data_simple.bao_id != NULL)
  {
    const GEnumValue *bao_id = ncm_cfg_get_enum_by_id_name_nick (NC_TYPE_DATA_BAO_ID,
                                                                 de_data_simple.bao_id);
    if (bao_id != NULL)
    {
      NcmData *bao_data = nc_data_bao_new (dist, bao_id->value);
      ncm_dataset_append_data (dset, bao_data);
      ncm_data_free (bao_data);
    }
    else
      g_error ("BAO sample '%s' not found run --bao-list to list the available options", de_data_simple.bao_id);
  }

  if (de_data_simple.H_id != NULL)
  {
    const GEnumValue *H_id = ncm_cfg_get_enum_by_id_name_nick (NC_TYPE_DATA_HUBBLE_ID,
                                                               de_data_simple.H_id);
    if (H_id != NULL)
    {
      NcmData *H_data = nc_data_hubble_new (H_id->value);
      ncm_dataset_append_data (dset, H_data);
      ncm_data_free (H_data);
    }
    else
      g_error ("Hubble sample '%s' not found run --hubble-list to list the available options", de_data_simple.H_id);
  }

  if (de_data_simple.cluster_id != NULL)
  {
    const GEnumValue *cluster_id = ncm_cfg_get_enum_by_id_name_nick (NC_TYPE_DATA_CLUSTER_ABUNDANCE_ID,
                                                                     de_data_simple.cluster_id);
    if (cluster_id != NULL)
    {
      ca_array = nc_de_data_cluster_new (dist, mset, &de_data_cluster, dset, cluster_id->value);
    }
    else
      g_error ("Cluster sample '%s' not found run --cluster-list to list the available options", de_data_simple.cluster_id);
  }

  if (de_data_simple.BBN)
    nc_hicosmo_de_new_add_bbn (lh);

  if (de_data_simple.H0_Hst)
  {
    if (ncm_mset_param_get_ftype (mset, NC_HICOSMO_ID, NC_HICOSMO_DE_H0) == NCM_PARAM_TYPE_FIXED)
      g_warning ("A prior on H0 was required but H0 was kept fixed. This prior will be useless.");

    ncm_prior_add_gaussian_data (lh, NC_HICOSMO_ID, NC_HICOSMO_DE_H0, 73.8, 2.4);
  }

  fiduc = ncm_mset_copy_all (mset);
  fit = ncm_fit_new (lh, mset, de_fit.min_algo, de_fit.diff_algo);

  de_fit.fisher = (de_fit.fisher || (de_fit.nsigma_fisher != -1) || (de_fit.nsigma != -1) || (de_fit.onedim_cr != NULL));
  de_fit.fit = (de_fit.fit || de_fit.fisher);
<<<<<<< HEAD
  de_fit.save_best_fit = (de_fit.save_best_fit || de_fit.save_fisher || (de_fit.nsigma_fisher != -1) || (de_fit.nsigma != -1));

=======
  de_fit.save_best_fit = (de_fit.save_best_fit || de_fit.save_fisher);
  
>>>>>>> 2f016fd2
  if (de_fit.fit)
  {
    fit->params_prec_target = 1e-5;
    ncm_fit_run (fit, de_fit.max_iter, de_fit.msg_level);
    ncm_fit_log_info (fit);
  }

  if (de_fit.save_best_fit)
  {
    FILE *f_bf;
    gchar *bfile = NULL;

    f_bf = nc_de_open_dataout_file (model, "best_fit", &bfile);
    ncm_mset_params_pretty_print (fit->mset, f_bf, full_cmd_line);
    fclose (f_bf);

<<<<<<< HEAD
    ncm_message ("# Params file: %s \n", bfile);
=======
	nc_message ("#---------------------------------------------------------------------------------- \n", bfile);
	nc_message ("# Params file: %s \n", bfile);
>>>>>>> 2f016fd2

    g_free (bfile);
  }

  if (de_fit.fisher)
  {
    ncm_fit_numdiff_m2lnL_covar (fit);
    ncm_fit_log_covar (fit);
    if (de_fit.save_fisher)
    {
      FILE *f_MF;
      gchar *mfile = NULL;

      f_MF = nc_de_open_dataout_file (model, "MF", &mfile);
      ncm_fit_fishermatrix_print (fit, f_MF, full_cmd_line);
      fclose (f_MF);

<<<<<<< HEAD
      ncm_message ("# FM file: %s \n", mfile);
=======
	  nc_message ("#---------------------------------------------------------------------------------- \n", mfile);
	  nc_message ("# FM file: %s \n", mfile);
>>>>>>> 2f016fd2

      g_free (mfile);

    }
  }

  if (de_fit.montecarlo > 0)
  {
    NcmMSet *resample_mset;
    NcmMatrix *param_matrix;

    if (de_fit.fiducial)
      resample_mset = fiduc;
    else
      resample_mset = fit->mset;

    ncm_dataset_log_info (fit->lh->dset);
    ncm_mset_pretty_log (resample_mset);

    param_matrix = ncm_fit_montecarlo_matrix (fit, resample_mset, de_fit.max_iter, de_fit.mc_ni, de_fit.montecarlo, de_fit.msg_level);
    ncm_fit_montecarlo_matrix_mean_covar (fit, param_matrix);
    ncm_fit_log_covar (fit);
    if (de_fit.mc_data)
      ncm_fit_montecarlo_matrix_print (fit, param_matrix);

    ncm_matrix_free (param_matrix);
  }

  if (de_fit.onedim_cr != NULL)
  {
    while (de_fit.onedim_cr[0] != NULL)
    {
      gint p_n = atoi (de_fit.onedim_cr[0]);
      gdouble prob_sigma, err_inf, err_sup;
      de_fit.onedim_cr = &de_fit.onedim_cr[1];
      switch (de_fit.nsigma)
      {
        case 1:
          prob_sigma = ncm_c_stats_1sigma ();
          break;
        case 2:
          prob_sigma = ncm_c_stats_2sigma ();
          break;
        case 3:
          prob_sigma = ncm_c_stats_3sigma ();
          break;
        default:
          prob_sigma = ncm_c_stats_1sigma ();
          break;
      }
      ncm_fit_cr_1dim (fit, NC_HICOSMO_ID, p_n, prob_sigma, 1, &err_inf, &err_sup);
      ncm_message ("#  One dimension confidence region for %s[%02d] = % .5g (% .5g, % .5g)\n",
                   ncm_model_param_name (NCM_MODEL (model), p_n), p_n,
                   ncm_model_param_get (NCM_MODEL (model), p_n), err_inf, err_sup);
    }
  }

  if (de_fit.resample)
  {
    ncm_message ("# Resample from bestfit values\n");
    ncm_dataset_resample (dset, mset);
    ncm_fit_run (fit, NC_BF_MAX_ITER, de_fit.msg_level);
    ncm_fit_log_info (fit);
    ncm_fit_numdiff_m2lnL_covar (fit);
    ncm_fit_log_covar (fit);
  }

  if (de_fit.nsigma >= 0 && (de_fit.bidim_cr[0] != -1) && (de_fit.bidim_cr[1] != -1))
  {
    GList *points_1sigma;
    GList *points_2sigma;
    GList *points_3sigma;
    points_1sigma = NULL;
    points_2sigma = NULL;
    points_3sigma = NULL;
    switch (de_fit.nsigma)
    {
      case 1:
        points_1sigma = ncm_fit_cr2 (fit, NC_HICOSMO_ID, de_fit.bidim_cr[0], NC_HICOSMO_ID, de_fit.bidim_cr[1], ncm_c_stats_1sigma ());
        break;
      case 2:
        points_2sigma = ncm_fit_cr2 (fit, NC_HICOSMO_ID, de_fit.bidim_cr[0], NC_HICOSMO_ID, de_fit.bidim_cr[1], ncm_c_stats_2sigma ());
        break;
      case 3:
        points_3sigma = ncm_fit_cr2 (fit, NC_HICOSMO_ID, de_fit.bidim_cr[0], NC_HICOSMO_ID, de_fit.bidim_cr[1], ncm_c_stats_3sigma ());
        break;
      default:
        points_1sigma = ncm_fit_cr2 (fit, NC_HICOSMO_ID, de_fit.bidim_cr[0], NC_HICOSMO_ID, de_fit.bidim_cr[1], ncm_c_stats_1sigma ());
        points_2sigma = ncm_fit_cr2 (fit, NC_HICOSMO_ID, de_fit.bidim_cr[0], NC_HICOSMO_ID, de_fit.bidim_cr[1], ncm_c_stats_2sigma ());
        points_3sigma = ncm_fit_cr2 (fit, NC_HICOSMO_ID, de_fit.bidim_cr[0], NC_HICOSMO_ID, de_fit.bidim_cr[1], ncm_c_stats_3sigma ());
        break;
    }

    {
      FILE *f_PL;
      gchar *pfile = NULL;

      f_PL = nc_de_open_dataout_file (model, "PL", &pfile);

      fprintf (f_PL, "# %s\n", full_cmd_line);
      if (points_1sigma != NULL)
      {
        ncm_fit_cr_points_print (points_1sigma, f_PL);
        fprintf (f_PL, "\n\n");
      }
      if (points_2sigma != NULL)
      {
        ncm_fit_cr_points_print (points_2sigma, f_PL);
        fprintf (f_PL, "\n\n");
      }
      if (points_3sigma != NULL)
      {
        ncm_fit_cr_points_print (points_3sigma, f_PL);
        fprintf (f_PL, "\n\n");
      }

      fclose (f_PL);

      ncm_message ("# PL file: %s \n", pfile);

      g_free (pfile);
    }
    ncm_fit_cr_points_free (points_1sigma);
    ncm_fit_cr_points_free (points_2sigma);
    ncm_fit_cr_points_free (points_3sigma);
  }

  if (de_fit.nsigma_fisher >= 0 && (de_fit.bidim_cr[0] != -1) && (de_fit.bidim_cr[1] != -1))
  {
    GList *points_1sigma;
    GList *points_2sigma;
    GList *points_3sigma;
    points_1sigma = NULL;
    points_2sigma = NULL;
    points_3sigma = NULL;
    switch (de_fit.nsigma_fisher)
    {
      case 1:
        points_1sigma = ncm_fit_cr2_fisher (fit, NC_HICOSMO_ID, de_fit.bidim_cr[0], NC_HICOSMO_ID, de_fit.bidim_cr[1], ncm_c_stats_1sigma ());
        break;
      case 2:
        points_2sigma = ncm_fit_cr2_fisher (fit, NC_HICOSMO_ID, de_fit.bidim_cr[0], NC_HICOSMO_ID, de_fit.bidim_cr[1], ncm_c_stats_2sigma ());
        break;
      case 3:
        points_3sigma = ncm_fit_cr2_fisher (fit, NC_HICOSMO_ID, de_fit.bidim_cr[0], NC_HICOSMO_ID, de_fit.bidim_cr[1], ncm_c_stats_3sigma ());
        break;
      default:
        points_1sigma = ncm_fit_cr2_fisher (fit, NC_HICOSMO_ID, de_fit.bidim_cr[0], NC_HICOSMO_ID, de_fit.bidim_cr[1], ncm_c_stats_1sigma ());
        points_2sigma = ncm_fit_cr2_fisher (fit, NC_HICOSMO_ID, de_fit.bidim_cr[0], NC_HICOSMO_ID, de_fit.bidim_cr[1], ncm_c_stats_2sigma ());
        points_3sigma = ncm_fit_cr2_fisher (fit, NC_HICOSMO_ID, de_fit.bidim_cr[0], NC_HICOSMO_ID, de_fit.bidim_cr[1], ncm_c_stats_3sigma ());
        break;
    }

    {
      FILE *f_MFcr;
      gchar *mcrfile = NULL;

      f_MFcr = nc_de_open_dataout_file (model, "MF_cr", &mcrfile);

      fprintf (f_MFcr, "# %s\n", full_cmd_line);
      if (points_1sigma != NULL)
      {
        ncm_fit_cr_points_print (points_1sigma, f_MFcr);
        fprintf (f_MFcr, "\n\n");
      }
      if (points_2sigma != NULL)
      {
        ncm_fit_cr_points_print (points_2sigma, f_MFcr);
        fprintf (f_MFcr, "\n\n");
      }
      if (points_3sigma != NULL)
      {
        ncm_fit_cr_points_print (points_3sigma, f_MFcr);
        fprintf (f_MFcr, "\n\n");
      }

      fclose (f_MFcr);

      ncm_message ("# MF confidence regions file: %s \n", mcrfile);

      g_free (mcrfile);
    }

    ncm_fit_cr_points_free (points_1sigma);
    ncm_fit_cr_points_free (points_2sigma);
    ncm_fit_cr_points_free (points_3sigma);
  }

  if (de_data_cluster.print_mass_function == TRUE && ca_array != NULL)
  {
    gint i;
    FILE *f_mf;
    gchar *mfile = NULL;

    f_mf = nc_de_open_dataout_file (model, "MassFunction", &mfile);
    for (i = 0; i < ca_array->len; i++)
    {
      NcmData *dca_unbinned = g_ptr_array_index (ca_array, i);
      nc_mass_function_print (dca_unbinned, model, f_mf, full_cmd_line);
      fprintf (f_mf, "\n\n");
    }
    fclose (f_mf);
    g_ptr_array_free (ca_array, TRUE);
    ca_array = NULL;

    ncm_message ("# MassFunction file: %s \n", mfile);

    g_free (mfile);
  }

  if (ca_array != NULL)
  {
    g_ptr_array_free (ca_array, TRUE);
  }

  ncm_model_free (NCM_MODEL (model));
  ncm_mset_free (fiduc);
  ncm_mset_free (mset);
  ncm_fit_free (fit);
  ncm_likelihood_free (lh);
  ncm_dataset_free (dset);
  g_free (full_cmd_line);

  return 0;
}<|MERGE_RESOLUTION|>--- conflicted
+++ resolved
@@ -73,20 +73,6 @@
 
 
   {
-<<<<<<< HEAD
-    gint p_argc = argc;
-    gchar **p_argv = g_strdupv (argv);
-
-    if(!g_option_context_parse (context, &p_argc, &p_argv, &error))
-    {
-      fprintf (stderr, "Invalid run options:\n  %s.\n", error->message);
-      printf ("%s", g_option_context_get_help (context, TRUE, NULL));
-      g_option_context_free (context);
-      return 0;
-    }
-
-    g_strfreev (p_argv);
-=======
 	gint i;
 	for (i = 0; i < argc; i++)
 	{
@@ -103,51 +89,10 @@
 		  de_run.runconf = argv[i + 1];
 	  }
 	}
->>>>>>> 2f016fd2
   }
 
   if (de_run.runconf != NULL)
   {
-<<<<<<< HEAD
-    gchar **runconf_argv = g_new0 (gchar *, 1000);
-    gint runconf_argc = 0;
-    GKeyFile *runconf = g_key_file_new ();
-
-    runconf_argv[0] = g_strdup (argv[0]);
-    runconf_argc++;
-
-    if (!g_key_file_load_from_file (runconf, de_run.runconf, G_KEY_FILE_KEEP_COMMENTS | G_KEY_FILE_KEEP_TRANSLATIONS, &error))
-    {
-      fprintf (stderr, "Invalid run configuration file: %s\n  %s\n", de_run.runconf, error->message);
-      printf ("%s", g_option_context_get_help (context, TRUE, NULL));
-      return 0;
-    }
-
-    ncm_cfg_keyfile_to_arg (runconf, "DarkEnergy Model", de_model_entries,        runconf_argv, &runconf_argc);
-    ncm_cfg_keyfile_to_arg (runconf, "Data Simple",      de_data_simple_entries,  runconf_argv, &runconf_argc);
-    ncm_cfg_keyfile_to_arg (runconf, "Data Cluster",     de_data_cluster_entries, runconf_argv, &runconf_argc);
-    ncm_cfg_keyfile_to_arg (runconf, "Fit",              de_fit_entries,          runconf_argv, &runconf_argc);
-
-    g_key_file_free (runconf);
-
-    if(!g_option_context_parse (context, &runconf_argc, &runconf_argv, &error))
-    {
-      fprintf (stderr, "Invalid configuration file options:\n  %s.\n", error->message);
-      printf ("%s", g_option_context_get_help (context, TRUE, NULL));
-      g_option_context_free (context);
-      return 0;
-    }
-
-    if(!g_option_context_parse (context, &argc, &argv, &error))
-    {
-      fprintf (stderr, "Invalid run options:\n  %s.\n", error->message);
-      printf ("%s", g_option_context_get_help (context, TRUE, NULL));
-      g_option_context_free (context);
-      return 0;
-    }
-
-    g_strfreev (runconf_argv);
-=======
 	gchar **runconf_argv = g_new0 (gchar *, 1000);
 	gint runconf_argc = 0;
 	GKeyFile *runconf = g_key_file_new ();
@@ -186,7 +131,6 @@
 	printf ("%s", g_option_context_get_help (context, TRUE, NULL));
 	g_option_context_free (context);
 	return 0;
->>>>>>> 2f016fd2
   }
 
   if (runconf_cmd_line != NULL)
@@ -355,13 +299,8 @@
 
   de_fit.fisher = (de_fit.fisher || (de_fit.nsigma_fisher != -1) || (de_fit.nsigma != -1) || (de_fit.onedim_cr != NULL));
   de_fit.fit = (de_fit.fit || de_fit.fisher);
-<<<<<<< HEAD
-  de_fit.save_best_fit = (de_fit.save_best_fit || de_fit.save_fisher || (de_fit.nsigma_fisher != -1) || (de_fit.nsigma != -1));
-
-=======
   de_fit.save_best_fit = (de_fit.save_best_fit || de_fit.save_fisher);
   
->>>>>>> 2f016fd2
   if (de_fit.fit)
   {
     fit->params_prec_target = 1e-5;
@@ -378,12 +317,8 @@
     ncm_mset_params_pretty_print (fit->mset, f_bf, full_cmd_line);
     fclose (f_bf);
 
-<<<<<<< HEAD
-    ncm_message ("# Params file: %s \n", bfile);
-=======
-	nc_message ("#---------------------------------------------------------------------------------- \n", bfile);
-	nc_message ("# Params file: %s \n", bfile);
->>>>>>> 2f016fd2
+	ncm_message ("#---------------------------------------------------------------------------------- \n", bfile);
+	ncm_message ("# Params file: %s \n", bfile);
 
     g_free (bfile);
   }
@@ -401,12 +336,8 @@
       ncm_fit_fishermatrix_print (fit, f_MF, full_cmd_line);
       fclose (f_MF);
 
-<<<<<<< HEAD
-      ncm_message ("# FM file: %s \n", mfile);
-=======
-	  nc_message ("#---------------------------------------------------------------------------------- \n", mfile);
-	  nc_message ("# FM file: %s \n", mfile);
->>>>>>> 2f016fd2
+	  ncm_message ("#---------------------------------------------------------------------------------- \n", mfile);
+	  ncm_message ("# FM file: %s \n", mfile);
 
       g_free (mfile);
 
