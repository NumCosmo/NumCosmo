--- conflicted
+++ resolved
@@ -25,10 +25,7 @@
 
 import argparse
 import numpy as np
-<<<<<<< HEAD
-=======
 
->>>>>>> 49b0100d
 from chainconsumer import ChainConsumer
 import gi
 
@@ -38,17 +35,6 @@
 # pylint:disable-next=wrong-import-position
 from gi.repository import NumCosmoMath as Ncm
 
-<<<<<<< HEAD
-import gi
-
-gi.require_version("NumCosmo", "1.0")
-gi.require_version("NumCosmoMath", "1.0")
-
-# from gi.repository import NumCosmo as Nc  # noqa: E402
-from gi.repository import NumCosmoMath as Ncm  # noqa: E402
-
-=======
->>>>>>> 49b0100d
 parser = argparse.ArgumentParser(description="Process mset catalogs")
 
 parser.add_argument(
@@ -61,69 +47,6 @@
 )
 
 parser.add_argument(
-<<<<<<< HEAD
-    "-B",
-    "--burnin",
-    metavar="N",
-    help="catalog burnin",
-    type=int,
-    action="append"
-)
-
-parser.add_argument(
-    "--kde",
-    help="whether to use kde interpolation",
-    action="store_true"
-)
-
-parser.add_argument(
-    "--col",
-    type=int,
-    nargs="*",
-    help="Columns to include"
-    )
-
-parser.add_argument(
-    "--truth",
-    type=float,
-    nargs="*",
-    help="Columns to include"
-    )
-
-parser.add_argument(
-    "--sigma",
-    type=int,
-    nargs="+",
-    default=[1, 2],
-    help="Sigmas to compute the confidence regions",
-)
-
-parser.add_argument(
-    "--out",
-    default="corner.pdf",
-    help="Output filename"
-    )
-
-parser.add_argument(
-    "--mode",
-    choices=["corner", "walks"],
-    default="corner"
-    )
-
-args = parser.parse_args()
-
-Ncm.cfg_init()
-
-c = ChainConsumer()
-
-for cat in args.catalog:
-
-    bin = 0
-    if args.burnin and (len(args.burnin) > 0):
-        bin = args.burnin.pop(0)
-
-    print(f"# Adding {cat} with burnin {bin}")
-=======
     "-B", "--burnin", metavar="N", help="catalog burnin", type=int, action="append"
 )
 
@@ -146,28 +69,15 @@
 parser.add_argument("--out", default="corner.pdf", help="Output filename")
 
 parser.add_argument("--mode", choices=["corner", "walks"], default="corner")
->>>>>>> 49b0100d
 
-    mcat = Ncm.MSetCatalog.new_from_file_ro(cat, bin)
-    nwalkers = mcat.nchains()
+args = parser.parse_args()
 
-<<<<<<< HEAD
-    m2lnL = mcat.get_m2lnp_var()
-=======
 Ncm.cfg_init()
->>>>>>> 49b0100d
 
-    rows = np.array([mcat.peek_row(i).dup_array() for i in range(mcat.len())])
-    params = np.array(
-        ["$" + mcat.col_symb(i) + "$" for i in range(mcat.ncols())]
-        )
+c = ChainConsumer()
 
-    posterior = -0.5 * rows[:, m2lnL]
+for cat in args.catalog:
 
-<<<<<<< HEAD
-    rows = np.delete(rows, m2lnL, 1)
-    params = np.delete(params, m2lnL, 0)
-=======
     burnin = 0
     if args.burnin and (len(args.burnin) > 0):
         burnin = args.burnin.pop(0)
@@ -186,7 +96,6 @@
 
     rows = np.delete(rows, m2lnL, 1)
     params = list(np.delete(params, m2lnL, 0))
->>>>>>> 49b0100d
 
     if args.col:
         assert max(args.col) < mcat.ncols()
@@ -195,16 +104,8 @@
         rows = rows[:, indices]
         params = params[indices]
 
-<<<<<<< HEAD
-    # c.add_chain(rows, posterior = posterior, parameters=list(params),
-    # plot_point = True, name = cat.replace ("_", "-"))
-    c.add_chain(
-        rows, posterior=posterior, parameters=list(params),
-        name=cat.replace("_", "-")
-=======
     c.add_chain(
         rows, posterior=posterior, parameters=list(params), name=cat.replace("_", "-")
->>>>>>> 49b0100d
     )
 
 c.configure(
