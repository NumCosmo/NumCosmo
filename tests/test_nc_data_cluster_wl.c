--- conflicted
+++ resolved
@@ -206,21 +206,6 @@
 static void
 test_nc_data_cluster_wl_gen (TestNcDataClusterWL *test, gconstpointer pdata)
 {
-<<<<<<< HEAD
-  NcmRNG *rng                 = ncm_rng_seeded_new (NULL, g_test_rand_int ());
-  NcHICosmo *cosmo            = NC_HICOSMO (nc_hicosmo_de_xcdm_new ());
-  NcHaloMassSummary *hms      = NC_HALO_MASS_SUMMARY (nc_halo_mc_param_new (NC_HALO_MASS_SUMMARY_MASS_DEF_MEAN, 200.0));
-  NcHaloDensityProfile *dp    = NC_HALO_DENSITY_PROFILE (nc_halo_density_profile_nfw_new (hms));
-  NcDistance *dist            = nc_distance_new (100.0);
-  NcWLSurfaceMassDensity *smd = nc_wl_surface_mass_density_new (dist);
-  const guint ngals           = 200;
-  NcmMatrix *gal_obs          = NULL;
-
-  ncm_model_param_set_ftype (NCM_MODEL (hms), NC_HALO_MC_PARAM_C_DELTA, NCM_PARAM_TYPE_FREE);
-  ncm_model_param_set_ftype (NCM_MODEL (hms), NC_HALO_MC_PARAM_LOG10M_DELTA, NCM_PARAM_TYPE_FREE);
-  ncm_model_param_set (NCM_MODEL (hms), NC_HALO_MC_PARAM_C_DELTA, 4.0);
-  ncm_model_param_set (NCM_MODEL (hms), NC_HALO_MC_PARAM_LOG10M_DELTA, 14.0);
-=======
   NcmRNG *rng                       = ncm_rng_seeded_new (NULL, g_test_rand_int ());
   NcGalaxySDObsRedshiftData *z_data = nc_galaxy_sd_obs_redshift_data_new (test->galaxy_redshift);
   NcGalaxySDPositionData *p_data    = nc_galaxy_sd_position_data_new (test->galaxy_position, z_data);
@@ -232,7 +217,6 @@
   NcGalaxyWLObs *obs;
   GStrv columns_strv;
   guint i;
->>>>>>> ced8bbe4
 
   while (l)
   {
@@ -248,38 +232,10 @@
   {
     for (i = 0; i < nrows; i++)
     {
-<<<<<<< HEAD
-      NcmDataset *dataset       = ncm_dataset_new_list (test->dcwl, NULL);
-      NcmLikelihood *likelihood = ncm_likelihood_new (dataset);
-      NcmMSet *mset             = ncm_mset_new (cosmo, NULL, dp, smd, NULL);
-      NcmFit *fit               = ncm_fit_factory (NCM_FIT_TYPE_NLOPT, "ln-neldermead", likelihood, mset, NCM_FIT_GRAD_NUMDIFF_CENTRAL);
-
-      ncm_fit_run_restart (fit, NCM_FIT_RUN_MSGS_FULL, 1.0e-3, 0.0, NULL, NULL);
-      ncm_fit_obs_fisher (fit);
-
-      {
-        const gdouble c_bf = ncm_model_param_get (NCM_MODEL (dp), NC_HALO_MC_PARAM_C_DELTA);
-        const gdouble m_bf = ncm_model_param_get (NCM_MODEL (dp), NC_HALO_MC_PARAM_LOG10M_DELTA);
-        const gdouble c_sd = ncm_fit_covar_sd (fit, nc_halo_density_profile_id (), NC_HALO_MC_PARAM_C_DELTA);
-        const gdouble m_sd = ncm_fit_covar_sd (fit, nc_halo_density_profile_id (), NC_HALO_MC_PARAM_LOG10M_DELTA);
-
-        g_assert_cmpfloat (c_bf, <, 4.0 + 5.0 * c_sd);
-        g_assert_cmpfloat (c_bf, >, 4.0 - 5.0 * c_sd);
-
-        g_assert_cmpfloat (m_bf, <, 14.0 + 5.0 * m_sd);
-        g_assert_cmpfloat (m_bf, >, 14.0 - 5.0 * m_sd);
-      }
-
-      ncm_dataset_free (dataset);
-      ncm_likelihood_free (likelihood);
-      ncm_mset_free (mset);
-      ncm_fit_free (fit);
-=======
       nc_galaxy_sd_obs_redshift_gauss_gen (NC_GALAXY_SD_OBS_REDSHIFT_GAUSS (test->galaxy_redshift), test->mset, z_data, 0.03, rng);
       nc_galaxy_sd_position_flat_gen (NC_GALAXY_SD_POSITION_FLAT (test->galaxy_position), test->mset, p_data, rng);
       nc_galaxy_sd_shape_gauss_gen (NC_GALAXY_SD_SHAPE_GAUSS (test->galaxy_shape), test->mset, s_data, 0.1, 0.1, NC_GALAXY_WL_OBS_COORD_EUCLIDEAN, rng);
       nc_galaxy_sd_shape_data_write_row (s_data, obs, i);
->>>>>>> ced8bbe4
     }
   }
   else if (NC_IS_GALAXY_SD_OBS_REDSHIFT_SPEC (test->galaxy_redshift))
@@ -306,51 +262,21 @@
   nc_galaxy_sd_shape_data_unref (s_data);
   nc_galaxy_wl_obs_clear (&obs);
   ncm_rng_free (rng);
-<<<<<<< HEAD
-  nc_hicosmo_free (cosmo);
-  nc_halo_mass_summary_free (hms);
-  nc_halo_density_profile_free (dp);
-  nc_distance_free (dist);
-  nc_wl_surface_mass_density_free (smd);
-=======
   g_strv_builder_unref (builder);
->>>>>>> ced8bbe4
 }
 
 static void
 test_nc_data_cluster_wl_ra_dec_limits (TestNcDataClusterWL *test, gconstpointer pdata)
 {
-<<<<<<< HEAD
-  NcmRNG *rng                 = ncm_rng_seeded_new (NULL, g_test_rand_int ());
-  NcHICosmo *cosmo            = NC_HICOSMO (nc_hicosmo_de_xcdm_new ());
-  NcHaloMassSummary *hms      = NC_HALO_MASS_SUMMARY (nc_halo_mc_param_new (NC_HALO_MASS_SUMMARY_MASS_DEF_MEAN, 200.0));
-  NcHaloDensityProfile *dp    = NC_HALO_DENSITY_PROFILE (nc_halo_density_profile_nfw_new (hms));
-  NcDistance *dist            = nc_distance_new (100.0);
-  NcWLSurfaceMassDensity *smd = nc_wl_surface_mass_density_new (dist);
-  const guint ngals           = 1000;
-  NcmStatsVec *m2lnP_stats    = ncm_stats_vec_new (3, NCM_STATS_VEC_COV, FALSE);
-  NcmVector *m2lnP_int_gal    = ncm_vector_new (ngals);
-  NcmVector *m2lnP_kde_gal    = ncm_vector_new (ngals);
-  NcmMatrix *gal_obs          = NULL;
-  NcmMatrix *obs;
-=======
   NcGalaxyWLObs *obs;
   gdouble ra_min, ra_max, dec_min, dec_max;
   guint ngals;
->>>>>>> ced8bbe4
   guint i;
 
   nc_galaxy_sd_position_get_ra_lim (test->galaxy_position, &ra_min, &ra_max);
   nc_galaxy_sd_position_get_dec_lim (test->galaxy_position, &dec_min, &dec_max);
 
-<<<<<<< HEAD
-  ncm_model_param_set_ftype (NCM_MODEL (hms), NC_HALO_MC_PARAM_C_DELTA, NCM_PARAM_TYPE_FREE);
-  ncm_model_param_set_ftype (NCM_MODEL (hms), NC_HALO_MC_PARAM_LOG10M_DELTA, NCM_PARAM_TYPE_FREE);
-  ncm_model_param_set (NCM_MODEL (dp), NC_HALO_MC_PARAM_C_DELTA, 4.0);
-  ncm_model_param_set (NCM_MODEL (dp), NC_HALO_MC_PARAM_LOG10M_DELTA, 14.0);
-=======
   test_nc_data_cluster_wl_gen (test, pdata);
->>>>>>> ced8bbe4
 
   obs   = nc_data_cluster_wl_peek_obs (test->dcwl);
   ngals = nc_galaxy_wl_obs_len (obs);
@@ -372,20 +298,6 @@
     g_assert_cmpfloat (dec, >=, dec_min);
     g_assert_cmpfloat (dec, <=, dec_max);
   }
-<<<<<<< HEAD
-
-  g_assert_cmpfloat (ncm_stats_vec_get_quantile (m2lnP_stats, 2), <, 0.1);
-
-  ncm_vector_free (m2lnP_int_gal);
-  ncm_vector_free (m2lnP_kde_gal);
-  ncm_rng_free (rng);
-  nc_hicosmo_free (cosmo);
-  nc_halo_mass_summary_free (hms);
-  nc_halo_density_profile_free (dp);
-  nc_distance_free (dist);
-  nc_wl_surface_mass_density_free (smd);
-=======
->>>>>>> ced8bbe4
 }
 
 static void
@@ -452,33 +364,9 @@
 static void
 test_nc_data_cluster_wl_m2lnP (TestNcDataClusterWL *test, gconstpointer pdata)
 {
-<<<<<<< HEAD
-  NcmRNG *rng                  = ncm_rng_seeded_new (NULL, g_test_rand_int ());
-  NcHICosmo *cosmo             = NC_HICOSMO (nc_hicosmo_de_xcdm_new ());
-  NcHaloMassSummary *hms       = NC_HALO_MASS_SUMMARY (nc_halo_mc_param_new (NC_HALO_MASS_SUMMARY_MASS_DEF_MEAN, 200.0));
-  NcHaloDensityProfile *dp     = NC_HALO_DENSITY_PROFILE (nc_halo_density_profile_nfw_new (hms));
-  NcDistance *dist             = nc_distance_new (100.0);
-  NcWLSurfaceMassDensity *smd  = nc_wl_surface_mass_density_new (dist);
-  const guint ngals            = 200;
-  NcmMatrix *gal_obs           = NULL;
-  NcmVector *m2lnP_int_gal     = ncm_vector_new (ngals);
-  NcmVector *m2lnP_kde_gal     = ncm_vector_new (ngals);
-  NcmVector *m2lnP_int_gal_dup = ncm_vector_new (ngals);
-  NcmVector *m2lnP_kde_gal_dup = ncm_vector_new (ngals);
-  NcmSerialize *ser;
-  gchar *sd_ser;
-  NcDataClusterWL *sd_dup;
-  guint i;
-
-  ncm_model_param_set_ftype (NCM_MODEL (dp), NC_HALO_MC_PARAM_C_DELTA, NCM_PARAM_TYPE_FREE);
-  ncm_model_param_set_ftype (NCM_MODEL (dp), NC_HALO_MC_PARAM_LOG10M_DELTA, NCM_PARAM_TYPE_FREE);
-  ncm_model_param_set (NCM_MODEL (dp), NC_HALO_MC_PARAM_C_DELTA, 4.0);
-  ncm_model_param_set (NCM_MODEL (dp), NC_HALO_MC_PARAM_LOG10M_DELTA, 14.0);
-=======
   gdouble m2lnL_a, m2lnL_b;
 
   test_nc_data_cluster_wl_gen (test, pdata);
->>>>>>> ced8bbe4
 
   {
     ncm_data_m2lnL_val (NCM_DATA (test->dcwl), test->mset, &m2lnL_a);
@@ -504,24 +392,9 @@
     ncm_assert_cmpdouble (m2lnL_a, !=, m2lnL_b);
   }
 
-<<<<<<< HEAD
-  ncm_vector_free (m2lnP_int_gal);
-  ncm_vector_free (m2lnP_kde_gal);
-  ncm_serialize_free (ser);
-  g_free (sd_ser);
-  nc_data_cluster_wl_free (sd_dup);
-  ncm_rng_free (rng);
-  nc_hicosmo_free (cosmo);
-  nc_halo_mass_summary_free (hms);
-  nc_halo_density_profile_free (dp);
-  nc_distance_free (dist);
-  nc_wl_surface_mass_density_free (smd);
-}
-=======
   {
     ncm_data_m2lnL_val (NCM_DATA (test->dcwl), test->mset, &m2lnL_a);
     g_assert (gsl_finite (m2lnL_a));
->>>>>>> ced8bbe4
 
     ncm_mset_param_set (test->mset, nc_halo_density_profile_id (), NC_HALO_DENSITY_PROFILE_LOG10M_DELTA, log10 (2.123e14));
 
@@ -535,24 +408,9 @@
 static void
 test_nc_data_cluster_wl_serialize (TestNcDataClusterWL *test, gconstpointer pdata)
 {
-<<<<<<< HEAD
-  NcDataClusterWL *dcwl       = test->dcwl;
-  NcHICosmo *cosmo            = NC_HICOSMO (nc_hicosmo_de_xcdm_new ());
-  NcHaloMassSummary *hms      = NC_HALO_MASS_SUMMARY (nc_halo_mc_param_new (NC_HALO_MASS_SUMMARY_MASS_DEF_MEAN, 200.0));
-  NcHaloDensityProfile *dp    = NC_HALO_DENSITY_PROFILE (nc_halo_density_profile_nfw_new (hms));
-  NcDistance *dist            = nc_distance_new (100.0);
-  NcWLSurfaceMassDensity *smd = nc_wl_surface_mass_density_new (dist);
-  NcmStatsDist *kde;
-
-  ncm_model_param_set_ftype (NCM_MODEL (dp), NC_HALO_MC_PARAM_C_DELTA, NCM_PARAM_TYPE_FREE);
-  ncm_model_param_set_ftype (NCM_MODEL (dp), NC_HALO_MC_PARAM_LOG10M_DELTA, NCM_PARAM_TYPE_FREE);
-  ncm_model_param_set (NCM_MODEL (dp), NC_HALO_MC_PARAM_C_DELTA, 4.0);
-  ncm_model_param_set (NCM_MODEL (dp), NC_HALO_MC_PARAM_LOG10M_DELTA, 14.0);
-=======
   NcmSerialize *ser = ncm_serialize_new (NCM_SERIALIZE_OPT_CLEAN_DUP);
 
   test_nc_data_cluster_wl_gen (test, pdata);
->>>>>>> ced8bbe4
 
   {
     NcmMSet *mset_dup = ncm_mset_dup (test->mset, ser);
@@ -564,16 +422,7 @@
     ncm_data_m2lnL_val (dcwl_dup, mset_dup, &m2lnL);
     ncm_data_m2lnL_val (NCM_DATA (test->dcwl), test->mset, &m2lnL_dup);
 
-<<<<<<< HEAD
-  nc_hicosmo_free (cosmo);
-  nc_halo_mass_summary_free (hms);
-  nc_halo_density_profile_free (dp);
-  nc_distance_free (dist);
-  nc_wl_surface_mass_density_free (smd);
-}
-=======
     ncm_assert_cmpdouble (m2lnL, ==, m2lnL_dup);
->>>>>>> ced8bbe4
 
     ncm_mset_param_set (test->mset, nc_hicosmo_id (), NC_HICOSMO_DE_OMEGA_C, 0.3);
     ncm_mset_param_set (mset_dup, nc_hicosmo_id (), NC_HICOSMO_DE_OMEGA_C, 0.3);
@@ -583,67 +432,6 @@
 
     ncm_assert_cmpdouble (m2lnL, ==, m2lnL_dup);
 
-<<<<<<< HEAD
-static void
-test_nc_data_cluster_wl_prepare_kde (TestNcDataClusterWL *test, gconstpointer pdata)
-{
-  NcDataClusterWL *dcwl       = test->dcwl;
-  NcHICosmo *cosmo            = NC_HICOSMO (nc_hicosmo_de_xcdm_new ());
-  NcHaloMassSummary *hms      = NC_HALO_MASS_SUMMARY (nc_halo_mc_param_new (NC_HALO_MASS_SUMMARY_MASS_DEF_MEAN, 200.0));
-  NcHaloDensityProfile *dp    = NC_HALO_DENSITY_PROFILE (nc_halo_density_profile_nfw_new (hms));
-  NcDistance *dist            = nc_distance_new (100.0);
-  NcWLSurfaceMassDensity *smd = nc_wl_surface_mass_density_new (dist);
-  NcmMatrix *obs              = ncm_matrix_new (1, 4);
-  gdouble cut_fraction;
-
-  ncm_model_param_set_ftype (NCM_MODEL (dp), NC_HALO_MC_PARAM_C_DELTA, NCM_PARAM_TYPE_FREE);
-  ncm_model_param_set_ftype (NCM_MODEL (dp), NC_HALO_MC_PARAM_LOG10M_DELTA, NCM_PARAM_TYPE_FREE);
-  ncm_model_param_set (NCM_MODEL (dp), NC_HALO_MC_PARAM_C_DELTA, 4.0);
-  ncm_model_param_set (NCM_MODEL (dp), NC_HALO_MC_PARAM_LOG10M_DELTA, 14.0);
-
-  ncm_matrix_set (obs, 0, 0, 0.0);
-  ncm_matrix_set (obs, 0, 1, 0.0);
-  ncm_matrix_set (obs, 0, 2, 0.0);
-  ncm_matrix_set (obs, 0, 3, 0.0);
-
-  nc_data_cluster_wl_set_obs (dcwl, obs);
-
-  nc_wl_surface_mass_density_prepare (smd, cosmo);
-  nc_data_cluster_wl_set_use_kde (dcwl, TRUE);
-  nc_data_cluster_wl_set_ndata (dcwl, 100);
-  nc_data_cluster_wl_set_cut (dcwl, 10.0, 12.0);
-  nc_data_cluster_wl_prepare_kde (dcwl, cosmo, dp, smd);
-
-  g_assert_true (gsl_isnan (nc_data_cluster_wl_kde_eval_m2lnP (dcwl, cosmo, dp, smd, NULL)));
-
-  nc_data_cluster_wl_set_cut (dcwl, 0.0, 10.0);
-  nc_data_cluster_wl_prepare_kde (dcwl, cosmo, dp, smd);
-
-  g_assert_true (!gsl_isnan (nc_data_cluster_wl_kde_eval_m2lnP (dcwl, cosmo, dp, smd, NULL)));
-}
-
-static void
-test_nc_data_cluster_wl_val_kde (TestNcDataClusterWL *test, gconstpointer pdata)
-{
-  NcDataClusterWL *dcwl_int   = test->dcwl;
-  NcDataClusterWL *dcwl_kde   = nc_data_cluster_wl_ref (dcwl_int);
-  NcHICosmo *cosmo            = NC_HICOSMO (nc_hicosmo_de_xcdm_new ());
-  NcHaloMassSummary *hms      = NC_HALO_MASS_SUMMARY (nc_halo_mc_param_new (NC_HALO_MASS_SUMMARY_MASS_DEF_MEAN, 200.0));
-  NcHaloDensityProfile *dp    = NC_HALO_DENSITY_PROFILE (nc_halo_density_profile_nfw_new (hms));
-  NcDistance *dist            = nc_distance_new (100.0);
-  NcWLSurfaceMassDensity *smd = nc_wl_surface_mass_density_new (dist);
-  NcmMSet *mset               = ncm_mset_new (cosmo, NULL, dp, smd, NULL);
-  NcmMatrix *obs              = ncm_matrix_new (1, 4);
-  gdouble m2lnL_int           = 0.0;
-  gdouble m2lnL_kde           = 0.0;
-  NcmStatsDist *kde;
-  guint i;
-
-  ncm_model_param_set_ftype (NCM_MODEL (dp), NC_HALO_MC_PARAM_C_DELTA, NCM_PARAM_TYPE_FREE);
-  ncm_model_param_set_ftype (NCM_MODEL (dp), NC_HALO_MC_PARAM_LOG10M_DELTA, NCM_PARAM_TYPE_FREE);
-  ncm_model_param_set (NCM_MODEL (dp), NC_HALO_MC_PARAM_C_DELTA, 4.0);
-  ncm_model_param_set (NCM_MODEL (dp), NC_HALO_MC_PARAM_LOG10M_DELTA, 14.0);
-=======
     ncm_mset_param_set (test->mset, nc_halo_position_id (), NC_HALO_POSITION_DEC, 0.1);
     ncm_mset_param_set (mset_dup, nc_halo_position_id (), NC_HALO_POSITION_DEC, 0.1);
 
@@ -651,7 +439,6 @@
     ncm_data_m2lnL_val (NCM_DATA (test->dcwl), test->mset, &m2lnL_dup);
 
     ncm_assert_cmpdouble (m2lnL, ==, m2lnL_dup);
->>>>>>> ced8bbe4
 
     ncm_mset_param_set (test->mset, nc_halo_density_profile_id (), NC_HALO_DENSITY_PROFILE_LOG10M_DELTA, log10 (2.123e14));
     ncm_mset_param_set (mset_dup, nc_halo_density_profile_id (), NC_HALO_DENSITY_PROFILE_LOG10M_DELTA, log10 (2.123e14));
@@ -669,19 +456,9 @@
 
     ncm_assert_cmpdouble (m2lnL, ==, m2lnL_dup);
 
-<<<<<<< HEAD
-  nc_data_cluster_wl_free (dcwl_kde);
-  nc_hicosmo_free (cosmo);
-  nc_halo_mass_summary_free (hms);
-  nc_halo_density_profile_free (dp);
-  nc_distance_free (dist);
-  nc_wl_surface_mass_density_free (smd);
-  ncm_mset_free (mset);
-=======
     ncm_mset_free (mset_dup);
     ncm_data_free (dcwl_dup);
   }
 
   ncm_serialize_free (ser);
->>>>>>> ced8bbe4
-}
+}
