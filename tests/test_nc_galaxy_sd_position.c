/***************************************************************************
 *            test_nc_galaxy_sd_position_flat.c
 *
 *  Mon February 27 11:01:27 2023
 *  Copyright  2023  Caio Lima de Oliveira
 *  <caiolimadeoliveira@pm.me>
 ****************************************************************************/
/*
 * numcosmo
 * Copyright (C) Caio Lima de Oliveira 2023 <caiolimadeoliveira@pm.me>
 * numcosmo is free software: you can redistribute it and/or modify it
 * under the terms of the GNU General Public License as published by the
 * Free Software Foundation, either version 3 of the License, or
 * (at your option) any later version.
 *
 * numcosmo is distributed in the hope that it will be useful, but
 * WITHOUT ANY WARRANTY; without even the implied warranty of
 * MERCHANTABILITY or FITNESS FOR A PARTICULAR PURPOSE.
 * See the GNU General Public License for more details.
 *
 * You should have received a copy of the GNU General Public License along
 * with this program.  If not, see <http://www.gnu.org/licenses/>.
 */

#ifdef HAVE_CONFIG_H
#  include "config.h"
#undef GSL_RANGE_CHECK_OFF
#endif /* HAVE_CONFIG_H */
#include <numcosmo/numcosmo.h>

#include <math.h>
#include <glib.h>
#include <glib-object.h>
#include <gsl/gsl_randist.h>
#include <gsl/gsl_statistics_double.h>
#include <gsl/gsl_sf_gamma.h>


typedef struct _TestNcGalaxySDPosition
{
  NcGalaxySDPosition *gsdp;
} TestNcGalaxySDPosition;

static void test_nc_galaxy_sd_position_flat_new (TestNcGalaxySDPosition *test, gconstpointer pdata);
static void test_nc_galaxy_sd_position_free (TestNcGalaxySDPosition *test, gconstpointer pdata);

static void test_nc_galaxy_sd_position_lim (TestNcGalaxySDPosition *test, gconstpointer pdata);
static void test_nc_galaxy_sd_position_serialize (TestNcGalaxySDPosition *test, gconstpointer pdata);
static void test_nc_galaxy_sd_position_model_id (TestNcGalaxySDPosition *test, gconstpointer pdata);

static void test_nc_galaxy_sd_position_flat_header (TestNcGalaxySDPosition *test, gconstpointer pdata);
static void test_nc_galaxy_sd_position_flat_gen (TestNcGalaxySDPosition *test, gconstpointer pdata);
static void test_nc_galaxy_sd_position_flat_integ (TestNcGalaxySDPosition *test, gconstpointer pdata);

gint
main (gint argc, gchar *argv[])
{
  g_test_init (&argc, &argv, NULL);
  ncm_cfg_init_full_ptr (&argc, &argv);
  ncm_cfg_enable_gsl_err_handler ();

  /* g_test_set_nonfatal_assertions (); */

  g_test_add ("/nc/galaxy_sd_position_flat/lim", TestNcGalaxySDPosition, NULL,
              &test_nc_galaxy_sd_position_flat_new,
              &test_nc_galaxy_sd_position_lim,
              &test_nc_galaxy_sd_position_free);

  g_test_add ("/nc/galaxy_sd_position_flat/serialize", TestNcGalaxySDPosition, NULL,
              &test_nc_galaxy_sd_position_flat_new,
              &test_nc_galaxy_sd_position_serialize,
              &test_nc_galaxy_sd_position_free);

  g_test_add ("/nc/galaxy_sd_position_flat/model_id", TestNcGalaxySDPosition, NULL,
              &test_nc_galaxy_sd_position_flat_new,
              &test_nc_galaxy_sd_position_model_id,
              &test_nc_galaxy_sd_position_free);

  g_test_add ("/nc/galaxy_sd_position_flat/header", TestNcGalaxySDPosition, NULL,
              &test_nc_galaxy_sd_position_flat_new,
              &test_nc_galaxy_sd_position_flat_header,
              &test_nc_galaxy_sd_position_free);

  g_test_add ("/nc/galaxy_sd_position_flat/gen", TestNcGalaxySDPosition, NULL,
              &test_nc_galaxy_sd_position_flat_new,
              &test_nc_galaxy_sd_position_flat_gen,
              &test_nc_galaxy_sd_position_free);

  g_test_add ("/nc/galaxy_sd_position_flat/integ", TestNcGalaxySDPosition, NULL,
              &test_nc_galaxy_sd_position_flat_new,
              &test_nc_galaxy_sd_position_flat_integ,
              &test_nc_galaxy_sd_position_free);

  g_test_run ();

  return 0;
}

static void
test_nc_galaxy_sd_position_flat_new (TestNcGalaxySDPosition *test, gconstpointer pdata)
{
  gdouble ra_min, ra_max, dec_min, dec_max;

  ra_min = g_test_rand_double_range (0.0, 360.0);

  do {
    ra_max = g_test_rand_double_range (0.0, 360.0);
  } while (ra_max <= ra_min);

  dec_min = g_test_rand_double_range (-90.0, 90.0);

  do {
    dec_max = g_test_rand_double_range (-90.0, 90.0);
  } while (dec_max <= dec_min);

  NcGalaxySDPositionFlat *gsdpflat = nc_galaxy_sd_position_flat_new (ra_min, ra_max, dec_min, dec_max);

  test->gsdp = NC_GALAXY_SD_POSITION (gsdpflat);

  g_assert_true (NC_IS_GALAXY_SD_POSITION_FLAT (gsdpflat));
}

static void
test_nc_galaxy_sd_position_free (TestNcGalaxySDPosition *test, gconstpointer pdata)
{
  NCM_TEST_FREE (nc_galaxy_sd_position_free, test->gsdp);
}

static void
test_nc_galaxy_sd_position_lim (TestNcGalaxySDPosition *test, gconstpointer pdata)
{
  guint i;

  for (i = 0; i < 10000; i++)
  {
    gdouble ra_min, ra_max, dec_min, dec_max;
    gdouble ra_min_peek, ra_max_peek, dec_min_peek, dec_max_peek;

    ra_min = g_test_rand_double_range (0.0, 360.0);

    do {
      ra_max = g_test_rand_double_range (0.0, 360.0);
    } while (ra_max <= ra_min);

    dec_min = g_test_rand_double_range (-90.0, 90.0);

    do {
      dec_max = g_test_rand_double_range (-90.0, 90.0);
    } while (dec_max <= dec_min);


    nc_galaxy_sd_position_set_ra_lim (test->gsdp, ra_min, ra_max);
    nc_galaxy_sd_position_set_dec_lim (test->gsdp, dec_min, dec_max);

    nc_galaxy_sd_position_get_ra_lim (test->gsdp, &ra_min_peek, &ra_max_peek);
    nc_galaxy_sd_position_get_dec_lim (test->gsdp, &dec_min_peek, &dec_max_peek);

    g_assert_cmpint (ra_min, ==, ra_min_peek);
    g_assert_cmpint (ra_max, ==, ra_max_peek);
    g_assert_cmpint (dec_min, ==, dec_min_peek);
    g_assert_cmpint (dec_max, ==, dec_max_peek);
  }
}

static void
test_nc_galaxy_sd_position_serialize (TestNcGalaxySDPosition *test, gconstpointer pdata)
{
  NcmSerialize *ser            = ncm_serialize_new (NCM_SERIALIZE_OPT_NONE);
  gchar *gsdp_ser              = ncm_serialize_to_string (ser, G_OBJECT (test->gsdp), TRUE);
  NcGalaxySDPosition *gsdp_dup = NC_GALAXY_SD_POSITION (ncm_serialize_from_string (ser, gsdp_ser));
  gdouble ra_min, ra_max, dec_min, dec_max;
  gdouble ra_min_dup, ra_max_dup, dec_min_dup, dec_max_dup;

  g_assert_true (NC_IS_GALAXY_SD_POSITION (gsdp_dup));

  nc_galaxy_sd_position_get_ra_lim (test->gsdp, &ra_min, &ra_max);
  nc_galaxy_sd_position_get_dec_lim (test->gsdp, &dec_min, &dec_max);
  nc_galaxy_sd_position_get_ra_lim (gsdp_dup, &ra_min_dup, &ra_max_dup);
  nc_galaxy_sd_position_get_dec_lim (gsdp_dup, &dec_min_dup, &dec_max_dup);

  g_assert_cmpfloat (ra_min, ==, ra_min_dup);
  g_assert_cmpfloat (ra_max, ==, ra_max_dup);
  g_assert_cmpfloat (dec_min, ==, dec_min_dup);
  g_assert_cmpfloat (dec_max, ==, dec_max_dup);

  ncm_serialize_free (ser);
  g_free (gsdp_ser);
  nc_galaxy_sd_position_free (gsdp_dup);
}

static void
test_nc_galaxy_sd_position_model_id (TestNcGalaxySDPosition *test, gconstpointer pdata)
{
  NcmMSet *model_set  = ncm_mset_empty_new ();
  NcmSerialize *ser   = ncm_serialize_new (NCM_SERIALIZE_OPT_NONE);
  NcmModel *model_dup = ncm_model_dup (NCM_MODEL (test->gsdp), ser);

  ncm_mset_set (model_set, model_dup);

  g_assert_true (NC_IS_GALAXY_SD_POSITION (ncm_mset_peek (model_set, nc_galaxy_sd_position_id ())));

  ncm_model_free (model_dup);
  ncm_mset_free (model_set);
  ncm_serialize_free (ser);
}

static void
test_nc_galaxy_sd_position_flat_header (TestNcGalaxySDPosition *test, gconstpointer pdata)
{
  GStrv header      = nc_galaxy_sd_position_get_header (test->gsdp);
  GStrv header_ctrl = g_strsplit ("ra dec", " ", -1);

  g_assert_cmpstrv (header, header_ctrl);

  g_strfreev (header);
  g_strfreev (header_ctrl);
}

static void
test_nc_galaxy_sd_position_flat_gen (TestNcGalaxySDPosition *test, gconstpointer pdata)
{
  NcmRNG *rng       = ncm_rng_seeded_new (NULL, g_test_rand_int ());
  const guint nruns = 10;
  const guint ndata = 10000;
  gdouble ra_min, ra_max, dec_min, dec_max;
  gdouble ra_avg, ra_var, dec_avg, dec_var;
  guint i;

  ra_min = g_test_rand_double_range (0.0, 360.0);

  do {
    ra_max = g_test_rand_double_range (0.0, 360.0);
  } while (ra_max <= ra_min);

  dec_min = g_test_rand_double_range (-90.0, 90.0);

  do {
    dec_max = g_test_rand_double_range (-90.0, 90.0);
  } while (dec_max <= dec_min);

  ra_avg = 0.5 * (ra_max + ra_min);
  ra_var = (ra_max - ra_min) * (ra_max - ra_min) / 12.0;

  {
    const gdouble delta_min  = ncm_c_degree_to_radian (dec_min);
    const gdouble delta_max  = ncm_c_degree_to_radian (dec_max);
    const gdouble delta_p    = 0.5 * (delta_max + delta_min);
    const gdouble delta_m    = 0.5 * (delta_max - delta_min);
    const gdouble delta_mean = delta_p - tan (delta_p) + delta_m * tan (delta_p) / tan (delta_m);
    const gdouble delta_var  = gsl_pow_2 (delta_m / sin (delta_m)) - 1.0 - gsl_pow_2 ((1.0 - delta_m / tan (delta_m)) / cos (delta_p));

    dec_avg = ncm_c_radian_to_degree (delta_mean);
    dec_var = ncm_c_radian_to_degree (ncm_c_radian_to_degree (delta_var));
  }

  nc_galaxy_sd_position_set_ra_lim (test->gsdp, ra_min, ra_max);
  nc_galaxy_sd_position_set_dec_lim (test->gsdp, dec_min, dec_max);

  for (i = 0; i < nruns; i++)
  {
    NcmStatsVec *pos_sample = ncm_stats_vec_new (2, NCM_STATS_VEC_COV, FALSE);
    guint j;

    for (j = 0; j < ndata; j++)
    {
      NcmVector *data = ncm_vector_new (2);

      nc_galaxy_sd_position_gen (test->gsdp, rng, data);

      gdouble gen_ra  = ncm_vector_get (data, 0);
      gdouble gen_dec = ncm_vector_get (data, 1);

      g_assert_cmpfloat (gen_ra, >, ra_min);
      g_assert_cmpfloat (gen_ra, <, ra_max);
      g_assert_cmpfloat (gen_dec, >, dec_min);
      g_assert_cmpfloat (gen_dec, <, dec_max);

      ncm_stats_vec_set (pos_sample, 0, gen_ra);
      ncm_stats_vec_set (pos_sample, 1, gen_dec);

      ncm_stats_vec_update (pos_sample);
      ncm_vector_free (data);
    }

    g_assert_cmpfloat (ncm_stats_vec_get_mean (pos_sample, 0), <, ra_avg + 5.0 * sqrt (ra_var / ndata));
    g_assert_cmpfloat (ncm_stats_vec_get_mean (pos_sample, 0), >, ra_avg - 5.0 * sqrt (ra_var / ndata));

    g_assert_cmpfloat (ncm_stats_vec_get_mean (pos_sample, 1), <, dec_avg + 5.0 * sqrt (dec_var / ndata));
    g_assert_cmpfloat (ncm_stats_vec_get_mean (pos_sample, 1), >, dec_avg - 5.0 * sqrt (dec_var / ndata));

    g_assert_cmpfloat (fabs (ncm_stats_vec_get_var (pos_sample, 0) / ra_var - 1.0), <, 1.0e-1);
    g_assert_cmpfloat (fabs (ncm_stats_vec_get_var (pos_sample, 1) / dec_var - 1.0), <, 1.0e-1);

    ncm_stats_vec_free (pos_sample);
  }

  ncm_rng_free (rng);
}

static void
test_nc_galaxy_sd_position_flat_integ (TestNcGalaxySDPosition *test, gconstpointer pdata)
{
  NcmRNG *rng       = ncm_rng_seeded_new (NULL, g_test_rand_int ());
  const guint nruns = 10000;
  gdouble ra_min, ra_max, dec_min, dec_max;
  guint i;

<<<<<<< HEAD
  ra_min = g_test_rand_double_range (0.0, 360.0);
=======
  nc_galaxy_sd_position_get_z_lim (NC_GALAXY_SD_POSITION (gsdplsst), &z_lb, &z_ub);
  {
    const gdouble alpha = ncm_model_param_get_by_name (NCM_MODEL (gsdplsst), "alpha", NULL);
    const gdouble beta  = ncm_model_param_get_by_name (NCM_MODEL (gsdplsst), "beta", NULL);
    const gdouble z0    = ncm_model_param_get_by_name (NCM_MODEL (gsdplsst), "z0", NULL);
    const gdouble y_lb  = pow (z_lb / z0, alpha);
    const gdouble y_ub  = pow (z_ub / z0, alpha);

    return z0 *
           (gsl_sf_gamma_inc_Q ((2.0 + beta) / alpha, y_lb) - gsl_sf_gamma_inc_Q ((2.0 + beta) / alpha, y_ub)) /
           (gsl_sf_gamma_inc_Q ((1.0 + beta) / alpha, y_lb) - gsl_sf_gamma_inc_Q ((1.0 + beta) / alpha, y_ub)) *
           gsl_sf_poch ((1.0 + beta) / alpha, 1.0 / alpha);
  }
}
>>>>>>> 34afc90b

  do {
    ra_max = g_test_rand_double_range (0.0, 360.0);
  } while (ra_max <= ra_min);

<<<<<<< HEAD
  dec_min = g_test_rand_double_range (-90.0, 90.0);
=======
  nc_galaxy_sd_position_get_z_lim (NC_GALAXY_SD_POSITION (gsdplsst), &z_lb, &z_ub);
  {
    const gdouble alpha = ncm_model_param_get_by_name (NCM_MODEL (gsdplsst), "alpha", NULL);
    const gdouble beta  = ncm_model_param_get_by_name (NCM_MODEL (gsdplsst), "beta", NULL);
    const gdouble z0    = ncm_model_param_get_by_name (NCM_MODEL (gsdplsst), "z0", NULL);
    const gdouble y_lb  = pow (z_lb / z0, alpha);
    const gdouble y_ub  = pow (z_ub / z0, alpha);

    return z0 * z0 *
           (gsl_sf_gamma_inc_Q ((3.0 + beta) / alpha, y_lb) - gsl_sf_gamma_inc_Q ((3.0 + beta) / alpha, y_ub)) /
           (gsl_sf_gamma_inc_Q ((1.0 + beta) / alpha, y_lb) - gsl_sf_gamma_inc_Q ((1.0 + beta) / alpha, y_ub)) *
           gsl_sf_poch ((1.0 + beta) / alpha, 2.0 / alpha) -
           gsl_pow_2 (_test_get_z_avr (gsdplsst));
  }
}
>>>>>>> 34afc90b

  do {
    dec_max = g_test_rand_double_range (-90.0, 90.0);
  } while (dec_max <= dec_min);

  nc_galaxy_sd_position_set_ra_lim (test->gsdp, ra_min, ra_max);
  nc_galaxy_sd_position_set_dec_lim (test->gsdp, dec_min, dec_max);

  for (i = 0; i < nruns; i++)
  {
    NcmVector *data = ncm_vector_new (2);
    gdouble ra      = g_test_rand_double_range (0.0, 360.0);
    gdouble dec     = g_test_rand_double_range (-90.0, 90.0);

    ncm_vector_set (data, 0, ra);
    ncm_vector_set (data, 1, dec);

    if ((ra < ra_min) || (ra > ra_max) || (dec < dec_min) || (dec > dec_max))
      g_assert_cmpfloat (nc_galaxy_sd_position_integ (test->gsdp, data), ==, 0.0);
    else
      g_assert_cmpfloat (nc_galaxy_sd_position_integ (test->gsdp, data), >, 0.0);

    ncm_vector_free (data);
  }

  ncm_rng_free (rng);
}
<<<<<<< HEAD
=======

static void
test_nc_galaxy_sd_position_model_id (TestNcGalaxySDPosition *test, gconstpointer pdata)
{
  NcGalaxySDPosition *gsdp = test->gsdp;
  NcmMSet *model_set       = ncm_mset_empty_new ();
  NcmSerialize *ser        = ncm_serialize_new (NCM_SERIALIZE_OPT_NONE);

  ncm_mset_set (model_set, ncm_model_dup (NCM_MODEL (gsdp), ser), NULL);

  g_assert_true (NC_IS_GALAXY_SD_POSITION (ncm_mset_peek (model_set, nc_galaxy_sd_position_id ())));
}
>>>>>>> 34afc90b
<|MERGE_RESOLUTION|>--- conflicted
+++ resolved
@@ -195,7 +195,7 @@
   NcmSerialize *ser   = ncm_serialize_new (NCM_SERIALIZE_OPT_NONE);
   NcmModel *model_dup = ncm_model_dup (NCM_MODEL (test->gsdp), ser);
 
-  ncm_mset_set (model_set, model_dup);
+  ncm_mset_set (model_set, model_dup, NULL);
 
   g_assert_true (NC_IS_GALAXY_SD_POSITION (ncm_mset_peek (model_set, nc_galaxy_sd_position_id ())));
 
@@ -305,48 +305,13 @@
   gdouble ra_min, ra_max, dec_min, dec_max;
   guint i;
 
-<<<<<<< HEAD
   ra_min = g_test_rand_double_range (0.0, 360.0);
-=======
-  nc_galaxy_sd_position_get_z_lim (NC_GALAXY_SD_POSITION (gsdplsst), &z_lb, &z_ub);
-  {
-    const gdouble alpha = ncm_model_param_get_by_name (NCM_MODEL (gsdplsst), "alpha", NULL);
-    const gdouble beta  = ncm_model_param_get_by_name (NCM_MODEL (gsdplsst), "beta", NULL);
-    const gdouble z0    = ncm_model_param_get_by_name (NCM_MODEL (gsdplsst), "z0", NULL);
-    const gdouble y_lb  = pow (z_lb / z0, alpha);
-    const gdouble y_ub  = pow (z_ub / z0, alpha);
-
-    return z0 *
-           (gsl_sf_gamma_inc_Q ((2.0 + beta) / alpha, y_lb) - gsl_sf_gamma_inc_Q ((2.0 + beta) / alpha, y_ub)) /
-           (gsl_sf_gamma_inc_Q ((1.0 + beta) / alpha, y_lb) - gsl_sf_gamma_inc_Q ((1.0 + beta) / alpha, y_ub)) *
-           gsl_sf_poch ((1.0 + beta) / alpha, 1.0 / alpha);
-  }
-}
->>>>>>> 34afc90b
 
   do {
     ra_max = g_test_rand_double_range (0.0, 360.0);
   } while (ra_max <= ra_min);
 
-<<<<<<< HEAD
   dec_min = g_test_rand_double_range (-90.0, 90.0);
-=======
-  nc_galaxy_sd_position_get_z_lim (NC_GALAXY_SD_POSITION (gsdplsst), &z_lb, &z_ub);
-  {
-    const gdouble alpha = ncm_model_param_get_by_name (NCM_MODEL (gsdplsst), "alpha", NULL);
-    const gdouble beta  = ncm_model_param_get_by_name (NCM_MODEL (gsdplsst), "beta", NULL);
-    const gdouble z0    = ncm_model_param_get_by_name (NCM_MODEL (gsdplsst), "z0", NULL);
-    const gdouble y_lb  = pow (z_lb / z0, alpha);
-    const gdouble y_ub  = pow (z_ub / z0, alpha);
-
-    return z0 * z0 *
-           (gsl_sf_gamma_inc_Q ((3.0 + beta) / alpha, y_lb) - gsl_sf_gamma_inc_Q ((3.0 + beta) / alpha, y_ub)) /
-           (gsl_sf_gamma_inc_Q ((1.0 + beta) / alpha, y_lb) - gsl_sf_gamma_inc_Q ((1.0 + beta) / alpha, y_ub)) *
-           gsl_sf_poch ((1.0 + beta) / alpha, 2.0 / alpha) -
-           gsl_pow_2 (_test_get_z_avr (gsdplsst));
-  }
-}
->>>>>>> 34afc90b
 
   do {
     dec_max = g_test_rand_double_range (-90.0, 90.0);
@@ -374,18 +339,3 @@
 
   ncm_rng_free (rng);
 }
-<<<<<<< HEAD
-=======
-
-static void
-test_nc_galaxy_sd_position_model_id (TestNcGalaxySDPosition *test, gconstpointer pdata)
-{
-  NcGalaxySDPosition *gsdp = test->gsdp;
-  NcmMSet *model_set       = ncm_mset_empty_new ();
-  NcmSerialize *ser        = ncm_serialize_new (NCM_SERIALIZE_OPT_NONE);
-
-  ncm_mset_set (model_set, ncm_model_dup (NCM_MODEL (gsdp), ser), NULL);
-
-  g_assert_true (NC_IS_GALAXY_SD_POSITION (ncm_mset_peek (model_set, nc_galaxy_sd_position_id ())));
-}
->>>>>>> 34afc90b
