--- conflicted
+++ resolved
@@ -155,7 +155,7 @@
   NcmSerialize *ser   = ncm_serialize_new (NCM_SERIALIZE_OPT_NONE);
   NcmModel *model_dup = ncm_model_dup (NCM_MODEL (test->gsds), ser);
 
-  ncm_mset_set (model_set, model_dup);
+  ncm_mset_set (model_set, model_dup, NULL);
 
   g_assert_true (NC_IS_GALAXY_SD_SHAPE (ncm_mset_peek (model_set, nc_galaxy_sd_shape_id ())));
 
@@ -188,12 +188,12 @@
   NcDistance *dist            = nc_distance_new (100.0);
   NcWLSurfaceMassDensity *smd = nc_wl_surface_mass_density_new (dist);
   NcHaloPosition *hp          = nc_halo_position_new (dist);
-  gdouble z_cluster           = ncm_model_param_get_by_name (NCM_MODEL (hp), "z");
+  gdouble z_cluster           = ncm_model_param_get_by_name (NCM_MODEL (hp), "z", NULL);
   gdouble ra                  = g_test_rand_double_range (0.0, 1.0e-3);
   gdouble dec                 = g_test_rand_double_range (0.0, 1.0e-3);
   gdouble z                   = g_test_rand_double_range (0.4, 0.6);
-  gdouble e1_var              = gsl_pow_2 (ncm_model_param_get_by_name (NCM_MODEL (gsds), "e-rms")) + gsl_pow_2 (ncm_model_param_get_by_name (NCM_MODEL (gsds), "e-sigma"));
-  gdouble e2_var              = gsl_pow_2 (ncm_model_param_get_by_name (NCM_MODEL (gsds), "e-rms")) + gsl_pow_2 (ncm_model_param_get_by_name (NCM_MODEL (gsds), "e-sigma"));
+  gdouble e1_var              = gsl_pow_2 (ncm_model_param_get_by_name (NCM_MODEL (gsds), "e-rms", NULL)) + gsl_pow_2 (ncm_model_param_get_by_name (NCM_MODEL (gsds), "e-sigma", NULL));
+  gdouble e2_var              = gsl_pow_2 (ncm_model_param_get_by_name (NCM_MODEL (gsds), "e-rms", NULL)) + gsl_pow_2 (ncm_model_param_get_by_name (NCM_MODEL (gsds), "e-sigma", NULL));
   guint shape_dim             = nc_galaxy_sd_shape_get_vec_size (NC_GALAXY_SD_SHAPE (gsds));
   guint nruns                 = 10;
   guint ndata                 = 10000;
@@ -288,20 +288,15 @@
   guint i;
 
   nc_wl_surface_mass_density_prepare (smd, cosmo);
-<<<<<<< HEAD
   nc_halo_position_prepare (hp, cosmo);
 
-  ncm_model_param_set_by_name (NCM_MODEL (dp), "log10MDelta", log10 (1.0e16));
-  ncm_model_param_set_by_name (NCM_MODEL (hp), "z", z_cluster);
+  ncm_model_param_set_by_name (NCM_MODEL (dp), "log10MDelta", log10 (1.0e16), NULL);
+  ncm_model_param_set_by_name (NCM_MODEL (hp), "z", z_cluster, NULL);
 
   for (i = 0; i < nruns; i++)
   {
     NcmStatsVec *pos_sample = ncm_stats_vec_new (1, NCM_STATS_VEC_COV, FALSE);
     guint j;
-=======
-  ncm_model_param_set_by_name (NCM_MODEL (dp), "log10MDelta", log10 (1.0e16), NULL);
-  nc_galaxy_sd_shape_gen (NC_GALAXY_SD_SHAPE (sdsg), cosmo, dp, smd, z_cluster, rng, r, z, &et, &ex);
->>>>>>> 34afc90b
 
     for (j = 0; j < ndata; j++)
     {
@@ -355,7 +350,7 @@
   nc_wl_surface_mass_density_prepare (smd, cosmo);
   nc_halo_position_prepare (hp, cosmo);
 
-  ncm_model_param_set_by_name (NCM_MODEL (dp), "log10MDelta", log10 (1.0e16));
+  ncm_model_param_set_by_name (NCM_MODEL (dp), "log10MDelta", log10 (1.0e16), NULL);
 
   for (i = 0; i < nruns; i++)
   {
@@ -401,13 +396,9 @@
   guint i;
 
   nc_wl_surface_mass_density_prepare (smd, cosmo);
-<<<<<<< HEAD
   nc_halo_position_prepare (hp, cosmo);
 
-  ncm_model_param_set_by_name (NCM_MODEL (dp), "log10MDelta", log10 (1.0e16));
-=======
   ncm_model_param_set_by_name (NCM_MODEL (dp), "log10MDelta", log10 (1.0e16), NULL);
->>>>>>> 34afc90b
 
   for (i = 0; i < nruns; i++)
   {
@@ -572,7 +563,7 @@
     ncm_vector_free (vec);
   }
 
-  ncm_model_param_set_by_name (NCM_MODEL (hp), "ra", 0.001);
+  ncm_model_param_set_by_name (NCM_MODEL (hp), "ra", 0.001, NULL);
 
   g_assert_true (nc_galaxy_sd_shape_prepare (NC_GALAXY_SD_SHAPE (gsds), cosmo, hp, NC_GALAXY_WL_OBS_COORD_EUCLIDEAN, FALSE, data, data_prep2));
 
@@ -603,28 +594,9 @@
 static void
 test_nc_galaxy_sd_shape_gauss_get_header (TestNcGalaxySDShapeGauss *test, gconstpointer pdata)
 {
-<<<<<<< HEAD
   NcGalaxySDShapeGauss *gsds = NC_GALAXY_SD_SHAPE_GAUSS (test->gsds);
   GStrv header               = nc_galaxy_sd_shape_get_header (NC_GALAXY_SD_SHAPE (gsds));
   GStrv header_ctrl          = g_strsplit ("ra dec e1 e2 e1_int e2_int e_rms e_sigma", " ", -1);
-=======
-  NcGalaxySDShapeGauss *sdsg  = test->sdsg;
-  NcHICosmo *cosmo            = NC_HICOSMO (nc_hicosmo_lcdm_new ());
-  NcHaloDensityProfile *dp    = NC_HALO_DENSITY_PROFILE (nc_halo_density_profile_nfw_new (NC_HALO_DENSITY_PROFILE_MASS_DEF_CRITICAL, 200.0));
-  NcDistance *dist            = nc_distance_new (10.0);
-  NcWLSurfaceMassDensity *smd = nc_wl_surface_mass_density_new (dist);
-  gdouble z_cluster           = 0.4;
-  gdouble r                   = 0.1;
-  gdouble z                   = 0.6;
-  gdouble et                  = 0.0;
-  gdouble ex                  = 0.0;
-  gdouble res;
-
-  nc_wl_surface_mass_density_prepare (smd, cosmo);
-  ncm_model_param_set_by_name (NCM_MODEL (dp), "log10MDelta", log10 (1.0e16), NULL);
-
-  nc_galaxy_sd_shape_integ_optzs_prep (NC_GALAXY_SD_SHAPE (sdsg), cosmo, dp, smd, z_cluster, r);
->>>>>>> 34afc90b
 
   g_assert_cmpstrv (header, header_ctrl);
   g_strfreev (header);
