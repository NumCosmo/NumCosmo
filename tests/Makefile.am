--- conflicted
+++ resolved
@@ -56,13 +56,13 @@
 	test_ncm_stats_dist_kernel.c
 	
 test_ncm_spline_SOURCES =  \
-        test_ncm_spline.c
+  test_ncm_spline.c
 
 test_ncm_spline2d_SOURCES =  \
-        test_ncm_spline2d.c
+  test_ncm_spline2d.c
 
 test_ncm_integral1d_SOURCES =  \
-        test_ncm_integral1d.c
+  test_ncm_integral1d.c
 
 test_ncm_sf_sbessel_SOURCES =  \
 	test_ncm_sf_sbessel.c
@@ -114,16 +114,16 @@
 	test_ncm_sphere_map.c
 	
 test_nc_halo_bias_SOURCES =  \
-        test_nc_halo_bias.c
+  test_nc_halo_bias.c
 
 test_nc_hicosmo_de_SOURCES =  \
 	test_nc_hicosmo_de.c
 
 test_nc_window_SOURCES =  \
-        test_nc_window.c
+  test_nc_window.c
         
 test_nc_transfer_func_SOURCES =  \
-        test_nc_transfer_func.c        
+  test_nc_transfer_func.c        
 
 test_nc_galaxy_acf_SOURCES =  \
 	test_nc_galaxy_acf.c
@@ -138,37 +138,37 @@
 	test_nc_hiqg_1d.c
 
 test_nc_data_bao_rdv_SOURCES =  \
-        test_nc_data_bao_rdv.c
+  test_nc_data_bao_rdv.c
 
 test_nc_data_bao_dvdv_SOURCES =  \
-        test_nc_data_bao_dvdv.c
+  test_nc_data_bao_dvdv.c
         
 test_nc_data_cluster_ncount_SOURCES =  \
-        test_nc_data_cluster_ncount.c
+  test_nc_data_cluster_ncount.c
         
 test_nc_cluster_pseudo_counts_SOURCES =  \
-        test_nc_cluster_pseudo_counts.c
+  test_nc_cluster_pseudo_counts.c
 
 test_nc_cluster_abundance_SOURCES =  \
-        test_nc_cluster_abundance.c
+  test_nc_cluster_abundance.c
 
 test_nc_halo_density_profile_SOURCES =  \
-        test_nc_halo_density_profile.c
+  test_nc_halo_density_profile.c
 
 test_nc_wl_surface_mass_density_SOURCES =  \
-        test_nc_wl_surface_mass_density.c
+  test_nc_wl_surface_mass_density.c
 
 test_nc_powspec_SOURCES =  \
-        test_nc_powspec.c
+  test_nc_powspec.c
 
 test_nc_distance_SOURCES =  \
-        test_nc_distance.c
+  test_nc_distance.c
 
 test_nc_galaxy_wl_ellipticity_kde_SOURCES =  \
-        test_nc_galaxy_wl_ellipticity_kde.c
+  test_nc_galaxy_wl_ellipticity_kde.c
 
 test_nc_galaxy_wl_ellipticity_binned_SOURCES =  \
-        test_nc_galaxy_wl_ellipticity_binned.c
+  test_nc_galaxy_wl_ellipticity_binned.c
 
 test_programs =  \
 	test_ncm_vector                          \
@@ -401,10 +401,10 @@
 	$(COVLIBS)
 	
 test_nc_halo_bias_LDADD = \
-        $(top_builddir)/numcosmo/libnumcosmo.la \
-        $(GLIB_LIBS) \
-        $(GSL_LIBS) \
-        $(COVLIBS)
+  $(top_builddir)/numcosmo/libnumcosmo.la \
+  $(GLIB_LIBS) \
+  $(GSL_LIBS) \
+  $(COVLIBS)
 
 test_nc_hicosmo_de_LDADD = \
 	$(top_builddir)/numcosmo/libnumcosmo.la \
@@ -479,43 +479,37 @@
 	$(COVLIBS)
 
 test_nc_halo_density_profile_LDADD = \
-        $(top_builddir)/numcosmo/libnumcosmo.la \
-        $(GLIB_LIBS) \
-        $(GSL_LIBS) \
-        $(COVLIBS)	
+  $(top_builddir)/numcosmo/libnumcosmo.la \
+  $(GLIB_LIBS) \
+  $(GSL_LIBS) \
+  $(COVLIBS)	
 
 test_nc_powspec_LDADD = \
-        $(top_builddir)/numcosmo/libnumcosmo.la \
-        $(GLIB_LIBS) \
-        $(GSL_LIBS) \
-        $(COVLIBS)	
+  $(top_builddir)/numcosmo/libnumcosmo.la \
+  $(GLIB_LIBS) \
+  $(GSL_LIBS) \
+  $(COVLIBS)	
 
 test_nc_wl_surface_mass_density_LDADD = \
-        $(top_builddir)/numcosmo/libnumcosmo.la \
-        $(GLIB_LIBS) \
-        $(GSL_LIBS) \
-        $(COVLIBS)
+  $(top_builddir)/numcosmo/libnumcosmo.la \
+  $(GLIB_LIBS) \
+  $(GSL_LIBS) \
+  $(COVLIBS)
 
 test_nc_distance_LDADD = \
-        $(top_builddir)/numcosmo/libnumcosmo.la \
-        $(GLIB_LIBS) \
-        $(GSL_LIBS) \
-        $(COVLIBS)
+  $(top_builddir)/numcosmo/libnumcosmo.la \
+  $(GLIB_LIBS) \
+  $(GSL_LIBS) \
+  $(COVLIBS)
 
 test_nc_galaxy_wl_ellipticity_kde_LDADD = \
-        $(top_builddir)/numcosmo/libnumcosmo.la \
-        $(GLIB_LIBS) \
-        $(GSL_LIBS) \
-        $(COVLIBS)
-<<<<<<< HEAD
-=======
+  $(top_builddir)/numcosmo/libnumcosmo.la \
+  $(GLIB_LIBS) \
+  $(GSL_LIBS) \
+  $(COVLIBS)
 
 test_nc_galaxy_wl_ellipticity_binned_LDADD = \
-        $(top_builddir)/numcosmo/libnumcosmo.la \
-        $(GLIB_LIBS) \
-        $(GSL_LIBS) \
-        $(COVLIBS)
-
-#TESTS = $(check_programs)
-#export VERBOSE = 1
->>>>>>> 26493b86
+  $(top_builddir)/numcosmo/libnumcosmo.la \
+  $(GLIB_LIBS) \
+  $(GSL_LIBS) \
+  $(COVLIBS)