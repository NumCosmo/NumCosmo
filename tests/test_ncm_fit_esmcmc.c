--- conflicted
+++ resolved
@@ -39,13 +39,9 @@
   guint nrun_div;
 } TestNcmFitESMCMC;
 
-<<<<<<< HEAD
 void test_ncm_fit_esmcmc_new_mp (TestNcmFitESMCMC *test, gconstpointer pdata);
-void test_ncm_fit_esmcmc_new (TestNcmFitESMCMC *test, gconstpointer pdata);
-=======
 void test_ncm_fit_esmcmc_new_stretch (TestNcmFitESMCMC *test, gconstpointer pdata);
 void test_ncm_fit_esmcmc_new_aps (TestNcmFitESMCMC *test, gconstpointer pdata);
->>>>>>> e9423761
 void test_ncm_fit_esmcmc_traps (TestNcmFitESMCMC *test, gconstpointer pdata);
 
 void test_ncm_fit_esmcmc_free (TestNcmFitESMCMC *test, gconstpointer pdata);
@@ -100,18 +96,13 @@
               &test_ncm_fit_esmcmc_run,
               &test_ncm_fit_esmcmc_free);
 
-<<<<<<< HEAD
   g_test_add ("/ncm/fit/esmcmc/run/temperature", TestNcmFitESMCMC, NULL,
               &test_ncm_fit_esmcmc_new_mp,
               &test_ncm_fit_esmcmc_run_temp,
               &test_ncm_fit_esmcmc_free);
 
-  g_test_add ("/ncm/fit/esmcmc/run_lre", TestNcmFitESMCMC, NULL,
-              &test_ncm_fit_esmcmc_new,
-=======
   g_test_add ("/ncm/fit/esmcmc/stretch/run_lre", TestNcmFitESMCMC, NULL,
               &test_ncm_fit_esmcmc_new_stretch,
->>>>>>> e9423761
               &test_ncm_fit_esmcmc_run_lre,
               &test_ncm_fit_esmcmc_free);
 
