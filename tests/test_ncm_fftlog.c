--- conflicted
+++ resolved
@@ -392,12 +392,6 @@
     gdouble res, err;
 
     test->argK->lnr = lnr_l;
-<<<<<<< HEAD
-    ncm_integral_locked_a_b (&test->KFk, test->lnk_i, test->lnk_f, 0.0, 1.0e-4, &res, &err);
-
-    ncm_assert_cmpdouble_e (res, ==, fftlog_res, 1.0e-2, 0.0);
-    /*printf ("%u % 22.15g % 22.15g % 22.15g % 22.15e\n", l, exp (lnr_l), res, fftlog_res, fabs (res / fftlog_res - 1.0));*/
-=======
     ncm_integral_locked_a_b (&test->KFk, test->lnk_i, test->lnk_f, 0.0, 1.0e-3, &res, &err);
 
     if ((fabs (fftlog_res / res - 1.0) > reltol) && (nerr < 5))
@@ -405,7 +399,6 @@
     else
       ncm_assert_cmpdouble_e (res, ==, fftlog_res, reltol, 0.0);
     /*printf ("%u % 22.15g % 22.15g % 22.15g % 22.15e\n", l, test->argK->lnr, res, fftlog_res, fabs (res / fftlog_res - 1.0));*/
->>>>>>> 93fcc0e5
   }
 }
 
