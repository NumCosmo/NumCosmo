--- conflicted
+++ resolved
@@ -114,15 +114,6 @@
         psf = Ncm.PowspecFilter.new(ps_lin, Ncm.PowspecFilterType.TOPHAT)
         psf.set_best_lnr0()
 
-<<<<<<< HEAD
-        #if ccl_cosmo._config_init_kwargs["mass_function"] == "tinker10":
-        #    # pylint: disable-next=invalid-name
-        #    hmf_T10 = Nc.MultiplicityFuncTinkerMeanNormalized.new()
-        #    hmfunc = Nc.HaloMassFunction.new(dist, psf, hmf_T10)
-        #    hmfunc.prepare(cosmo)
-
-=======
->>>>>>> ad018efb
     # pylint: enable=protected-access
     return cosmo, dist, ps_lin, ps_nln, hmfunc
 
