#
# comparison.py
#
# Wed Feb 8 10:00:00 2023
# Copyright  2023  Sandro Dias Pinto Vitenti
# <vitenti@uel.br>
#
# comparison.py
# Copyright (C) 2023 Sandro Dias Pinto Vitenti <vitenti@uel.br>
#
# numcosmo is free software: you can redistribute it and/or modify it
# under the terms of the GNU General Public License as published by the
# Free Software Foundation, either version 3 of the License, or
# (at your option) any later version.
#
# numcosmo is distributed in the hope that it will be useful, but
# WITHOUT ANY WARRANTY; without even the implied warranty of
# MERCHANTABILITY or FITNESS FOR A PARTICULAR PURPOSE.
# See the GNU General Public License for more details.
#
# You should have received a copy of the GNU General Public License along
# with this program.  If not, see <http://www.gnu.org/licenses/>.

"""NumCosmo and CCL comparison functions."""

import math
import numpy as np
import pyccl

from numcosmo_py import Ncm, Nc
from numcosmo_py.cosmology import Cosmology

# CCL uses an older release of CODATA
# The following function is a workaround to use the latest CODATA values
pyccl.physical_constants.unfreeze()
pyccl.physical_constants.KBOLTZ = Ncm.C.kb()
pyccl.physical_constants.STBOLTZ = Ncm.C.stefan_boltzmann()
pyccl.physical_constants.GNEWT = Ncm.C.G()
pyccl.physical_constants.HPLANCK = Ncm.C.h()
pyccl.physical_constants.CLIGHT = Ncm.C.c()
pyccl.physical_constants.SOLAR_MASS = Ncm.C.mass_solar()
pyccl.physical_constants.MPC_TO_METER = Ncm.C.Mpc()
pyccl.physical_constants.RHO_CRITICAL = Ncm.C.crit_mass_density_h2_solar_mass_Mpc3()
pyccl.physical_constants.freeze()


# pylint:disable-next=too-many-arguments,too-many-locals
def create_nc_obj(
    ccl_cosmo: pyccl.Cosmology,
    prec: float = 1.0e-7,
    dist_z_max: float = 15.0,
    ps_nln_z_max: float = 10.0,
    k_min: float = 1.0e-6,
    k_max: float = 1.0e3,
) -> Cosmology:
    """Create a NumCosmo object from a CCL cosmology."""
    cosmo = Nc.HICosmoDECpl(massnu_length=0)
    cosmo.omega_x2omega_k()
    cosmo.param_set_by_name("H0", ccl_cosmo["h"] * 100)
    cosmo.param_set_by_name("Omegak", ccl_cosmo["Omega_k"])
    cosmo.param_set_by_name("w0", ccl_cosmo["w0"])
    cosmo.param_set_by_name("w1", ccl_cosmo["wa"])
    cosmo.param_set_by_name("Omegab", ccl_cosmo["Omega_b"])
    cosmo.param_set_by_name("Omegac", ccl_cosmo["Omega_c"])
    cosmo.param_set_by_name("ENnu", ccl_cosmo["Neff"])
    cosmo.param_set_by_name("Tgamma0", ccl_cosmo["T_CMB"])

    # Creates the HI Primordial object
    hiprim = Nc.HIPrimPowerLaw.new()
    hiprim.param_set_by_name("n_SA", ccl_cosmo["n_s"])

    # Creates the HI Reionization object
    hireion = Nc.HIReionCamb.new()

    cosmo.add_submodel(hiprim)
    cosmo.add_submodel(hireion)

    dist = Nc.Distance.new(dist_z_max)
    dist.prepare(cosmo)

    # Checking if neutrinos are compatible
    if isinstance(ccl_cosmo["m_nu"], (list, np.ndarray)):
        for m_nu_i in ccl_cosmo["m_nu"]:
            if m_nu_i != 0.0:
                raise ValueError("Massive neutrinos are not supported")
    else:
        if ccl_cosmo["m_nu"] != 0:
            raise ValueError("Massive neutrinos are not supported")

    # Creating the transfer/linear power spectrum
    tf = None  # pylint: disable=invalid-name
    ps_ml = None

    # pylint: disable=protected-access
    if ccl_cosmo._config_init_kwargs["transfer_function"] == "eisenstein_hu":
        tf = Nc.TransferFuncEH.new()  # pylint: disable=invalid-name
        tf.props.CCL_comp = True

        ps_ml = Nc.PowspecMLTransfer.new(tf)
    else:
        raise ValueError(
            "Transfer function type `"
            + ccl_cosmo._config_init_kwargs["transfer_function"]  # noqa: W503
            + "` not supported"  # noqa: W503
        )

    ps_ml.set_kmin(k_min)
    ps_ml.set_kmax(k_max)
    ps_ml.prepare(cosmo)

    if not math.isnan(ccl_cosmo["A_s"]):
        hiprim.param_set_by_name("ln10e10ASA", math.log(1.0e10 * ccl_cosmo["A_s"]))
    else:
        A_s = math.exp(hiprim.param_get_by_name("ln10e10ASA")) * 1.0e-10
        fact = (
            ccl_cosmo["sigma8"]
            / ps_ml.sigma_tophat_R(cosmo, prec, 0.0, 8.0 / cosmo.h())  # noqa: W503
        ) ** 2
        hiprim.param_set_by_name("ln10e10ASA", math.log(1.0e10 * A_s * fact))

    ps_mln = None
    if ccl_cosmo._config_init_kwargs["matter_power_spectrum"] == "halofit":
        ps_mln = Nc.PowspecMNLHaloFit.new(ps_ml, ps_nln_z_max, prec)
        ps_mln.set_kmin(k_min)
        ps_mln.set_kmax(k_max)
        ps_mln.prepare(cosmo)

    if ps_ml:
        psf = Ncm.PowspecFilter.new(ps_ml, Ncm.PowspecFilterType.TOPHAT)
        psf.set_best_lnr0()

    # pylint: enable=protected-access
<<<<<<< HEAD
    return cosmo, dist, ps_lin, ps_nln, psf
=======
    return Cosmology(cosmo=cosmo, dist=dist, ps_ml=ps_ml, ps_mnl=ps_mln)
>>>>>>> 442f6377


class CCLParams:
    """CCL cosmology parameters."""

    DEFAULT_INTEGRATION_EPSREL: float = pyccl.gsl_params.INTEGRATION_EPSREL
    DEFAULT_INTEGRATION_DISTANCE_EPSREL: float = (
        pyccl.gsl_params.INTEGRATION_DISTANCE_EPSREL
    )
    DEFAULT_INTEGRATION_LIMBER_EPSREL: float = (
        pyccl.gsl_params.INTEGRATION_LIMBER_EPSREL
    )
    DEFAULT_EPS_SCALEFAC_GROWTH: float = pyccl.gsl_params.EPS_SCALEFAC_GROWTH
    DEFAULT_ODE_GROWTH_EPSREL: float = pyccl.gsl_params.ODE_GROWTH_EPSREL
    DEFAULT_N_ITERATION: int = pyccl.gsl_params.N_ITERATION
    DEFAULT_INTEGRATION_SIGMAR_EPSREL: float = (
        pyccl.gsl_params.INTEGRATION_SIGMAR_EPSREL
    )
    DEFAULT_A_SPLINE_NLOG: int = pyccl.spline_params.A_SPLINE_NLOG
    DEFAULT_A_SPLINE_NA: int = pyccl.spline_params.A_SPLINE_NA
    DEFAULT_A_SPLINE_NA_PK: int = pyccl.spline_params.A_SPLINE_NA_PK
    DEFAULT_A_SPLINE_NLOG_PK: int = pyccl.spline_params.A_SPLINE_NLOG_PK
    DEFAULT_N_K: int = pyccl.spline_params.N_K
    DEFAULT_K_MIN: float = pyccl.spline_params.K_MIN
    DEFAULT_K_MAX: float = pyccl.spline_params.K_MAX
    DEFAULT_A_SPLINE_NLOG_SM: int = pyccl.spline_params.A_SPLINE_NLOG_SM
    DEFAULT_A_SPLINE_NA_SM: int = pyccl.spline_params.A_SPLINE_NA_SM
    DEFAULT_LOGM_SPLINE_NM: int = pyccl.spline_params.LOGM_SPLINE_NM

    @staticmethod
    def set_default_params():
        """Set CCL parameters to default values."""
        pyccl.gsl_params.INTEGRATION_EPSREL = CCLParams.DEFAULT_INTEGRATION_EPSREL
        pyccl.gsl_params.INTEGRATION_DISTANCE_EPSREL = (
            CCLParams.DEFAULT_INTEGRATION_DISTANCE_EPSREL
        )
        pyccl.gsl_params.INTEGRATION_LIMBER_EPSREL = (
            CCLParams.DEFAULT_INTEGRATION_DISTANCE_EPSREL
        )
        pyccl.gsl_params.EPS_SCALEFAC_GROWTH = CCLParams.DEFAULT_EPS_SCALEFAC_GROWTH
        pyccl.gsl_params.ODE_GROWTH_EPSREL = CCLParams.DEFAULT_ODE_GROWTH_EPSREL
        pyccl.gsl_params.N_ITERATION = CCLParams.DEFAULT_N_ITERATION
        pyccl.gsl_params.INTEGRATION_SIGMAR_EPSREL = (
            CCLParams.DEFAULT_INTEGRATION_SIGMAR_EPSREL
        )
        pyccl.spline_params.A_SPLINE_NLOG = CCLParams.DEFAULT_A_SPLINE_NLOG
        pyccl.spline_params.A_SPLINE_NA = CCLParams.DEFAULT_A_SPLINE_NA
        pyccl.spline_params.A_SPLINE_NA_PK = CCLParams.DEFAULT_A_SPLINE_NA_PK
        pyccl.spline_params.A_SPLINE_NLOG_PK = CCLParams.DEFAULT_A_SPLINE_NLOG_PK
        pyccl.spline_params.N_K = CCLParams.DEFAULT_N_K
        pyccl.spline_params.K_MIN = CCLParams.DEFAULT_K_MIN
        pyccl.spline_params.K_MAX = CCLParams.DEFAULT_K_MAX
        pyccl.spline_params.A_SPLINE_NLOG_SM = CCLParams.DEFAULT_A_SPLINE_NLOG_SM
        pyccl.spline_params.A_SPLINE_NA_SM = CCLParams.DEFAULT_A_SPLINE_NA_SM
        pyccl.spline_params.LOGM_SPLINE_NM = CCLParams.DEFAULT_LOGM_SPLINE_NM

    @staticmethod
    def set_high_prec_params():
        """Set CCL parameters to high precision values."""
        pyccl.gsl_params.INTEGRATION_EPSREL = 1.0e-13
        pyccl.gsl_params.INTEGRATION_DISTANCE_EPSREL = 1.0e-13
        pyccl.gsl_params.INTEGRATION_LIMBER_EPSREL = 1.0e-6
        pyccl.gsl_params.EPS_SCALEFAC_GROWTH = 1.0e-30
        pyccl.gsl_params.ODE_GROWTH_EPSREL = 1.0e-8
        pyccl.gsl_params.N_ITERATION = 10000
        pyccl.gsl_params.INTEGRATION_SIGMAR_EPSREL = 1.0e-9
        pyccl.spline_params.A_SPLINE_NLOG = 1000
        pyccl.spline_params.A_SPLINE_NA = 8000
        pyccl.spline_params.A_SPLINE_NA_PK = 1000
        pyccl.spline_params.A_SPLINE_NLOG_PK = 1000
        pyccl.spline_params.N_K = 1000
        pyccl.spline_params.K_MIN = 1.0e-6
        pyccl.spline_params.K_MAX = 1.0e3
        pyccl.spline_params.A_SPLINE_NLOG_SM = 100
        pyccl.spline_params.A_SPLINE_NA_SM = 100
        pyccl.spline_params.LOGM_SPLINE_NM = 300


# Missing function in CCL
def dsigmaM_dlnM(cosmo, M, a):  # pylint: disable=invalid-name
    """Compute the logarithmic derivative of the mass variance.

    Compute the logarithmic derivative of the mass variance with respect to
    the natural logarithm of the mass.
    """
    cosmo.compute_sigma()

    logM = np.log10(np.atleast_1d(M))  # pylint: disable=invalid-name
    status = 0
    # pylint: disable-next=invalid-name
    dsigMdlnM, status = pyccl.lib.dlnsigM_dlogM_vec(
        cosmo.cosmo, a, logM, len(logM), status
    )
    if np.ndim(M) == 0:
        # pylint: disable-next=invalid-name
        dsigMdlnM = dsigMdlnM[0]
    return dsigMdlnM<|MERGE_RESOLUTION|>--- conflicted
+++ resolved
@@ -130,11 +130,7 @@
         psf.set_best_lnr0()
 
     # pylint: enable=protected-access
-<<<<<<< HEAD
-    return cosmo, dist, ps_lin, ps_nln, psf
-=======
-    return Cosmology(cosmo=cosmo, dist=dist, ps_ml=ps_ml, ps_mnl=ps_mln)
->>>>>>> 442f6377
+    return Cosmology(cosmo=cosmo, dist=dist, ps_ml=ps_ml, ps_mnl=ps_mln, psf_tophat=psf)
 
 
 class CCLParams:
