--- conflicted
+++ resolved
@@ -40,11 +40,7 @@
         dist: Nc.Distance,
         ps_ml: Nc.PowspecML | None = None,
         ps_mnl: Nc.PowspecMNL | None = None,
-<<<<<<< HEAD
         psf_tophat: Ncm.PowspecFilter | None = None,
-=======
-        psf: Ncm.PowspecFilter | None = None,
->>>>>>> 2e8bf055
         compute_inv_comoving: bool = True,
     ) -> None:
         """Initialize the NumCosmo cosmology class."""
@@ -52,11 +48,7 @@
         self.dist = dist
         self._ps_ml = ps_ml
         self._ps_mnl = ps_mnl
-<<<<<<< HEAD
         self._psf_tophat = psf_tophat
-=======
-        self._psf = psf
->>>>>>> 2e8bf055
         self.dist.compute_inv_comoving(compute_inv_comoving)
         self.recomb = Nc.RecombSeager()
 
@@ -99,24 +91,16 @@
         return self._ps_mnl
 
     @property
-<<<<<<< HEAD
     def psf_tophat(self) -> Ncm.PowspecFilter:
         """Return the top-hat power spectrum filter."""
         if self._psf_tophat is None:
             raise ValueError("Top-hat power spectrum filter not set.")
         return self._psf_tophat
-=======
-    def psf(self) -> Ncm.PowspecFilter:
-        """Return the power spectrum filter."""
-        if self._psf is None:
-            raise ValueError("Power spectrum filter not set.")
-        return self._psf
 
     @property
     def mset(self) -> Ncm.MSet:
         """Return the NumCosmo model set."""
         return self._mset
->>>>>>> 2e8bf055
 
     def prepare(self) -> None:
         """Prepare the cosmology for calculations."""
