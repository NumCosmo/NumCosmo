#!/usr/bin/env python
#
# example_sphere_proj.py
#
# Mon May 22 16:00:00 2023
# Copyright  2023  Sandro Dias Pinto Vitenti
# <vitenti@uel.br>
#
# example_sphere_proj.py
# Copyright (C) 2023 Sandro Dias Pinto Vitenti <vitenti@uel.br>
#
# numcosmo is free software: you can redistribute it and/or modify it
# under the terms of the GNU General Public License as published by the
# Free Software Foundation, either version 3 of the License, or
# (at your option) any later version.
#
# numcosmo is distributed in the hope that it will be useful, but
# WITHOUT ANY WARRANTY; without even the implied warranty of
# MERCHANTABILITY or FITNESS FOR A PARTICULAR PURPOSE.
# See the GNU General Public License for more details.
#
# You should have received a copy of the GNU General Public License along
# with this program.  If not, see <http://www.gnu.org/licenses/>.

"""Simple example computing spherical projections."""

import numpy as np
import matplotlib
import matplotlib.pyplot as plt
import scipy.integrate as integrate
from scipy.interpolate import CubicSpline

from matplotlib.colors import SymLogNorm

<<<<<<< HEAD
from gi.repository import GObject
from gi.repository import NumCosmo as Nc
from gi.repository import NumCosmoMath as Ncm
from scipy.interpolate import interp1d
=======
from numcosmo_py import Nc, Ncm

>>>>>>> 139b708f

matplotlib.rcParams.update({"font.size": 11})

#
#  Initializing the library objects, this must be called before
#  any other library function.
#
Ncm.cfg_init()

<<<<<<< HEAD
#
#  New homogeneous and isotropic cosmological model NcHICosmoDEXcdm 
#
cosmo = Nc.HICosmo.new_from_name (Nc.HICosmo, "NcHICosmoDEXcdm{'massnu-length':<1>}")
cosmo.omega_x2omega_k ()
cosmo.param_set_by_name ("Omegak",    0.0)
cosmo.param_set_by_name ("w",        -1.0)
cosmo.param_set_by_name ("Omegab",    0.022)
cosmo.param_set_by_name ("Omegac",    0.12)
cosmo.param_set_by_name ("massnu_0",  0.06)
cosmo.param_set_by_name ("ENnu",      2.0328)
=======
>>>>>>> 139b708f

def test_spherical_projection() -> None:
    """Example computing spherical projection."""

<<<<<<< HEAD
cosmo.param_set_by_name ("H0", 67)

prim.param_set_by_name ("n_SA", 0.96)
prim.param_set_by_name ("ln10e10ASA", 3.0904)
=======
    #
    #  New homogeneous and isotropic cosmological model NcHICosmoDEXcdm
    #
    cosmo = Nc.HICosmoDEXcdm(massnu_length=1)
    cosmo.omega_x2omega_k()
    cosmo.param_set_by_name("Omegak", 0.0)
    cosmo.param_set_by_name("w", -1.0)
    cosmo.param_set_by_name("Omegab", 0.04909244421)
    cosmo.param_set_by_name("Omegac", 0.26580755578)
    cosmo.param_set_by_name("massnu_0", 0.06)
    cosmo.param_set_by_name("ENnu", 2.0328)

    reion = Nc.HIReionCamb.new()
    prim = Nc.HIPrimPowerLaw.new()
>>>>>>> 139b708f

    cosmo.param_set_by_name("H0", 67.31)

<<<<<<< HEAD

cosmo.add_submodel (reion)
cosmo.add_submodel (prim)


#
#  Printing the parameters used.
#
print ("# Model parameters: ", end=' ') 
cosmo.params_log_all ()
print ("# Omega_X0: % 22.15g" % (cosmo.E2Omega_de (0.0)))


ps_lin = Nc.PowspecMLCBE.new ()

# Redshift bounds
z_min = 0.0
z_max = 2.0
zdiv  = 0.49999999999

# Mode bounds
k_min = 1.0e-8
k_max = 1.0e6

ps_lin.set_kmin (k_min)
ps_lin.set_kmax (k_max)
ps_lin.require_zi (z_min)
ps_lin.require_zf (z_max)

ps_lin.set_intern_k_min (k_min)
ps_lin.set_intern_k_max (50.0)
psf = Ncm.PowspecFilter.new (ps_lin, Ncm.PowspecFilterType.TOPHAT)
psf.set_best_lnr0 ()

ps = Nc.PowspecMNLHaloFit.new (ps_lin, 2.0, 1.0e-8)

ps.set_kmin (k_min)
ps.set_kmax (k_max)
ps.require_zi (z_min)
ps.require_zf (z_max)

old_amplitude = math.exp (prim.props.ln10e10ASA)
prim.props.ln10e10ASA = math.log ((0.81/ cosmo.sigma8(psf))**2 * old_amplitude)

ell_min = 0
ell_max = 1

sproj = Ncm.PowspecSphereProj.new (ps, ell_min, ell_max)

sproj.props.reltol = 1.0e-8
sproj.props.reltol_z = 1.0e-8
xi_i = 1.0e-1
xi_f = 1.0e7

sproj.set_xi_i (xi_i)
sproj.set_xi_f (xi_f)

sproj.prepare (cosmo)

dist = Nc.Distance.new (1.0e11)
dist.compute_inv_comoving (True)

scal = Nc.Scalefactor.new (1.0e11, dist)
gf   = Nc.GrowthFunc.new ()

dist.prepare (cosmo)
scal.prepare (cosmo)
gf.prepare (cosmo)

RH_Mpc = cosmo.RH_Mpc ()

#for ell in range (ell_min, ell_max + 1):
  #(lnxi, Cell) = sproj.get_ell (ell)
  #xi_a = np.exp (np.array (lnxi))

xi_a   = np.geomspace (xi_i, xi_f, num = 5000)
z_a    = np.array ([dist.inv_comoving (cosmo, xi / RH_Mpc) for xi in xi_a])
index  = np.logical_and ((z_a > 0.0), (z_a < 10.0))

z_a    = np.linspace (0.2, 2, num = 2001)[1:]




#print (xi_a)
#print (z_a)

for ell in range (ell_min, ell_min + 1):
  
  limber = np.array ([ps.eval (cosmo, z, (0.5 + ell) / xi) / (xi * xi * RH_Mpc / cosmo.E (z)) for (xi, z) in zip (xi_a, z_a)])
  
  #plt.plot (xi_a[index], limber[index], label = r'$\ell$ = %d, limber' % ell)
  
  #for w_i in range (20):
    #w      = sproj.get_w (w_i)
    #Cell_s = sproj.peek_ell_spline (w_i, ell)
    #Cell   = [Cell_s.eval (math.log (xi)) for xi in xi_a]

    #for xi, Cell_i in zip (xi_a, Cell):
      #sCell_i = sproj.eval_Cell_xi1_xi2 (ell, xi / w, xi * w)
      #print ("xi % 22.15g w % 22.15g Cell % 22.15g | % 22.15g %e" % (xi, w, Cell_i, sCell_i, sCell_i / Cell_i - 1.0))
      #Cell_int_i = ps.sproj (cosmo, 1.0e-5, ell, 0.0, 0.0, xi / w, xi * w)
      #print ("% 22.15g <% 22.15g> [% 22.15g <% 22.15g> % 22.15g <% 22.15g> : % 22.15g] % 22.15g % 22.15g %e % 22.15g" % (xi, dist.inv_comoving (cosmo, xi / RH_Mpc), xi * w, dist.inv_comoving (cosmo, xi * w / RH_Mpc), xi / w, dist.inv_comoving (cosmo, xi / w / RH_Mpc), xi * (1.0 / w - w), Cell_int_i, Cell_i, Cell_i / Cell_int_i - 1.0, RH_Mpc * dist.comoving (cosmo, dist.inv_comoving (cosmo, xi / RH_Mpc))))
  
    #z_a    = np.array (z_a)
    #Cell   = np.array ([(gf.eval (cosmo, z)**2 * Cell_i) for (Cell_i, z) in zip (Cell, z_a)])
  

    #plt.plot (xi_a, Cell, label = r'$\ell$ = %d, $w$ = %f, full' % (ell, w))
  m    = [[sproj.eval_Cell_xi1_xi2 (cosmo, ell, z1, z2, RH_Mpc * dist.comoving (cosmo, z1), RH_Mpc * dist.comoving (cosmo, z2)) for z1 in z_a] for z2 in z_a]
  cov  = np.asanyarray (m)
  #print (np.diag (cov))
  std_ = np.sqrt (np.diag (cov))
  corr = cov / np.outer(std_, std_)
  #print (m)
  #print (corr)  
  #plt.matshow (np.abs (corr), norm = LogNorm (vmin=1.0e-8, vmax = 1.0))
  #plt.matshow (corr, extent = np.array ([z_a[0], z_a[-1], z_a[0], z_a[-1]]), origin = "lower")
  plt.matshow (cov, extent = np.array ([z_a[0], z_a[-1], z_a[0], z_a[-1]]), origin = "lower", norm = SymLogNorm (1.0e-6))
  plt.xlabel(r'$z_2$')
  plt.ylabel(r'$z_1$')
  #plt.matshow (corr)
  #plt.matshow (corr, norm = SymLogNorm (1.0e-4))
  plt.title (r'$C_{%d}(z_1, z_2)$' % (ell))  
  plt.colorbar ()
  plt.show ()
#plt.xticks(xi_a)

#plt.xlabel (r'$\xi \; [\mathrm{Mpc}]$')
#plt.ylabel (r'$C_\ell(\xi, \xi)$')
#plt.legend (loc = "best")
#plt.xscale ('log')
#plt.yscale ('symlog', linthreshy=1.0e-8)
#plt.xlim ([200.0, 4000.0])

#plt.show ()
print(cov/np.log(10))


'''''''''
import sys
sys.path.insert(0, '../../Programas_Cosmologia/')
import PySSC
from PySSC import PySSC
zstakes = np.array([0.2,0.3,0.4,0.5,0.6,0.7,0.8,  ,1,1.1,1.2,1.3,1.4,1.5])

nz       = 2000
z_arr    = np.linspace(0.2,2,num=nz+1)[1:] 



nbins_T   = len(zstakes)-1
kernels_T = np.zeros((nbins_T,nz))
for i in range(nbins_T):
    zminbin = zstakes[i] ; zmaxbin = zstakes[i+1] ; Dz = zmaxbin-zminbin
    for iz in range(nz):
        z = z_arr[iz]
        if ((z>zminbin) and (z<=zmaxbin)):
            kernels_T[i,iz] = 1/Dz



Sijw_T_alt = PySSC.Sij_alt_fullsky(z_arr,kernels_T)
'''''''''

































"""""""""""""""""""""""""""""""""""""""""""""""""""""""""
# Compute necessary FFTs and make interpolation functions
def lacasa_cll(z):
    nz = len(z)
    keq         = 0.02/cosmo.h()                            #Equality matter radiation in 1/Mpc (more or less)
    klogwidth   = 10                                        #Factor of width of the integration range.
                                                            #10 seems ok ; going higher needs to increase nk_fft to reach convergence (fine cancellation issue noted in Lacasa & Grain)
    kmin        = 1.0e-6
    kmax        = 1.0e2
    nk_fft      = 2**11                                     #seems to be enough. Increase to test precision, reduce to speed up.
    k_4fft      = np.linspace(kmin,kmax,nk_fft)             #linear grid on k, as we need to use an FFT
    Deltak      = kmax - kmin
    Dk          = Deltak/nk_fft
    Pk_4fft     = np.zeros(nk_fft)
    for ik in range(nk_fft):
        Pk_4fft[ik] = ps.eval(cosmo,0.,k_4fft[ik])               #In Mpc^3
    dr_fft      = np.linspace(0,nk_fft//2,nk_fft//2+1)*2*np.pi/Deltak

    
    fft0        = np.fft.rfft(Pk_4fft)*Dk
    dct0        = fft0.real ; dst0 = -fft0.imag
    Pk_dct      = interp1d(dr_fft,dct0,kind='cubic')
    
    # Compute sigma^2(z1,z2)
    sigma2_nog = np.zeros((nz,nz))
    #First with P(k,z=0) and z1<=z2
    for iz in range(nz):
        r1 =   dist.comoving (cosmo, z[iz])
        for jz in range(iz,nz):
            r2                =  dist.comoving (cosmo, z[jz])
            rsum              = r1+r2
            rdiff             = abs(r1-r2)
            Icp0              = Pk_dct(rsum) ; Icm0 = Pk_dct(rdiff)
            sigma2_nog[iz,jz] = (Icm0-Icp0)/(4*np.pi**2 * r1 * r2)
    #Now fill by symmetry and put back growth functions
    sigma2      = np.zeros((nz,nz))
    for iz in range(nz):
        growth1 = ps.eval(cosmo,z[iz],0.1)/ps.eval(cosmo,0.,0.1)
        for jz in range(nz):
            growth2       = ps.eval(cosmo,z[jz],0.1)/ps.eval(cosmo,0.,0.1)
            sigma2[iz,jz] = sigma2_nog[min(iz,jz),max(iz,jz)]*growth1*growth2

    return sigma2

print(lacasa_cll(z_a))
"""""""""""""""""""""""""""""""""""""""""""""""""""""""""
=======
    prim.param_set_by_name("n_SA", 0.9658)
    prim.param_set_by_name("ln10e10ASA", 3.0904)

    reion.param_set_by_name("z_re", 9.9999)

    cosmo.add_submodel(reion)
    cosmo.add_submodel(prim)

    #
    #  Printing the parameters used.
    #
    print("# Model parameters: ", end="")
    cosmo.params_log_all()
    print(f"# Omega_X0: {cosmo.E2Omega_de(0.0): 22.15g}")

    ps_lin = Nc.PowspecMLCBE.new()

    # Redshift bounds
    z_min = 0.0
    z_max = 2.0
    # zdiv = 0.49999999999

    # Mode bounds
    k_min = 1.0e-6
    k_max = 1.0e5

    ps_lin.set_kmin(k_min)
    ps_lin.set_kmax(k_max)
    ps_lin.require_zi(z_min)
    ps_lin.require_zf(z_max)

    ps_lin.set_intern_k_min(k_min)
    ps_lin.set_intern_k_max(50.0)

    ps = Nc.PowspecMNLHaloFit.new(ps_lin, 2.0, 1.0e-5)

    ps.set_kmin(k_min)
    ps.set_kmax(k_max)
    ps.require_zi(z_min)
    ps.require_zf(z_max)

    ell_min = 250
    ell_max = 250

    sproj = Ncm.PowspecSphereProj.new(ps, ell_min, ell_max)
    sproj.props.reltol = 1.0e-4

    xi_i = 1.0e1
    xi_f = 1.0e4

    sproj.set_xi_i(xi_i)
    sproj.set_xi_f(xi_f)

    sproj.prepare(cosmo)

    dist = Nc.Distance.new(1.0e11)
    dist.compute_inv_comoving(True)

    scal = Nc.Scalefactor.new(1.0e11, dist)
    gf = Nc.GrowthFunc.new()

    dist.prepare(cosmo)
    scal.prepare(cosmo)
    gf.prepare(cosmo)

    RH_Mpc = cosmo.RH_Mpc()

    # for ell in range (ell_min, ell_max + 1):
    # (lnxi, Cell) = sproj.get_ell (ell)
    # xi_a = np.exp (np.array (lnxi))

    xi_a = np.geomspace(xi_i, xi_f, num=5000)
    z_a = np.array([dist.inv_comoving(cosmo, xi / RH_Mpc) for xi in xi_a])
    # index = np.logical_and((z_a > 0.01), (z_a < 10.0))

    z_a = np.linspace(0.05, 0.5, num=2000)

    # print (xi_a)
    # print (z_a)

    for ell in range(ell_min, ell_min + 1):
        # limber = np.array(
        #     [
        #         ps.eval(cosmo, z, (0.5 + ell) / xi) / (xi * xi * RH_Mpc / cosmo.E(z))
        #         for (xi, z) in zip(xi_a, z_a)
        #     ]
        # )

        # plt.plot (xi_a[index], limber[index], label = r'$\ell$ = %d, limber' % ell)

        # for w_i in range (20):
        # w      = sproj.get_w (w_i)
        # Cell_s = sproj.peek_ell_spline (w_i, ell)
        # Cell   = [Cell_s.eval (math.log (xi)) for xi in xi_a]

        # for xi, Cell_i in zip (xi_a, Cell):
        # sCell_i = sproj.eval_Cell_xi1_xi2 (ell, xi / w, xi * w)
        # Cell_int_i = ps.sproj (cosmo, 1.0e-5, ell, 0.0, 0.0, xi / w, xi * w)

        # z_a    = np.array (z_a)
        # Cell   = np.array ([(gf.eval (cosmo, z)**2 * Cell_i) for (Cell_i, z) in zip (Cell, z_a)])

        # plt.plot (xi_a, Cell, label = r'$\ell$ = %d, $w$ = %f, full' % (ell, w))
        m = [
            [
                sproj.eval_Cell_xi1_xi2(
                    cosmo,
                    ell,
                    z1,
                    z2,
                    RH_Mpc * dist.comoving(cosmo, z1),
                    RH_Mpc * dist.comoving(cosmo, z2),
                )
                for z1 in z_a
            ]
            for z2 in z_a
        ]
        cov = np.asanyarray(m)
        # print (np.diag (cov))
        std_ = np.sqrt(np.diag(cov))
        corr = cov / np.outer(std_, std_)
        # print (m)
        # print (corr)
        # plt.matshow (np.abs (corr), norm = LogNorm (vmin=1.0e-8, vmax = 1.0))
        # plt.matshow (corr, extent = np.array ([z_a[0], z_a[-1], z_a[0], z_a[-1]]),
        # origin = "lower")
        plt.matshow(
            corr,
            extent=np.array([z_a[0], z_a[-1], z_a[0], z_a[-1]]),
            origin="lower",
            norm=SymLogNorm(1.0e-8),
        )
        # plt.matshow (corr)
        # plt.matshow (corr, norm = SymLogNorm (1.0e-4))
        plt.title(rf"$C_{{{ell}}}(z_1, z_2)$")
        plt.colorbar()

    # plt.xticks(xi_a)

    # plt.xlabel (r'$\xi \; [\mathrm{Mpc}]$')
    # plt.ylabel (r'$C_\ell(\xi, \xi)$')
    # plt.legend (loc = "best")
    # plt.xscale ('log')
    # plt.yscale ('symlog', linthreshy=1.0e-8)
    # plt.xlim ([200.0, 4000.0])

    plt.show()


if __name__ == "__main__":
    test_spherical_projection()
>>>>>>> 139b708f
<|MERGE_RESOLUTION|>--- conflicted
+++ resolved
@@ -32,15 +32,11 @@
 
 from matplotlib.colors import SymLogNorm
 
-<<<<<<< HEAD
 from gi.repository import GObject
 from gi.repository import NumCosmo as Nc
 from gi.repository import NumCosmoMath as Ncm
 from scipy.interpolate import interp1d
-=======
-from numcosmo_py import Nc, Ncm
-
->>>>>>> 139b708f
+
 
 matplotlib.rcParams.update({"font.size": 11})
 
@@ -48,9 +44,8 @@
 #  Initializing the library objects, this must be called before
 #  any other library function.
 #
-Ncm.cfg_init()
-
-<<<<<<< HEAD
+Ncm.cfg_init ()
+
 #
 #  New homogeneous and isotropic cosmological model NcHICosmoDEXcdm 
 #
@@ -62,18 +57,33 @@
 cosmo.param_set_by_name ("Omegac",    0.12)
 cosmo.param_set_by_name ("massnu_0",  0.06)
 cosmo.param_set_by_name ("ENnu",      2.0328)
-=======
->>>>>>> 139b708f
+
+reion = Nc.HIReionCamb.new ()
+prim  = Nc.HIPrimPowerLaw.new ()
+
+cosmo.param_set_by_name ("H0", 67)
+
+prim.param_set_by_name ("n_SA", 0.96)
+prim.param_set_by_name ("ln10e10ASA", 3.0904)
+
+reion.param_set_by_name ("z_re", 9.9999)
+
+
+cosmo.add_submodel (reion)
+cosmo.add_submodel (prim)
+
+
+#
+#  Printing the parameters used.
+#
+print ("# Model parameters: ", end=' ') 
+cosmo.params_log_all ()
+print ("# Omega_X0: % 22.15g" % (cosmo.E2Omega_de (0.0)))
+
 
 def test_spherical_projection() -> None:
     """Example computing spherical projection."""
 
-<<<<<<< HEAD
-cosmo.param_set_by_name ("H0", 67)
-
-prim.param_set_by_name ("n_SA", 0.96)
-prim.param_set_by_name ("ln10e10ASA", 3.0904)
-=======
     #
     #  New homogeneous and isotropic cosmological model NcHICosmoDEXcdm
     #
@@ -86,41 +96,11 @@
     cosmo.param_set_by_name("massnu_0", 0.06)
     cosmo.param_set_by_name("ENnu", 2.0328)
 
-    reion = Nc.HIReionCamb.new()
-    prim = Nc.HIPrimPowerLaw.new()
->>>>>>> 139b708f
-
-    cosmo.param_set_by_name("H0", 67.31)
-
-<<<<<<< HEAD
-
-cosmo.add_submodel (reion)
-cosmo.add_submodel (prim)
-
-
-#
-#  Printing the parameters used.
-#
-print ("# Model parameters: ", end=' ') 
-cosmo.params_log_all ()
-print ("# Omega_X0: % 22.15g" % (cosmo.E2Omega_de (0.0)))
-
-
-ps_lin = Nc.PowspecMLCBE.new ()
-
-# Redshift bounds
-z_min = 0.0
-z_max = 2.0
-zdiv  = 0.49999999999
-
 # Mode bounds
 k_min = 1.0e-8
 k_max = 1.0e6
 
-ps_lin.set_kmin (k_min)
-ps_lin.set_kmax (k_max)
-ps_lin.require_zi (z_min)
-ps_lin.require_zf (z_max)
+    cosmo.param_set_by_name("H0", 67.31)
 
 ps_lin.set_intern_k_min (k_min)
 ps_lin.set_intern_k_max (50.0)
@@ -129,10 +109,8 @@
 
 ps = Nc.PowspecMNLHaloFit.new (ps_lin, 2.0, 1.0e-8)
 
-ps.set_kmin (k_min)
-ps.set_kmax (k_max)
-ps.require_zi (z_min)
-ps.require_zf (z_max)
+    cosmo.add_submodel(reion)
+    cosmo.add_submodel(prim)
 
 old_amplitude = math.exp (prim.props.ln10e10ASA)
 prim.props.ln10e10ASA = math.log ((0.81/ cosmo.sigma8(psf))**2 * old_amplitude)
@@ -147,26 +125,30 @@
 xi_i = 1.0e-1
 xi_f = 1.0e7
 
-sproj.set_xi_i (xi_i)
-sproj.set_xi_f (xi_f)
-
-sproj.prepare (cosmo)
-
-dist = Nc.Distance.new (1.0e11)
-dist.compute_inv_comoving (True)
-
-scal = Nc.Scalefactor.new (1.0e11, dist)
-gf   = Nc.GrowthFunc.new ()
-
-dist.prepare (cosmo)
-scal.prepare (cosmo)
-gf.prepare (cosmo)
-
-RH_Mpc = cosmo.RH_Mpc ()
-
-#for ell in range (ell_min, ell_max + 1):
-  #(lnxi, Cell) = sproj.get_ell (ell)
-  #xi_a = np.exp (np.array (lnxi))
+    # Mode bounds
+    k_min = 1.0e-6
+    k_max = 1.0e5
+
+    ps_lin.set_kmin(k_min)
+    ps_lin.set_kmax(k_max)
+    ps_lin.require_zi(z_min)
+    ps_lin.require_zf(z_max)
+
+    ps_lin.set_intern_k_min(k_min)
+    ps_lin.set_intern_k_max(50.0)
+
+    ps = Nc.PowspecMNLHaloFit.new(ps_lin, 2.0, 1.0e-5)
+
+    ps.set_kmin(k_min)
+    ps.set_kmax(k_max)
+    ps.require_zi(z_min)
+    ps.require_zf(z_max)
+
+    ell_min = 250
+    ell_max = 250
+
+    sproj = Ncm.PowspecSphereProj.new(ps, ell_min, ell_max)
+    sproj.props.reltol = 1.0e-4
 
 xi_a   = np.geomspace (xi_i, xi_f, num = 5000)
 z_a    = np.array ([dist.inv_comoving (cosmo, xi / RH_Mpc) for xi in xi_a])
@@ -177,19 +159,10 @@
 
 
 
-#print (xi_a)
-#print (z_a)
-
-for ell in range (ell_min, ell_min + 1):
-  
-  limber = np.array ([ps.eval (cosmo, z, (0.5 + ell) / xi) / (xi * xi * RH_Mpc / cosmo.E (z)) for (xi, z) in zip (xi_a, z_a)])
-  
-  #plt.plot (xi_a[index], limber[index], label = r'$\ell$ = %d, limber' % ell)
-  
-  #for w_i in range (20):
-    #w      = sproj.get_w (w_i)
-    #Cell_s = sproj.peek_ell_spline (w_i, ell)
-    #Cell   = [Cell_s.eval (math.log (xi)) for xi in xi_a]
+    sproj.prepare(cosmo)
+
+    dist = Nc.Distance.new(1.0e11)
+    dist.compute_inv_comoving(True)
 
     #for xi, Cell_i in zip (xi_a, Cell):
       #sCell_i = sproj.eval_Cell_xi1_xi2 (ell, xi / w, xi * w)
@@ -221,12 +194,7 @@
   plt.show ()
 #plt.xticks(xi_a)
 
-#plt.xlabel (r'$\xi \; [\mathrm{Mpc}]$')
-#plt.ylabel (r'$C_\ell(\xi, \xi)$')
-#plt.legend (loc = "best")
-#plt.xscale ('log')
-#plt.yscale ('symlog', linthreshy=1.0e-8)
-#plt.xlim ([200.0, 4000.0])
+    RH_Mpc = cosmo.RH_Mpc()
 
 #plt.show ()
 print(cov/np.log(10))
@@ -335,157 +303,4 @@
     return sigma2
 
 print(lacasa_cll(z_a))
-"""""""""""""""""""""""""""""""""""""""""""""""""""""""""
-=======
-    prim.param_set_by_name("n_SA", 0.9658)
-    prim.param_set_by_name("ln10e10ASA", 3.0904)
-
-    reion.param_set_by_name("z_re", 9.9999)
-
-    cosmo.add_submodel(reion)
-    cosmo.add_submodel(prim)
-
-    #
-    #  Printing the parameters used.
-    #
-    print("# Model parameters: ", end="")
-    cosmo.params_log_all()
-    print(f"# Omega_X0: {cosmo.E2Omega_de(0.0): 22.15g}")
-
-    ps_lin = Nc.PowspecMLCBE.new()
-
-    # Redshift bounds
-    z_min = 0.0
-    z_max = 2.0
-    # zdiv = 0.49999999999
-
-    # Mode bounds
-    k_min = 1.0e-6
-    k_max = 1.0e5
-
-    ps_lin.set_kmin(k_min)
-    ps_lin.set_kmax(k_max)
-    ps_lin.require_zi(z_min)
-    ps_lin.require_zf(z_max)
-
-    ps_lin.set_intern_k_min(k_min)
-    ps_lin.set_intern_k_max(50.0)
-
-    ps = Nc.PowspecMNLHaloFit.new(ps_lin, 2.0, 1.0e-5)
-
-    ps.set_kmin(k_min)
-    ps.set_kmax(k_max)
-    ps.require_zi(z_min)
-    ps.require_zf(z_max)
-
-    ell_min = 250
-    ell_max = 250
-
-    sproj = Ncm.PowspecSphereProj.new(ps, ell_min, ell_max)
-    sproj.props.reltol = 1.0e-4
-
-    xi_i = 1.0e1
-    xi_f = 1.0e4
-
-    sproj.set_xi_i(xi_i)
-    sproj.set_xi_f(xi_f)
-
-    sproj.prepare(cosmo)
-
-    dist = Nc.Distance.new(1.0e11)
-    dist.compute_inv_comoving(True)
-
-    scal = Nc.Scalefactor.new(1.0e11, dist)
-    gf = Nc.GrowthFunc.new()
-
-    dist.prepare(cosmo)
-    scal.prepare(cosmo)
-    gf.prepare(cosmo)
-
-    RH_Mpc = cosmo.RH_Mpc()
-
-    # for ell in range (ell_min, ell_max + 1):
-    # (lnxi, Cell) = sproj.get_ell (ell)
-    # xi_a = np.exp (np.array (lnxi))
-
-    xi_a = np.geomspace(xi_i, xi_f, num=5000)
-    z_a = np.array([dist.inv_comoving(cosmo, xi / RH_Mpc) for xi in xi_a])
-    # index = np.logical_and((z_a > 0.01), (z_a < 10.0))
-
-    z_a = np.linspace(0.05, 0.5, num=2000)
-
-    # print (xi_a)
-    # print (z_a)
-
-    for ell in range(ell_min, ell_min + 1):
-        # limber = np.array(
-        #     [
-        #         ps.eval(cosmo, z, (0.5 + ell) / xi) / (xi * xi * RH_Mpc / cosmo.E(z))
-        #         for (xi, z) in zip(xi_a, z_a)
-        #     ]
-        # )
-
-        # plt.plot (xi_a[index], limber[index], label = r'$\ell$ = %d, limber' % ell)
-
-        # for w_i in range (20):
-        # w      = sproj.get_w (w_i)
-        # Cell_s = sproj.peek_ell_spline (w_i, ell)
-        # Cell   = [Cell_s.eval (math.log (xi)) for xi in xi_a]
-
-        # for xi, Cell_i in zip (xi_a, Cell):
-        # sCell_i = sproj.eval_Cell_xi1_xi2 (ell, xi / w, xi * w)
-        # Cell_int_i = ps.sproj (cosmo, 1.0e-5, ell, 0.0, 0.0, xi / w, xi * w)
-
-        # z_a    = np.array (z_a)
-        # Cell   = np.array ([(gf.eval (cosmo, z)**2 * Cell_i) for (Cell_i, z) in zip (Cell, z_a)])
-
-        # plt.plot (xi_a, Cell, label = r'$\ell$ = %d, $w$ = %f, full' % (ell, w))
-        m = [
-            [
-                sproj.eval_Cell_xi1_xi2(
-                    cosmo,
-                    ell,
-                    z1,
-                    z2,
-                    RH_Mpc * dist.comoving(cosmo, z1),
-                    RH_Mpc * dist.comoving(cosmo, z2),
-                )
-                for z1 in z_a
-            ]
-            for z2 in z_a
-        ]
-        cov = np.asanyarray(m)
-        # print (np.diag (cov))
-        std_ = np.sqrt(np.diag(cov))
-        corr = cov / np.outer(std_, std_)
-        # print (m)
-        # print (corr)
-        # plt.matshow (np.abs (corr), norm = LogNorm (vmin=1.0e-8, vmax = 1.0))
-        # plt.matshow (corr, extent = np.array ([z_a[0], z_a[-1], z_a[0], z_a[-1]]),
-        # origin = "lower")
-        plt.matshow(
-            corr,
-            extent=np.array([z_a[0], z_a[-1], z_a[0], z_a[-1]]),
-            origin="lower",
-            norm=SymLogNorm(1.0e-8),
-        )
-        # plt.matshow (corr)
-        # plt.matshow (corr, norm = SymLogNorm (1.0e-4))
-        plt.title(rf"$C_{{{ell}}}(z_1, z_2)$")
-        plt.colorbar()
-
-    # plt.xticks(xi_a)
-
-    # plt.xlabel (r'$\xi \; [\mathrm{Mpc}]$')
-    # plt.ylabel (r'$C_\ell(\xi, \xi)$')
-    # plt.legend (loc = "best")
-    # plt.xscale ('log')
-    # plt.yscale ('symlog', linthreshy=1.0e-8)
-    # plt.xlim ([200.0, 4000.0])
-
-    plt.show()
-
-
-if __name__ == "__main__":
-    test_spherical_projection()
->>>>>>> 139b708f
+"""""""""""""""""""""""""""""""""""""""""""""""""""""""""