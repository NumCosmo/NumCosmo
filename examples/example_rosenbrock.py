#!/usr/bin/env python

import sys
import math
import numpy as np
import matplotlib.pyplot as plt
import os.path

try:
  import gi
  gi.require_version('NumCosmo', '1.0')
  gi.require_version('NumCosmoMath', '1.0')
except:
  pass

from gi.repository import GObject
from gi.repository import NumCosmo as Nc
from gi.repository import NumCosmoMath as Ncm

#
#  Initializing the library objects, this must be called before
#  any other library function.
#
Ncm.cfg_init ()

#
# Instantiating a new SLine model object and setting
# some values for its parameters.
#
mrb = Ncm.ModelRosenbrock ()

#
# New Model set object including slm with parameters
# set as free.
#
mset = Ncm.MSet.empty_new ()
mset.set (mrb)
mset.param_set_all_ftype (Ncm.ParamType.FREE)
mset.prepare_fparam_map ()

#
# Creating a new Serialization object, and load
# the data file.
#
drb = Ncm.DataRosenbrock.new ()

#
# New data set object with sld added.
#
dset = Ncm.Dataset.new ()
dset.append_data (drb)

#
# New likelihood object using dset.
#
lh = Ncm.Likelihood.new (dset)

#
#  Creating a Fit object of type NLOPT using the fitting algorithm ln-neldermead to
#  fit the Modelset mset using the Likelihood lh and using a numerical differentiation
#  algorithm (NUMDIFF_FORWARD) to obtain the gradient (if needed).
#
fit = Ncm.Fit.new (Ncm.FitType.NLOPT, "ln-neldermead", lh, mset, Ncm.FitGradType.NUMDIFF_FORWARD)

#
# Printing fitting informations.
#
fit.log_info ()

#
# Setting single thread calculation.
#
Ncm.func_eval_set_max_threads (0)
Ncm.func_eval_log_pool_stats ()

#
# New Gaussian prior to provide the initial points for the chain.
# It was created with size 0 (number of parameters), but once 
# initialized with mset the correct size is assigned. 
#
# The initial sampler will use a diagonal covariance with the
# diagonal terms being the parameters scale set by each model.
#
init_sampler = Ncm.MSetTransKernGauss.new (0)
init_sampler.set_mset (mset)
init_sampler.set_prior_from_mset ()
init_sampler.set_cov_from_rescale (100.0)

#
# Creates the ESMCMC walker object, this object is responsible
# for moving the walkers in each interation, the stretch move
# is affine invariant and therefore gives good results even for
# very correlated parametric space.
# 
sampler = 'aps'
#sampler  = 'stretch'
<<<<<<< HEAD
nwalkers = int (math.ceil (160 * 2))
ssize    = 8000000

if sampler == 'aps':
  walker = Ncm.FitESMCMCWalkerAPS.new (nwalkers, mset.fparams_len ())
=======
nwalkers = int (math.ceil (80 *2 * 2))
ssize    = 1000000

if sampler == 'aps':
  walker = Ncm.FitESMCMCWalkerAPS.new (nwalkers, mset.fparams_len ())
 # walker.set_rand_walk_prob (0.0)
>>>>>>> 412cdc8a
elif sampler == "stretch":
  walker = Ncm.FitESMCMCWalkerStretch.new (nwalkers, mset.fparams_len ())

#
# The methods below set the walk scale, which controls the size of the
# step done between two walkers and circumscribe the walkers inside
# the box defined by the parameters inside the mset object.
#
#walker.set_scale (3.0)
#walker.set_box_mset (mset)

#
# Initialize the ESMCMC object using the objects above. It will
# use 50 walkers, i.e., each point in the MCMC chain contains
# 50 points in the parametric space. Each step uses the last point
# in the chain (the last 50 parametric points) to calculate the
# proposal points.
#
esmcmc  = Ncm.FitESMCMC.new (fit, nwalkers, init_sampler, walker, Ncm.FitRunMsgs.SIMPLE)

#
# These methods enable the auto-trim options on ESMCMC. This option 
# makes the sampler check the chains' health and trim any unnecessary 
# burn-in part. We set the number of divisions to 100 so we test the
# chains in blocks of n/100. The last method asserts that each 2min
# the catalog will be checked.
#
#esmcmc.set_auto_trim (True)
#esmcmc.set_auto_trim_div (100)
#esmcmc.set_max_runs_time (2.0 * 60.0)
#esmcmc.set_nthreads (4)
esmcmc.set_data_file ("example_rosenbrock_%s_st_%d.fits" % (sampler, nwalkers))

#
# Running the esmcmc, it will first calculate 1000 points, after that
# it will estimate the error in the parameters mean. Using the current
# errors the algorithm tries to calculated how many extra steps are 
# necessary to obtain the required error `10^-3' in every parameters,
# and it will run such extra steps. It will repeat this procedure
# until it attains the required error in every parameter.
# 
#
esmcmc.start_run ()
esmcmc.run (ssize / nwalkers)
esmcmc.end_run ()

#
# Calculates the parameter means and covariance and set it into 
# the fit object and then print.
# 
esmcmc.mean_covar ()
fit.log_covar ()<|MERGE_RESOLUTION|>--- conflicted
+++ resolved
@@ -94,20 +94,11 @@
 # 
 sampler = 'aps'
 #sampler  = 'stretch'
-<<<<<<< HEAD
-nwalkers = int (math.ceil (160 * 2))
-ssize    = 8000000
-
-if sampler == 'aps':
-  walker = Ncm.FitESMCMCWalkerAPS.new (nwalkers, mset.fparams_len ())
-=======
 nwalkers = int (math.ceil (80 *2 * 2))
 ssize    = 1000000
 
 if sampler == 'aps':
   walker = Ncm.FitESMCMCWalkerAPS.new (nwalkers, mset.fparams_len ())
- # walker.set_rand_walk_prob (0.0)
->>>>>>> 412cdc8a
 elif sampler == "stretch":
   walker = Ncm.FitESMCMCWalkerStretch.new (nwalkers, mset.fparams_len ())
 
