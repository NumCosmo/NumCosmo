{
 "cells": [
  {
   "cell_type": "code",
   "execution_count": 1,
   "metadata": {},
   "outputs": [
    {
     "data": {
      "text/html": [
       "<style>.container { width:80% !important; }</style>"
      ],
      "text/plain": [
       "<IPython.core.display.HTML object>"
      ]
     },
     "metadata": {},
     "output_type": "display_data"
    }
   ],
   "source": [
    "#!/usr/bin/env python\n",
    "\n",
    "try:\n",
    "    import gi\n",
    "\n",
    "    gi.require_version(\"NumCosmo\", \"1.0\")\n",
    "    gi.require_version(\"NumCosmoMath\", \"1.0\")\n",
    "except:\n",
    "    pass\n",
    "\n",
    "import math\n",
    "import matplotlib.pyplot as plt\n",
    "from gi.repository import GObject\n",
    "from gi.repository import NumCosmo as Nc\n",
    "from gi.repository import NumCosmoMath as Ncm\n",
    "import numpy as np\n",
    "import sys\n",
    "\n",
    "sys.path.insert(0, \"../../scripts\")\n",
    "\n",
    "from scipy.stats import chi2\n",
    "import corner\n",
    "\n",
    "Ncm.cfg_init()\n",
    "Ncm.cfg_set_log_handler(lambda msg: sys.stdout.write(msg) and sys.stdout.flush())\n",
    "\n",
    "from IPython.display import display, HTML\n",
    "\n",
    "display(HTML(\"<style>.container { width:80% !important; }</style>\"))"
   ]
  },
  {
   "cell_type": "code",
   "execution_count": 2,
   "metadata": {},
   "outputs": [],
   "source": [
    "s1d1 = chi2.cdf(1.0, df=1)\n",
    "s1d2 = chi2.cdf(4.0, df=1)\n",
    "s2d1 = chi2.cdf(1.0, df=1)\n",
    "s2d2 = chi2.cdf(4.0, df=1)\n",
    "s2d3 = chi2.cdf(9.0, df=1)\n",
    "qts = [0.5 - s1d2 / 2.0, 0.5 - s1d1 / 2.0, 0.5, 0.5 + s1d1 / 2.0, 0.5 + s1d2 / 2.0]"
   ]
  },
  {
   "cell_type": "code",
   "execution_count": 3,
   "metadata": {},
   "outputs": [],
   "source": [
    "from chainconsumer import ChainConsumer\n",
    "\n",
    "\n",
    "def add_mcat(c, mcat, name):\n",
    "    nwalkers = mcat.nchains()\n",
    "    m2lnL = mcat.get_m2lnp_var()\n",
    "\n",
    "    # Use nwalkers * 10 as burning length\n",
    "    burn = nwalkers * burnin\n",
    "    rows = np.array([mcat.peek_row(i).dup_array() for i in range(burn, mcat.len())])\n",
    "    params = [\"$\" + mcat.col_symb(i) + \"$\" for i in range(mcat.ncols())]\n",
    "\n",
    "    posterior = -0.5 * rows[:, m2lnL]\n",
    "\n",
    "    rows = np.delete(rows, m2lnL, 1)\n",
    "    params = np.delete(params, m2lnL, 0)\n",
    "\n",
<<<<<<< HEAD
    "    indices = [0,1]\n",
=======
    "    indices = [0, 1, 2]\n",
>>>>>>> 139b708f
    "\n",
    "    rows = rows[:, indices]\n",
    "    params = params[indices]\n",
    "\n",
    "    # c.add_chain(rows, posterior = posterior, parameters=list(params), name=name, plot_point = True)\n",
    "    c.add_chain(rows)"
   ]
  },
  {
   "cell_type": "code",
   "execution_count": 4,
   "metadata": {},
   "outputs": [
    {
     "ename": "",
     "evalue": "",
     "output_type": "error",
     "traceback": [
      "\u001b[1;31mCannot execute code, session has been disposed. Please try restarting the Kernel."
     ]
    },
    {
     "ename": "",
     "evalue": "",
     "output_type": "error",
     "traceback": [
      "\u001b[1;31mThe Kernel crashed while executing code in the the current cell or a previous cell. Please review the code in the cell(s) to identify a possible cause of the failure. Click <a href='https://aka.ms/vscodeJupyterKernelCrash'>here</a> for more info. View Jupyter <a href='command:jupyter.viewOutput'>log</a> for further details."
     ]
    }
   ],
   "source": [
<<<<<<< HEAD
    "nwalkers = 30\n",
    "burnin   = 8\n",
=======
    "nwalkers = 300\n",
    "burnin = 80\n",
>>>>>>> 139b708f
    "\n",
    "mcat_mcmc_unbinned = Ncm.MSetCatalog.new_from_file_ro(\n",
    "    \"ncount_ascaso_mcmc_unbinned.fits\", nwalkers * burnin\n",
    ")\n",
    "mcat_mcmc_binned = Ncm.MSetCatalog.new_from_file_ro(\n",
    "    \"ncount_ascaso_mcmc_binned.fits\", nwalkers * burnin\n",
    ")"
   ]
  },
  {
   "cell_type": "code",
   "execution_count": null,
   "metadata": {},
   "outputs": [],
   "source": [
    "consumer = ChainConsumer()\n",
    "\n",
    "add_mcat(consumer, mcat_mcmc_unbinned, \"unbinned\")\n",
    "add_mcat(consumer, mcat_mcmc_binned, \"binned\")\n",
    "\n",
    "consumer.configure(\n",
    "    kde=True,\n",
    "    label_font_size=11,\n",
    "    cloud=True,\n",
    "    sigma2d=True,\n",
    "    sigmas=[1, 2, 3],\n",
    "    spacing=0.0,\n",
    "    tick_font_size=11,\n",
    "    usetex=False,\n",
    "    shade=True,\n",
    ")\n",
    "\n",
    "fig = consumer.plotter.plot(truth=[0.258, -1, 3.19])\n",
    "\n",
    "fig.set_size_inches(12, 12)"
   ]
  },
  {
   "cell_type": "code",
   "execution_count": null,
   "metadata": {},
   "outputs": [],
   "source": [
    "nwalkers = 300\n",
    "burnin = 0\n",
    "\n",
    "mcat_mc_unbinned = Ncm.MSetCatalog.new_from_file_ro(\n",
    "    \"ncount_ascaso_mc_unbinned.fits\", nwalkers * burnin\n",
    ")\n",
    "mcat_mc_binned = Ncm.MSetCatalog.new_from_file_ro(\n",
    "    \"ncount_ascaso_mc_binned.fits\", nwalkers * burnin\n",
    ")"
   ]
  },
  {
   "cell_type": "code",
   "execution_count": null,
   "metadata": {},
   "outputs": [],
   "source": [
    "consumer = ChainConsumer()\n",
    "\n",
    "add_mcat(consumer, mcat_mc_unbinned, \"unbinned\")\n",
    "add_mcat(consumer, mcat_mc_binned, \"binned\")\n",
    "\n",
    "consumer.configure(\n",
    "    kde=True,\n",
    "    label_font_size=11,\n",
    "    cloud=True,\n",
    "    sigma2d=True,\n",
    "    sigmas=[1, 2, 3],\n",
    "    spacing=0.0,\n",
    "    tick_font_size=11,\n",
    "    usetex=False,\n",
    ")\n",
    "\n",
    "fig = consumer.plotter.plot(truth=[0.258, -1, 3.19])\n",
    "\n",
    "fig.set_size_inches(12, 12)"
   ]
  },
  {
   "cell_type": "code",
   "execution_count": null,
   "metadata": {},
   "outputs": [],
   "source": [
    "consumer = ChainConsumer()\n",
    "\n",
    "add_mcat(consumer, mcat_mc_unbinned, \"MC unbinned\")\n",
    "add_mcat(consumer, mcat_mc_binned, \"MC binned\")\n",
    "add_mcat(consumer, mcat_mcmc_unbinned, \"MCMC unbinned\")\n",
    "add_mcat(consumer, mcat_mcmc_binned, \"MCMC binned\")\n",
    "\n",
    "consumer.configure(\n",
    "    kde=True,\n",
    "    label_font_size=11,\n",
    "    cloud=True,\n",
    "    sigma2d=True,\n",
    "    sigmas=[1, 2, 3],\n",
    "    spacing=0.0,\n",
    "    tick_font_size=11,\n",
    "    usetex=False,\n",
    ")\n",
    "\n",
    "fig = consumer.plotter.plot()\n",
    "\n",
    "fig.set_size_inches(12, 12)"
   ]
  },
  {
   "cell_type": "code",
   "execution_count": null,
   "metadata": {},
   "outputs": [],
   "source": [
    "def measure_over_smooth(mcat):\n",
    "    mcat_len = mcat.len()\n",
    "    nwalkers = mcat.nchains()\n",
    "    last_e = [mcat.peek_row(mcat_len - nwalkers + i) for i in range(nwalkers)]\n",
    "    k = Ncm.StatsDistKernelST.new(3, 1.0)\n",
    "    sd = Ncm.StatsDistVKDE.new(k, Ncm.StatsDistCV.SPLIT)\n",
    "    sd.reset()\n",
    "    m2lnL = []\n",
    "    for row in last_e:\n",
    "        m2lnL.append(row.get(0))\n",
    "        sd.add_obs(row.get_subvector(1, 3))\n",
    "\n",
    "    m2lnL_v = Ncm.Vector.new_array(m2lnL)\n",
    "    sd.prepare_interp(m2lnL_v)\n",
    "    return sd.get_over_smooth()"
   ]
  },
  {
   "cell_type": "code",
   "execution_count": null,
   "metadata": {},
   "outputs": [],
   "source": [
    "print(measure_over_smooth(mcat_mcmc_unbinned))\n",
    "print(measure_over_smooth(mcat_mcmc_binned))"
   ]
  }
 ],
 "metadata": {
  "interpreter": {
   "hash": "916dbcbb3f70747c44a77c7bcd40155683ae19c65e1c03b4aa3499c5328201f1"
  },
  "kernelspec": {
   "display_name": "NERSC Python",
   "language": "python",
   "name": "python3"
  },
  "language_info": {
   "codemirror_mode": {
    "name": "ipython",
    "version": 3
   },
   "file_extension": ".py",
   "mimetype": "text/x-python",
   "name": "python",
   "nbconvert_exporter": "python",
   "pygments_lexer": "ipython3",
   "version": "3.10.6"
  }
 },
 "nbformat": 4,
 "nbformat_minor": 4
}<|MERGE_RESOLUTION|>--- conflicted
+++ resolved
@@ -87,11 +87,7 @@
     "    rows = np.delete(rows, m2lnL, 1)\n",
     "    params = np.delete(params, m2lnL, 0)\n",
     "\n",
-<<<<<<< HEAD
     "    indices = [0,1]\n",
-=======
-    "    indices = [0, 1, 2]\n",
->>>>>>> 139b708f
     "\n",
     "    rows = rows[:, indices]\n",
     "    params = params[indices]\n",
@@ -123,13 +119,8 @@
     }
    ],
    "source": [
-<<<<<<< HEAD
     "nwalkers = 30\n",
     "burnin   = 8\n",
-=======
-    "nwalkers = 300\n",
-    "burnin = 80\n",
->>>>>>> 139b708f
     "\n",
     "mcat_mcmc_unbinned = Ncm.MSetCatalog.new_from_file_ro(\n",
     "    \"ncount_ascaso_mcmc_unbinned.fits\", nwalkers * burnin\n",
