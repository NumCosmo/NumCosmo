{
 "cells": [
  {
   "cell_type": "markdown",
   "metadata": {},
   "source": [
    "---\n",
    "**License**\n",
    "\n",
    " NC_CCL_Bocquet_Test\n",
    "\n",
    " Tue Aug 24 10:30:00 2021\\\n",
    " Copyright  2021\\\n",
    " Cinthia Nunes de Lima <cinthia.n.lima@uel.br> \\ Mariana Penna-Lima <pennalima@unb.br>\n",
    "\n",
    "---\n",
    "---\n",
    "\n",
    " NC_CCL_Bocquet_Test\\\n",
    " Copyright (C) 2021 Cinthia Nunes de Lima <cinthia.n.lima@uel.br>, Mariana Penna-Lima <pennalima@unb.br>\n",
    "\n",
    " numcosmo is free software: you can redistribute it and/or modify it\n",
    " under the terms of the GNU General Public License as published by the\n",
    " Free Software Foundation, either version 3 of the License, or\n",
    " (at your option) any later version.\n",
    "\n",
    " numcosmo is distributed in the hope that it will be useful, but\n",
    " WITHOUT ANY WARRANTY; without even the implied warranty of\n",
    " MERCHANTABILITY or FITNESS FOR A PARTICULAR PURPOSE.\n",
    " See the GNU General Public License for more details.\n",
    "\n",
    " You should have received a copy of the GNU General Public License along\n",
    " with this program.  If not, see <http://www.gnu.org/licenses/>.\n",
    " \n",
    "---"
   ]
  },
  {
   "cell_type": "code",
   "execution_count": null,
   "metadata": {},
   "outputs": [],
   "source": [
    "# NumCosmo\n",
    "from numcosmo_py import Nc, Ncm\n",
    "from numcosmo_py.ccl.nc_ccl import create_nc_obj, CCLParams, dsigmaM_dlnM\n",
    "from numcosmo_py.ccl.comparison import compare_ccl_nc_func\n",
    "\n",
    "# CCL\n",
    "import pyccl as ccl\n",
    "from pyccl.halos.massdef import MassDef\n",
    "\n",
    "import sys\n",
    "import numpy as np\n",
    "import math\n",
    "import matplotlib.pyplot as plt\n",
    "\n",
    "%matplotlib inline\n",
    "import random"
   ]
  },
  {
   "cell_type": "code",
   "execution_count": null,
   "metadata": {},
   "outputs": [],
   "source": [
    "Omega_c = 0.262\n",
    "Omega_b = 0.049\n",
    "Omega_k = 0.0\n",
    "H0 = 67.66\n",
    "Tcmb0 = 2.7255\n",
    "A_s = 2.1e-9\n",
    "sigma8 = 0.8277\n",
    "n_s = 0.96\n",
    "Neff = 0.0\n",
    "w0 = -1.0\n",
    "wa = 0.0"
   ]
  },
  {
   "cell_type": "code",
   "execution_count": null,
   "metadata": {},
   "outputs": [],
   "source": [
    "# CCL Cosmology\n",
    "ccl_cosmo = ccl.Cosmology(\n",
    "    Omega_c=Omega_c,\n",
    "    Omega_b=Omega_b,\n",
    "    Neff=Neff,\n",
    "    h=H0 / 100.0,\n",
    "    sigma8=sigma8,\n",
    "    n_s=n_s,\n",
    "    Omega_k=Omega_k,\n",
    "    w0=w0,\n",
    "    wa=wa,\n",
    "    T_CMB=Tcmb0,\n",
    "    m_nu=[0.00, 0.0, 0.0],\n",
    "    transfer_function=\"eisenstein_hu\",\n",
    "    matter_power_spectrum=\"linear\",\n",
    ")\n",
    "\n",
    "Ncm.cfg_init()\n",
    "Ncm.cfg_set_log_handler(lambda msg: sys.stdout.write(msg) and sys.stdout.flush())\n",
    "\n",
    "# NumCosmo Cosmology\n",
    "cosmo, dist, ps_lin, ps_nln, hmfunc = create_nc_obj(ccl_cosmo)\n"
   ]
  },
  {
   "cell_type": "code",
   "execution_count": null,
   "metadata": {},
   "outputs": [],
   "source": [
    "# Apply a tophat filter to the psml object, set best output interval.\n",
    "psf = Ncm.PowspecFilter.new(ps_lin, Ncm.PowspecFilterType.TOPHAT)\n",
    "psf.set_best_lnr0()"
   ]
  },
  {
   "cell_type": "code",
   "execution_count": null,
   "metadata": {},
   "outputs": [],
   "source": [
    "# CCL Bocquet multiplicity function\n",
    "\n",
    "# Hydrodinamical- Mean - Delta: 200\n",
    "ccl_mdef_B_H200m = MassDef(Delta=200, rho_type=\"matter\")\n",
    "ccl_H200m = ccl.halos.MassFuncBocquet16(mass_def=ccl_mdef_B_H200m, hydro=True)\n",
    "#ccl_H200m = ccl.halos.MassFuncBocquet16(cosmo_ccl, mass_def=ccl_mdef_B_H200m, hydro=True)\n",
    "\n",
    "# Hydrodinamical- Critical - Delta: 200\n",
    "ccl_mdef_B_H200c = MassDef(Delta=200, rho_type=\"critical\")\n",
    "ccl_H200c = ccl.halos.MassFuncBocquet16(mass_def=ccl_mdef_B_H200c, hydro=True)\n",
    "\n",
    "\n",
    "# Hydrodinamical- Critical - Delta: 500\n",
    "ccl_mdef_B_H500c = MassDef(Delta=500, rho_type=\"critical\")\n",
    "ccl_H500c = ccl.halos.MassFuncBocquet16(mass_def=ccl_mdef_B_H500c, hydro=True)\n",
    "\n",
    "# Dark Matter Only- Mean - Delta: 200\n",
    "ccl_mdef_B_D200m = MassDef(Delta=200, rho_type=\"matter\")\n",
    "ccl_D200m = ccl.halos.MassFuncBocquet16(mass_def=ccl_mdef_B_D200m, hydro=False)\n",
    "\n",
    "# Dark Matter Only- Critical - Delta: 200\n",
    "ccl_mdef_B_D200c = MassDef(Delta=200, rho_type=\"critical\")\n",
    "ccl_D200c = ccl.halos.MassFuncBocquet16(mass_def=ccl_mdef_B_D200c, hydro=False)\n",
    "\n",
    "# Dark Matter Only- Critical - Delta: 500\n",
    "ccl_mdef_B_D500c = MassDef(Delta=500, rho_type=\"critical\")\n",
    "ccl_D500c = ccl.halos.MassFuncBocquet16(mass_def=ccl_mdef_B_D500c, hydro=False)\n",
    "\n",
    "# NumCosmo Bocquet multiplicity function\n",
    "\n",
    "# Hydrodinamical- Mean - Delta: 200\n",
    "mulB_H200m = Nc.MultiplicityFuncBocquet.new()\n",
    "mulB_H200m.set_mdef(Nc.MultiplicityFuncMassDef.MEAN)\n",
    "mulB_H200m.set_Delta(200.0)\n",
    "mulB_H200m.set_sim(Nc.MultiplicityFuncBocquetSim.HYDRO)\n",
    "\n",
    "nc_H200m = Nc.HaloMassFunction.new(dist, psf, mulB_H200m)\n",
    "\n",
    "# Hydrodinamical- Critical - Delta: 200\n",
    "mulB_H200c = Nc.MultiplicityFuncBocquet.new()\n",
    "mulB_H200c.set_mdef(Nc.MultiplicityFuncMassDef.CRITICAL)\n",
    "mulB_H200c.set_Delta(200.0)\n",
    "mulB_H200c.set_sim(Nc.MultiplicityFuncBocquetSim.HYDRO)\n",
    "\n",
    "nc_H200c = Nc.HaloMassFunction.new(dist, psf, mulB_H200c) #anteriormente: psf ao inves de ps_lin\n",
    "\n",
    "# Hydrodinamical- Critical - Delta: 500\n",
    "mulB_H500c = Nc.MultiplicityFuncBocquet.new()\n",
    "mulB_H500c.set_mdef(Nc.MultiplicityFuncMassDef.CRITICAL)\n",
    "mulB_H500c.set_Delta(500.0)\n",
    "mulB_H500c.set_sim(Nc.MultiplicityFuncBocquetSim.HYDRO)\n",
    "\n",
    "nc_H500c = Nc.HaloMassFunction.new(dist, psf, mulB_H500c)\n",
    "\n",
    "# Dark Matter Only- Mean - Delta: 200\n",
    "mulB_D200m = Nc.MultiplicityFuncBocquet.new()\n",
    "mulB_D200m.set_mdef(Nc.MultiplicityFuncMassDef.MEAN)\n",
    "mulB_D200m.set_Delta(200.0)\n",
    "mulB_D200m.set_sim(Nc.MultiplicityFuncBocquetSim.DM)\n",
    "\n",
    "nc_D200m = Nc.HaloMassFunction.new(dist, psf, mulB_D200m)\n",
    "\n",
    "# Dark Matter Only- Critical - Delta: 200\n",
    "mulB_D200c = Nc.MultiplicityFuncBocquet.new()\n",
    "mulB_D200c.set_mdef(Nc.MultiplicityFuncMassDef.CRITICAL)\n",
    "mulB_D200c.set_Delta(200.0)\n",
    "mulB_D200c.set_sim(Nc.MultiplicityFuncBocquetSim.DM)\n",
    "\n",
    "nc_D200c = Nc.HaloMassFunction.new(dist, psf, mulB_D200c)\n",
    "\n",
    "# Dark Matter Only- Critical - Delta: 500\n",
    "mulB_D500c = Nc.MultiplicityFuncBocquet.new()\n",
    "mulB_D500c.set_mdef(Nc.MultiplicityFuncMassDef.CRITICAL)\n",
    "mulB_D500c.set_Delta(500.0)\n",
    "mulB_D500c.set_sim(Nc.MultiplicityFuncBocquetSim.DM)\n",
    "\n",
    "nc_D500c = Nc.HaloMassFunction.new(dist, psf, mulB_D500c)"
   ]
  },
  {
   "cell_type": "code",
   "execution_count": null,
   "metadata": {},
   "outputs": [],
   "source": [
    "# Array of masses\n",
    "m_arr = np.geomspace(1e10, 1e15, 128)\n",
    "\n",
    "# Array of redshifts\n",
    "z_arr = np.linspace(0.0, 1.0, 16)"
   ]
  },
  {
   "cell_type": "code",
   "execution_count": null,
   "metadata": {},
   "outputs": [],
   "source": [
    "psf.prepare(cosmo)\n",
    "sigma8_nc = psf.eval_sigma(0.0, 8.0 / 0.6766)\n",
    "\n",
    "nc_H200m.set_eval_limits(cosmo, math.log(3e10), math.log(1e16), 0.0, 2.0)\n",
    "nc_H200m.prepare(cosmo)\n",
    "\n",
    "nc_H200c.set_eval_limits(cosmo, math.log(1e10), math.log(1e16), 0.0, 2.0)\n",
    "nc_H200c.prepare(cosmo)\n",
    "\n",
    "nc_H500c.set_eval_limits(cosmo, math.log(1e10), math.log(1e16), 0.0, 2.0)\n",
    "nc_H500c.prepare(cosmo)\n",
    "\n",
    "nc_D200m.set_eval_limits(cosmo, math.log(1e10), math.log(1e16), 0.0, 2.0)\n",
    "nc_D200m.prepare(cosmo)\n",
    "\n",
    "nc_D200c.set_eval_limits(cosmo, math.log(1e10), math.log(9e15), 0.0, 2.0)\n",
    "nc_D200c.prepare(cosmo)\n",
    "\n",
    "nc_D500c.set_eval_limits(cosmo, math.log(1e10), math.log(1e16), 0.0, 2.0)\n",
    "nc_D500c.prepare(cosmo)"
   ]
  },
  {
   "cell_type": "code",
   "execution_count": null,
   "metadata": {},
   "outputs": [],
   "source": [
    "def cmp_double(desc, m1, m2, x1, x2):\n",
    "    print(\n",
    "        \"%s: %s = % 22.15g, %s = % 22.15g, CMP: %9.2e\"\n",
    "        % (desc, m1, x1, m2, x2, math.fabs(x1 / x2 - 1.0))\n",
    "    )"
   ]
  },
  {
   "cell_type": "code",
   "execution_count": null,
   "metadata": {},
   "outputs": [],
   "source": [
    "plt.figure()\n",
    "fig, axs = plt.subplots(2, sharex=True, gridspec_kw={\"hspace\": 0}, figsize=(14, 7))\n",
    "\n",
    "multiplicity_functions = [\n",
    "    (ccl_H200m, nc_H200m, \"Hydro - 200m\"),\n",
    "    (ccl_H500c, nc_H500c, \"Hydro - 500c\"),\n",
    "    (ccl_H200c, nc_H200c, \"Hydro - 200c\"),\n",
    "    (ccl_D200m, nc_D200m, \"DM - 200m\"),\n",
    "    (ccl_D500c, nc_D500c, \"DM - 500c\"),\n",
    "    (ccl_D200c, nc_D200c, \"DM - 200c\"),\n",
    "]\n",
    "\n",
    "# CCL\n",
    "for ccl_mf_obj, nc_mf_obj, mf_obj_name in multiplicity_functions:\n",
    "    #ccl_sigmaM = ccl.sigmaM(ccl_cosmo, m_arr, 1.0)\n",
    "    #ccl_mf = ccl_mf_obj._get_fsigma(ccl_cosmo, ccl_sigmaM, 1.0, np.log(m_arr))\n",
    "    ccl_mf = ccl_mf_obj(ccl_cosmo, m_arr, 1.)\n",
    "    ccl_nm = m_arr * ccl_mf\n",
    "\n",
    "    axs[0].plot(m_arr, ccl_nm, label=mf_obj_name)\n",
    "    \n",
    "    # NumCosmo\n",
    "    nc_mf = [\n",
    "        nc_mf_obj.dn_dlnM(cosmo, logm, 0.0) * math.log(10.0) for logm in np.log(m_arr)\n",
    "    ]\n",
    "    nc_nm = m_arr * nc_mf\n",
    "\n",
    "    axs[0].plot(m_arr, nc_nm)\n",
    "    axs[1].plot(m_arr, np.abs(ccl_nm / nc_nm - 1.0), \"-\", label=mf_obj_name)\n",
    "\n",
    "# Plot settings\n",
    "\n",
    "axs[0].set_xscale(\"log\")\n",
    "axs[0].set_yscale(\"log\")\n",
    "# axs[0].ylim([1.0E9,8.5E9])\n",
    "axs[1].set_yscale(\"log\")\n",
    "axs[1].set_xlabel(r\"$M/M_\\odot$\", fontsize=14)\n",
    "axs[0].set_ylabel(\n",
    "    r\"$M\\,\\frac{dn}{d\\log_{10}M}\\,[M_\\odot\\,{\\rm Mpc}^{-3}]$\", fontsize=14\n",
    ")\n",
    "axs[1].set_ylabel(\n",
    "    r\"$\\frac{dn}{d\\log_{10}M}_{\\mathrm{ccl}} () / \\frac{dn}{d\\log_{10}M}_{\\mathrm{nc}} - 1$\"\n",
    ")\n",
    "axs[0].legend(loc=\"best\")\n",
    "\n",
    "axs[1].legend(loc=\"best\")\n",
    "axs[1].grid()\n",
    "\n",
    "plt.title(\"Bocquet16\")\n",
    "plt.show()"
   ]
  },
  {
   "cell_type": "code",
   "execution_count": null,
   "metadata": {},
   "outputs": [],
   "source": [
    "%timeit ccl_mf"
   ]
  },
  {
   "cell_type": "code",
   "execution_count": null,
   "metadata": {},
   "outputs": [],
   "source": [
    "%timeit ccl_nm"
   ]
  },
  {
   "cell_type": "code",
   "execution_count": null,
   "metadata": {},
   "outputs": [],
   "source": [
    "%timeit nc_mf"
   ]
  },
  {
   "cell_type": "code",
   "execution_count": null,
   "metadata": {},
   "outputs": [],
   "source": [
    "%timeit nc_nm"
   ]
  }
 ],
 "metadata": {
  "kernelspec": {
<<<<<<< HEAD
   "display_name": "numcosmo",
=======
   "display_name": "Python 3 (ipykernel)",
>>>>>>> 0e926bac
   "language": "python",
   "name": "python3"
  },
  "language_info": {
   "codemirror_mode": {
    "name": "ipython",
    "version": 3
   },
   "file_extension": ".py",
   "mimetype": "text/x-python",
   "name": "python",
   "nbconvert_exporter": "python",
   "pygments_lexer": "ipython3",
   "version": "3.11.5"
  }
 },
 "nbformat": 4,
 "nbformat_minor": 4
}<|MERGE_RESOLUTION|>--- conflicted
+++ resolved
@@ -355,11 +355,7 @@
  ],
  "metadata": {
   "kernelspec": {
-<<<<<<< HEAD
-   "display_name": "numcosmo",
-=======
    "display_name": "Python 3 (ipykernel)",
->>>>>>> 0e926bac
    "language": "python",
    "name": "python3"
   },
