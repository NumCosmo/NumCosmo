
# aminclude_static.am generated automatically by Autoconf
<<<<<<< HEAD
# from AX_AM_MACROS_STATIC on Wed May 18 13:38:03 -03 2022
=======
# from AX_AM_MACROS_STATIC on Tue Jun  7 15:24:26 -03 2022
>>>>>>> 7572bea1


# Code coverage
#
# Optional:
#  - CODE_COVERAGE_DIRECTORY: Top-level directory for code coverage reporting.
#    Multiple directories may be specified, separated by whitespace.
#    (Default: $(top_builddir))
#  - CODE_COVERAGE_OUTPUT_FILE: Filename and path for the .info file generated
#    by lcov for code coverage. (Default:
#    $(PACKAGE_NAME)-$(PACKAGE_VERSION)-coverage.info)
#  - CODE_COVERAGE_OUTPUT_DIRECTORY: Directory for generated code coverage
#    reports to be created. (Default:
#    $(PACKAGE_NAME)-$(PACKAGE_VERSION)-coverage)
#  - CODE_COVERAGE_BRANCH_COVERAGE: Set to 1 to enforce branch coverage,
#    set to 0 to disable it and leave empty to stay with the default.
#    (Default: empty)
#  - CODE_COVERAGE_LCOV_SHOPTS_DEFAULT: Extra options shared between both lcov
#    instances. (Default: based on )
#  - CODE_COVERAGE_LCOV_SHOPTS: Extra options to shared between both lcov
#    instances. (Default: )
#  - CODE_COVERAGE_LCOV_OPTIONS_GCOVPATH: --gcov-tool pathtogcov
#  - CODE_COVERAGE_LCOV_OPTIONS_DEFAULT: Extra options to pass to the
#    collecting lcov instance. (Default: )
#  - CODE_COVERAGE_LCOV_OPTIONS: Extra options to pass to the collecting lcov
#    instance. (Default: )
#  - CODE_COVERAGE_LCOV_RMOPTS_DEFAULT: Extra options to pass to the filtering
#    lcov instance. (Default: empty)
#  - CODE_COVERAGE_LCOV_RMOPTS: Extra options to pass to the filtering lcov
#    instance. (Default: )
#  - CODE_COVERAGE_GENHTML_OPTIONS_DEFAULT: Extra options to pass to the
#    genhtml instance. (Default: based on )
#  - CODE_COVERAGE_GENHTML_OPTIONS: Extra options to pass to the genhtml
#    instance. (Default: )
#  - CODE_COVERAGE_IGNORE_PATTERN: Extra glob pattern of files to ignore
#
# The generated report will be titled using the $(PACKAGE_NAME) and
# $(PACKAGE_VERSION). In order to add the current git hash to the title,
# use the git-version-gen script, available online.
# Optional variables
# run only on top dir
if CODE_COVERAGE_ENABLED
 ifeq ($(abs_builddir), $(abs_top_builddir))
CODE_COVERAGE_DIRECTORY ?= $(top_builddir)
CODE_COVERAGE_OUTPUT_FILE ?= $(PACKAGE_NAME)-$(PACKAGE_VERSION)-coverage.info
CODE_COVERAGE_OUTPUT_DIRECTORY ?= $(PACKAGE_NAME)-$(PACKAGE_VERSION)-coverage

CODE_COVERAGE_BRANCH_COVERAGE ?=
CODE_COVERAGE_LCOV_SHOPTS_DEFAULT ?= $(if $(CODE_COVERAGE_BRANCH_COVERAGE),--rc lcov_branch_coverage=$(CODE_COVERAGE_BRANCH_COVERAGE))
CODE_COVERAGE_LCOV_SHOPTS ?= $(CODE_COVERAGE_LCOV_SHOPTS_DEFAULT)
CODE_COVERAGE_LCOV_OPTIONS_GCOVPATH ?= --gcov-tool "$(GCOV)"
CODE_COVERAGE_LCOV_OPTIONS_DEFAULT ?= $(CODE_COVERAGE_LCOV_OPTIONS_GCOVPATH)
CODE_COVERAGE_LCOV_OPTIONS ?= $(CODE_COVERAGE_LCOV_OPTIONS_DEFAULT)
CODE_COVERAGE_LCOV_RMOPTS_DEFAULT ?=
CODE_COVERAGE_LCOV_RMOPTS ?= $(CODE_COVERAGE_LCOV_RMOPTS_DEFAULT)
CODE_COVERAGE_GENHTML_OPTIONS_DEFAULT ?=$(if $(CODE_COVERAGE_BRANCH_COVERAGE),--rc genhtml_branch_coverage=$(CODE_COVERAGE_BRANCH_COVERAGE))
CODE_COVERAGE_GENHTML_OPTIONS ?= $(CODE_COVERAGE_GENHTML_OPTIONS_DEFAULT)
CODE_COVERAGE_IGNORE_PATTERN ?=

GITIGNOREFILES = $(GITIGNOREFILES) $(CODE_COVERAGE_OUTPUT_FILE) $(CODE_COVERAGE_OUTPUT_DIRECTORY)
code_coverage_v_lcov_cap = $(code_coverage_v_lcov_cap_$(V))
code_coverage_v_lcov_cap_ = $(code_coverage_v_lcov_cap_$(AM_DEFAULT_VERBOSITY))
code_coverage_v_lcov_cap_0 = @echo "  LCOV   --capture" $(CODE_COVERAGE_OUTPUT_FILE);
code_coverage_v_lcov_ign = $(code_coverage_v_lcov_ign_$(V))
code_coverage_v_lcov_ign_ = $(code_coverage_v_lcov_ign_$(AM_DEFAULT_VERBOSITY))
code_coverage_v_lcov_ign_0 = @echo "  LCOV   --remove /tmp/*" $(CODE_COVERAGE_IGNORE_PATTERN);
code_coverage_v_genhtml = $(code_coverage_v_genhtml_$(V))
code_coverage_v_genhtml_ = $(code_coverage_v_genhtml_$(AM_DEFAULT_VERBOSITY))
code_coverage_v_genhtml_0 = @echo "  GEN   " "$(CODE_COVERAGE_OUTPUT_DIRECTORY)";
code_coverage_quiet = $(code_coverage_quiet_$(V))
code_coverage_quiet_ = $(code_coverage_quiet_$(AM_DEFAULT_VERBOSITY))
code_coverage_quiet_0 = --quiet

# sanitizes the test-name: replaces with underscores: dashes and dots
code_coverage_sanitize = $(subst -,_,$(subst .,_,$(1)))

# Use recursive makes in order to ignore errors during check
check-code-coverage:
	-$(AM_V_at)$(MAKE) $(AM_MAKEFLAGS) -k check
	$(AM_V_at)$(MAKE) $(AM_MAKEFLAGS) code-coverage-capture

# Capture code coverage data
code-coverage-capture: code-coverage-capture-hook
	$(code_coverage_v_lcov_cap)$(LCOV) $(code_coverage_quiet) $(addprefix --directory ,$(CODE_COVERAGE_DIRECTORY)) --capture --output-file "$(CODE_COVERAGE_OUTPUT_FILE).tmp" --test-name "$(call code_coverage_sanitize,$(PACKAGE_NAME)-$(PACKAGE_VERSION))" --no-checksum --compat-libtool $(CODE_COVERAGE_LCOV_SHOPTS) $(CODE_COVERAGE_LCOV_OPTIONS)
	$(code_coverage_v_lcov_ign)$(LCOV) $(code_coverage_quiet) $(addprefix --directory ,$(CODE_COVERAGE_DIRECTORY)) --remove "$(CODE_COVERAGE_OUTPUT_FILE).tmp" "/tmp/*" $(CODE_COVERAGE_IGNORE_PATTERN) --output-file "$(CODE_COVERAGE_OUTPUT_FILE)" $(CODE_COVERAGE_LCOV_SHOPTS) $(CODE_COVERAGE_LCOV_RMOPTS)
	-@rm -f "$(CODE_COVERAGE_OUTPUT_FILE).tmp"
	$(code_coverage_v_genhtml)LANG=C $(GENHTML) $(code_coverage_quiet) $(addprefix --prefix ,$(CODE_COVERAGE_DIRECTORY)) --output-directory "$(CODE_COVERAGE_OUTPUT_DIRECTORY)" --title "$(PACKAGE_NAME)-$(PACKAGE_VERSION) Code Coverage" --legend --show-details "$(CODE_COVERAGE_OUTPUT_FILE)" $(CODE_COVERAGE_GENHTML_OPTIONS)
	@echo "file://$(abs_builddir)/$(CODE_COVERAGE_OUTPUT_DIRECTORY)/index.html"

code-coverage-clean:
	-$(LCOV) --directory $(top_builddir) -z
	-rm -rf "$(CODE_COVERAGE_OUTPUT_FILE)" "$(CODE_COVERAGE_OUTPUT_FILE).tmp" "$(CODE_COVERAGE_OUTPUT_DIRECTORY)"
	-find . \( -name "*.gcda" -o -name "*.gcno" -o -name "*.gcov" \) -delete

code-coverage-dist-clean:

AM_DISTCHECK_CONFIGURE_FLAGS = $(AM_DISTCHECK_CONFIGURE_FLAGS) --disable-code-coverage
 else # ifneq ($(abs_builddir), $(abs_top_builddir))
check-code-coverage:

code-coverage-capture: code-coverage-capture-hook

code-coverage-clean:

code-coverage-dist-clean:
 endif # ifeq ($(abs_builddir), $(abs_top_builddir))
else #! CODE_COVERAGE_ENABLED
# Use recursive makes in order to ignore errors during check
check-code-coverage:
	@echo "Need to reconfigure with --enable-code-coverage"
# Capture code coverage data
code-coverage-capture: code-coverage-capture-hook
	@echo "Need to reconfigure with --enable-code-coverage"

code-coverage-clean:

code-coverage-dist-clean:

endif #CODE_COVERAGE_ENABLED
# Hook rule executed before code-coverage-capture, overridable by the user
code-coverage-capture-hook:

.PHONY: check-code-coverage code-coverage-capture code-coverage-dist-clean code-coverage-clean code-coverage-capture-hook<|MERGE_RESOLUTION|>--- conflicted
+++ resolved
@@ -1,10 +1,6 @@
 
 # aminclude_static.am generated automatically by Autoconf
-<<<<<<< HEAD
-# from AX_AM_MACROS_STATIC on Wed May 18 13:38:03 -03 2022
-=======
 # from AX_AM_MACROS_STATIC on Tue Jun  7 15:24:26 -03 2022
->>>>>>> 7572bea1
 
 
 # Code coverage
