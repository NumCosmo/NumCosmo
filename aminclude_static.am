
# aminclude_static.am generated automatically by Autoconf
<<<<<<< HEAD
# from AX_AM_MACROS_STATIC on Sat Aug 14 14:39:06 -03 2021
=======
# from AX_AM_MACROS_STATIC on Mon Aug 16 11:48:29 -03 2021
>>>>>>> b8d625c7


# Code coverage
#
# Optional:
#  - CODE_COVERAGE_DIRECTORY: Top-level directory for code coverage reporting.
#    Multiple directories may be specified, separated by whitespace.
#    (Default: $(top_builddir))
#  - CODE_COVERAGE_OUTPUT_FILE: Filename and path for the .info file generated
#    by lcov for code coverage. (Default:
#    $(PACKAGE_NAME)-$(PACKAGE_VERSION)-coverage.info)
#  - CODE_COVERAGE_OUTPUT_DIRECTORY: Directory for generated code coverage
#    reports to be created. (Default:
#    $(PACKAGE_NAME)-$(PACKAGE_VERSION)-coverage)
#  - CODE_COVERAGE_BRANCH_COVERAGE: Set to 1 to enforce branch coverage,
#    set to 0 to disable it and leave empty to stay with the default.
#    (Default: empty)
#  - CODE_COVERAGE_LCOV_SHOPTS_DEFAULT: Extra options shared between both lcov
#    instances. (Default: based on )
#  - CODE_COVERAGE_LCOV_SHOPTS: Extra options to shared between both lcov
#    instances. (Default: )
#  - CODE_COVERAGE_LCOV_OPTIONS_GCOVPATH: --gcov-tool pathtogcov
#  - CODE_COVERAGE_LCOV_OPTIONS_DEFAULT: Extra options to pass to the
#    collecting lcov instance. (Default: )
#  - CODE_COVERAGE_LCOV_OPTIONS: Extra options to pass to the collecting lcov
#    instance. (Default: )
#  - CODE_COVERAGE_LCOV_RMOPTS_DEFAULT: Extra options to pass to the filtering
#    lcov instance. (Default: empty)
#  - CODE_COVERAGE_LCOV_RMOPTS: Extra options to pass to the filtering lcov
#    instance. (Default: )
#  - CODE_COVERAGE_GENHTML_OPTIONS_DEFAULT: Extra options to pass to the
#    genhtml instance. (Default: based on )
#  - CODE_COVERAGE_GENHTML_OPTIONS: Extra options to pass to the genhtml
#    instance. (Default: )
#  - CODE_COVERAGE_IGNORE_PATTERN: Extra glob pattern of files to ignore
#
# The generated report will be titled using the $(PACKAGE_NAME) and
# $(PACKAGE_VERSION). In order to add the current git hash to the title,
# use the git-version-gen script, available online.
# Optional variables
# run only on top dir
if CODE_COVERAGE_ENABLED
 ifeq ($(abs_builddir), $(abs_top_builddir))
CODE_COVERAGE_DIRECTORY ?= $(top_builddir)
CODE_COVERAGE_OUTPUT_FILE ?= $(PACKAGE_NAME)-$(PACKAGE_VERSION)-coverage.info
CODE_COVERAGE_OUTPUT_DIRECTORY ?= $(PACKAGE_NAME)-$(PACKAGE_VERSION)-coverage

CODE_COVERAGE_BRANCH_COVERAGE ?=
CODE_COVERAGE_LCOV_SHOPTS_DEFAULT ?= $(if $(CODE_COVERAGE_BRANCH_COVERAGE),--rc lcov_branch_coverage=$(CODE_COVERAGE_BRANCH_COVERAGE))
CODE_COVERAGE_LCOV_SHOPTS ?= $(CODE_COVERAGE_LCOV_SHOPTS_DEFAULT)
CODE_COVERAGE_LCOV_OPTIONS_GCOVPATH ?= --gcov-tool "$(GCOV)"
CODE_COVERAGE_LCOV_OPTIONS_DEFAULT ?= $(CODE_COVERAGE_LCOV_OPTIONS_GCOVPATH)
CODE_COVERAGE_LCOV_OPTIONS ?= $(CODE_COVERAGE_LCOV_OPTIONS_DEFAULT)
CODE_COVERAGE_LCOV_RMOPTS_DEFAULT ?=
CODE_COVERAGE_LCOV_RMOPTS ?= $(CODE_COVERAGE_LCOV_RMOPTS_DEFAULT)
CODE_COVERAGE_GENHTML_OPTIONS_DEFAULT ?=$(if $(CODE_COVERAGE_BRANCH_COVERAGE),--rc genhtml_branch_coverage=$(CODE_COVERAGE_BRANCH_COVERAGE))
CODE_COVERAGE_GENHTML_OPTIONS ?= $(CODE_COVERAGE_GENHTML_OPTIONS_DEFAULT)
CODE_COVERAGE_IGNORE_PATTERN ?=

GITIGNOREFILES := $(GITIGNOREFILES) $(CODE_COVERAGE_OUTPUT_FILE) $(CODE_COVERAGE_OUTPUT_DIRECTORY)
code_coverage_v_lcov_cap = $(code_coverage_v_lcov_cap_$(V))
code_coverage_v_lcov_cap_ = $(code_coverage_v_lcov_cap_$(AM_DEFAULT_VERBOSITY))
code_coverage_v_lcov_cap_0 = @echo "  LCOV   --capture" $(CODE_COVERAGE_OUTPUT_FILE);
code_coverage_v_lcov_ign = $(code_coverage_v_lcov_ign_$(V))
code_coverage_v_lcov_ign_ = $(code_coverage_v_lcov_ign_$(AM_DEFAULT_VERBOSITY))
code_coverage_v_lcov_ign_0 = @echo "  LCOV   --remove /tmp/*" $(CODE_COVERAGE_IGNORE_PATTERN);
code_coverage_v_genhtml = $(code_coverage_v_genhtml_$(V))
code_coverage_v_genhtml_ = $(code_coverage_v_genhtml_$(AM_DEFAULT_VERBOSITY))
code_coverage_v_genhtml_0 = @echo "  GEN   " "$(CODE_COVERAGE_OUTPUT_DIRECTORY)";
code_coverage_quiet = $(code_coverage_quiet_$(V))
code_coverage_quiet_ = $(code_coverage_quiet_$(AM_DEFAULT_VERBOSITY))
code_coverage_quiet_0 = --quiet

# sanitizes the test-name: replaces with underscores: dashes and dots
code_coverage_sanitize = $(subst -,_,$(subst .,_,$(1)))

# Use recursive makes in order to ignore errors during check
check-code-coverage:
	-$(AM_V_at)$(MAKE) $(AM_MAKEFLAGS) -k check
	$(AM_V_at)$(MAKE) $(AM_MAKEFLAGS) code-coverage-capture

# Capture code coverage data
code-coverage-capture: code-coverage-capture-hook
	$(code_coverage_v_lcov_cap)$(LCOV) $(code_coverage_quiet) $(addprefix --directory ,$(CODE_COVERAGE_DIRECTORY)) --capture --output-file "$(CODE_COVERAGE_OUTPUT_FILE).tmp" --test-name "$(call code_coverage_sanitize,$(PACKAGE_NAME)-$(PACKAGE_VERSION))" --no-checksum --compat-libtool $(CODE_COVERAGE_LCOV_SHOPTS) $(CODE_COVERAGE_LCOV_OPTIONS)
	$(code_coverage_v_lcov_ign)$(LCOV) $(code_coverage_quiet) $(addprefix --directory ,$(CODE_COVERAGE_DIRECTORY)) --remove "$(CODE_COVERAGE_OUTPUT_FILE).tmp" "/tmp/*" $(CODE_COVERAGE_IGNORE_PATTERN) --output-file "$(CODE_COVERAGE_OUTPUT_FILE)" $(CODE_COVERAGE_LCOV_SHOPTS) $(CODE_COVERAGE_LCOV_RMOPTS)
	-@rm -f "$(CODE_COVERAGE_OUTPUT_FILE).tmp"
	$(code_coverage_v_genhtml)LANG=C $(GENHTML) $(code_coverage_quiet) $(addprefix --prefix ,$(CODE_COVERAGE_DIRECTORY)) --output-directory "$(CODE_COVERAGE_OUTPUT_DIRECTORY)" --title "$(PACKAGE_NAME)-$(PACKAGE_VERSION) Code Coverage" --legend --show-details "$(CODE_COVERAGE_OUTPUT_FILE)" $(CODE_COVERAGE_GENHTML_OPTIONS)
	@echo "file://$(abs_builddir)/$(CODE_COVERAGE_OUTPUT_DIRECTORY)/index.html"

code-coverage-clean:
	-$(LCOV) --directory $(top_builddir) -z
	-rm -rf "$(CODE_COVERAGE_OUTPUT_FILE)" "$(CODE_COVERAGE_OUTPUT_FILE).tmp" "$(CODE_COVERAGE_OUTPUT_DIRECTORY)"
	-find . \( -name "*.gcda" -o -name "*.gcno" -o -name "*.gcov" \) -delete

code-coverage-dist-clean:

AM_DISTCHECK_CONFIGURE_FLAGS := $(AM_DISTCHECK_CONFIGURE_FLAGS) --disable-code-coverage
 else # ifneq ($(abs_builddir), $(abs_top_builddir))
check-code-coverage:

code-coverage-capture: code-coverage-capture-hook

code-coverage-clean:

code-coverage-dist-clean:
 endif # ifeq ($(abs_builddir), $(abs_top_builddir))
else #! CODE_COVERAGE_ENABLED
# Use recursive makes in order to ignore errors during check
check-code-coverage:
	@echo "Need to reconfigure with --enable-code-coverage"
# Capture code coverage data
code-coverage-capture: code-coverage-capture-hook
	@echo "Need to reconfigure with --enable-code-coverage"

code-coverage-clean:

code-coverage-dist-clean:

endif #CODE_COVERAGE_ENABLED
# Hook rule executed before code-coverage-capture, overridable by the user
code-coverage-capture-hook:

.PHONY: check-code-coverage code-coverage-capture code-coverage-dist-clean code-coverage-clean code-coverage-capture-hook<|MERGE_RESOLUTION|>--- conflicted
+++ resolved
@@ -1,10 +1,6 @@
 
 # aminclude_static.am generated automatically by Autoconf
-<<<<<<< HEAD
-# from AX_AM_MACROS_STATIC on Sat Aug 14 14:39:06 -03 2021
-=======
-# from AX_AM_MACROS_STATIC on Mon Aug 16 11:48:29 -03 2021
->>>>>>> b8d625c7
+# from AX_AM_MACROS_STATIC on Mon Aug 16 22:32:44 -03 2021
 
 
 # Code coverage
