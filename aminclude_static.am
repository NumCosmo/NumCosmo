--- conflicted
+++ resolved
@@ -1,10 +1,6 @@
 
 # aminclude_static.am generated automatically by Autoconf
-<<<<<<< HEAD
-# from AX_AM_MACROS_STATIC on Fri Aug 27 16:28:55 -03 2021
-=======
 # from AX_AM_MACROS_STATIC on Mon Aug 30 14:09:30 -03 2021
->>>>>>> 1ff67074
 
 
 # Code coverage
