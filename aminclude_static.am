
# aminclude_static.am generated automatically by Autoconf
<<<<<<< HEAD
# from AX_AM_MACROS_STATIC on Mon Jun  6 15:51:38 -03 2022
=======
# from AX_AM_MACROS_STATIC on Wed Aug 10 09:43:13 -03 2022
>>>>>>> d98a9e29


# Code coverage
#
# Optional:
#  - CODE_COVERAGE_DIRECTORY: Top-level directory for code coverage reporting.
#    Multiple directories may be specified, separated by whitespace.
#    (Default: $(top_builddir))
#  - CODE_COVERAGE_OUTPUT_FILE: Filename and path for the .info file generated
#    by lcov for code coverage. (Default:
#    $(PACKAGE_NAME)-$(PACKAGE_VERSION)-coverage.info)
#  - CODE_COVERAGE_OUTPUT_DIRECTORY: Directory for generated code coverage
#    reports to be created. (Default:
#    $(PACKAGE_NAME)-$(PACKAGE_VERSION)-coverage)
#  - CODE_COVERAGE_BRANCH_COVERAGE: Set to 1 to enforce branch coverage,
#    set to 0 to disable it and leave empty to stay with the default.
#    (Default: empty)
#  - CODE_COVERAGE_LCOV_SHOPTS_DEFAULT: Extra options shared between both lcov
#    instances. (Default: based on )
#  - CODE_COVERAGE_LCOV_SHOPTS: Extra options to shared between both lcov
#    instances. (Default: )
#  - CODE_COVERAGE_LCOV_OPTIONS_GCOVPATH: --gcov-tool pathtogcov
#  - CODE_COVERAGE_LCOV_OPTIONS_DEFAULT: Extra options to pass to the
#    collecting lcov instance. (Default: )
#  - CODE_COVERAGE_LCOV_OPTIONS: Extra options to pass to the collecting lcov
#    instance. (Default: )
#  - CODE_COVERAGE_LCOV_RMOPTS_DEFAULT: Extra options to pass to the filtering
#    lcov instance. (Default: empty)
#  - CODE_COVERAGE_LCOV_RMOPTS: Extra options to pass to the filtering lcov
#    instance. (Default: )
#  - CODE_COVERAGE_GENHTML_OPTIONS_DEFAULT: Extra options to pass to the
#    genhtml instance. (Default: based on )
#  - CODE_COVERAGE_GENHTML_OPTIONS: Extra options to pass to the genhtml
#    instance. (Default: )
#  - CODE_COVERAGE_IGNORE_PATTERN: Extra glob pattern of files to ignore
#
# The generated report will be titled using the $(PACKAGE_NAME) and
# $(PACKAGE_VERSION). In order to add the current git hash to the title,
# use the git-version-gen script, available online.
# Optional variables
# run only on top dir
if CODE_COVERAGE_ENABLED
 ifeq ($(abs_builddir), $(abs_top_builddir))
CODE_COVERAGE_DIRECTORY ?= $(top_builddir)
CODE_COVERAGE_OUTPUT_FILE ?= $(PACKAGE_NAME)-$(PACKAGE_VERSION)-coverage.info
CODE_COVERAGE_OUTPUT_DIRECTORY ?= $(PACKAGE_NAME)-$(PACKAGE_VERSION)-coverage

CODE_COVERAGE_BRANCH_COVERAGE ?=
CODE_COVERAGE_LCOV_SHOPTS_DEFAULT ?= $(if $(CODE_COVERAGE_BRANCH_COVERAGE),--rc lcov_branch_coverage=$(CODE_COVERAGE_BRANCH_COVERAGE))
CODE_COVERAGE_LCOV_SHOPTS ?= $(CODE_COVERAGE_LCOV_SHOPTS_DEFAULT)
CODE_COVERAGE_LCOV_OPTIONS_GCOVPATH ?= --gcov-tool "$(GCOV)"
CODE_COVERAGE_LCOV_OPTIONS_DEFAULT ?= $(CODE_COVERAGE_LCOV_OPTIONS_GCOVPATH)
CODE_COVERAGE_LCOV_OPTIONS ?= $(CODE_COVERAGE_LCOV_OPTIONS_DEFAULT)
CODE_COVERAGE_LCOV_RMOPTS_DEFAULT ?=
CODE_COVERAGE_LCOV_RMOPTS ?= $(CODE_COVERAGE_LCOV_RMOPTS_DEFAULT)
CODE_COVERAGE_GENHTML_OPTIONS_DEFAULT ?=$(if $(CODE_COVERAGE_BRANCH_COVERAGE),--rc genhtml_branch_coverage=$(CODE_COVERAGE_BRANCH_COVERAGE))
CODE_COVERAGE_GENHTML_OPTIONS ?= $(CODE_COVERAGE_GENHTML_OPTIONS_DEFAULT)
CODE_COVERAGE_IGNORE_PATTERN ?=

GITIGNOREFILES := $(GITIGNOREFILES) $(CODE_COVERAGE_OUTPUT_FILE) $(CODE_COVERAGE_OUTPUT_DIRECTORY)
code_coverage_v_lcov_cap = $(code_coverage_v_lcov_cap_$(V))
code_coverage_v_lcov_cap_ = $(code_coverage_v_lcov_cap_$(AM_DEFAULT_VERBOSITY))
code_coverage_v_lcov_cap_0 = @echo "  LCOV   --capture" $(CODE_COVERAGE_OUTPUT_FILE);
code_coverage_v_lcov_ign = $(code_coverage_v_lcov_ign_$(V))
code_coverage_v_lcov_ign_ = $(code_coverage_v_lcov_ign_$(AM_DEFAULT_VERBOSITY))
code_coverage_v_lcov_ign_0 = @echo "  LCOV   --remove /tmp/*" $(CODE_COVERAGE_IGNORE_PATTERN);
code_coverage_v_genhtml = $(code_coverage_v_genhtml_$(V))
code_coverage_v_genhtml_ = $(code_coverage_v_genhtml_$(AM_DEFAULT_VERBOSITY))
code_coverage_v_genhtml_0 = @echo "  GEN   " "$(CODE_COVERAGE_OUTPUT_DIRECTORY)";
code_coverage_quiet = $(code_coverage_quiet_$(V))
code_coverage_quiet_ = $(code_coverage_quiet_$(AM_DEFAULT_VERBOSITY))
code_coverage_quiet_0 = --quiet

# sanitizes the test-name: replaces with underscores: dashes and dots
code_coverage_sanitize = $(subst -,_,$(subst .,_,$(1)))

# Use recursive makes in order to ignore errors during check
check-code-coverage:
	-$(AM_V_at)$(MAKE) $(AM_MAKEFLAGS) -k check
	$(AM_V_at)$(MAKE) $(AM_MAKEFLAGS) code-coverage-capture

# Capture code coverage data
code-coverage-capture: code-coverage-capture-hook
	$(code_coverage_v_lcov_cap)$(LCOV) $(code_coverage_quiet) $(addprefix --directory ,$(CODE_COVERAGE_DIRECTORY)) --capture --output-file "$(CODE_COVERAGE_OUTPUT_FILE).tmp" --test-name "$(call code_coverage_sanitize,$(PACKAGE_NAME)-$(PACKAGE_VERSION))" --no-checksum --compat-libtool $(CODE_COVERAGE_LCOV_SHOPTS) $(CODE_COVERAGE_LCOV_OPTIONS)
	$(code_coverage_v_lcov_ign)$(LCOV) $(code_coverage_quiet) $(addprefix --directory ,$(CODE_COVERAGE_DIRECTORY)) --remove "$(CODE_COVERAGE_OUTPUT_FILE).tmp" "/tmp/*" $(CODE_COVERAGE_IGNORE_PATTERN) --output-file "$(CODE_COVERAGE_OUTPUT_FILE)" $(CODE_COVERAGE_LCOV_SHOPTS) $(CODE_COVERAGE_LCOV_RMOPTS)
	-@rm -f "$(CODE_COVERAGE_OUTPUT_FILE).tmp"
	$(code_coverage_v_genhtml)LANG=C $(GENHTML) $(code_coverage_quiet) $(addprefix --prefix ,$(CODE_COVERAGE_DIRECTORY)) --output-directory "$(CODE_COVERAGE_OUTPUT_DIRECTORY)" --title "$(PACKAGE_NAME)-$(PACKAGE_VERSION) Code Coverage" --legend --show-details "$(CODE_COVERAGE_OUTPUT_FILE)" $(CODE_COVERAGE_GENHTML_OPTIONS)
	@echo "file://$(abs_builddir)/$(CODE_COVERAGE_OUTPUT_DIRECTORY)/index.html"

code-coverage-clean:
	-$(LCOV) --directory $(top_builddir) -z
	-rm -rf "$(CODE_COVERAGE_OUTPUT_FILE)" "$(CODE_COVERAGE_OUTPUT_FILE).tmp" "$(CODE_COVERAGE_OUTPUT_DIRECTORY)"
	-find . \( -name "*.gcda" -o -name "*.gcno" -o -name "*.gcov" \) -delete

code-coverage-dist-clean:

AM_DISTCHECK_CONFIGURE_FLAGS := $(AM_DISTCHECK_CONFIGURE_FLAGS) --disable-code-coverage
 else # ifneq ($(abs_builddir), $(abs_top_builddir))
check-code-coverage:

code-coverage-capture: code-coverage-capture-hook

code-coverage-clean:

code-coverage-dist-clean:
 endif # ifeq ($(abs_builddir), $(abs_top_builddir))
else #! CODE_COVERAGE_ENABLED
# Use recursive makes in order to ignore errors during check
check-code-coverage:
	@echo "Need to reconfigure with --enable-code-coverage"
# Capture code coverage data
code-coverage-capture: code-coverage-capture-hook
	@echo "Need to reconfigure with --enable-code-coverage"

code-coverage-clean:

code-coverage-dist-clean:

endif #CODE_COVERAGE_ENABLED
# Hook rule executed before code-coverage-capture, overridable by the user
code-coverage-capture-hook:

.PHONY: check-code-coverage code-coverage-capture code-coverage-dist-clean code-coverage-clean code-coverage-capture-hook<|MERGE_RESOLUTION|>--- conflicted
+++ resolved
@@ -1,10 +1,6 @@
 
 # aminclude_static.am generated automatically by Autoconf
-<<<<<<< HEAD
-# from AX_AM_MACROS_STATIC on Mon Jun  6 15:51:38 -03 2022
-=======
 # from AX_AM_MACROS_STATIC on Wed Aug 10 09:43:13 -03 2022
->>>>>>> d98a9e29
 
 
 # Code coverage
