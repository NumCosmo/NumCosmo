--- conflicted
+++ resolved
@@ -1,10 +1,6 @@
 
 # aminclude_static.am generated automatically by Autoconf
-<<<<<<< HEAD
-# from AX_AM_MACROS_STATIC on Fri Aug 12 15:04:20 -03 2022
-=======
-# from AX_AM_MACROS_STATIC on Wed Aug 10 09:43:13 -03 2022
->>>>>>> e675eebd
+# from AX_AM_MACROS_STATIC on Fri Aug 12 16:51:33 -03 2022
 
 
 # Code coverage
