--- conflicted
+++ resolved
@@ -1,10 +1,7 @@
 
 # aminclude_static.am generated automatically by Autoconf
-# from AX_AM_MACROS_STATIC on Sun Aug 22 15:27:38 -03 2021
-<<<<<<< HEAD
-=======
+# from AX_AM_MACROS_STATIC on Sun Aug 22 22:11:45 -03 2021
 
->>>>>>> 889280b6
 
 # Code coverage
 #
