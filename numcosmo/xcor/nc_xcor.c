/***************************************************************************
 *            nc_xcor.h
 *
 *  Tue July 14 12:00:00 2015
 *  Copyright  2015  Cyrille Doux
 *  <cdoux@apc.in2p3.fr>
 ****************************************************************************/
/*
 * numcosmo
 * Copyright (C) 2015 Cyrille Doux <cdoux@apc.in2p3.fr>
 *
 * numcosmo is free software: you can redistribute it and/or modify it
 * under the terms of the GNU General Public License as published by the
 * Free Software Foundation, either version 3 of the License, or
 * (at your option) any later version.
 *
 * numcosmo is distributed in the hope that it will be useful, but
 * WITHOUT ANY WARRANTY; without even the implied warranty of
 * MERCHANTABILITY or FITNESS FOR A PARTICULAR PURPOSE.
 * See the GNU General Public License for more details.
 *
 * You should have received a copy of the GNU General Public License along
 * with this program.  If not, see <http://www.gnu.org/licenses/>.
 */

/**
 * SECTION:nc_xcor
 * @title: Cross-correlations
 * @short_description: Angular auto- and cross-spectra.
 *
 * The angular power spectrum between observables $A$ and $B$ with kernels $W^A$ and $W^B$ is
 * \begin{equation}
 * C_{\ell}^{AB} &= \int dz W^A(z) \int dz^\prime W^B (z^\prime) \times \int dk \frac{2}{\pi} k^2 P(k, z, z^\prime) j_{\ell}(k\chi(z)) j_{\ell} (k\chi(z^\prime)).
 * \end{equation}
 * In the Limber approximation, it reduces to
 * \begin{equation}
 * C_{\ell}^{AB} = \int_0^{z_*} dz \frac{H(z)}{c \chi^2(z)} W^A(z) W^B (z) P\left(k = \frac{\ell +1/2}{\chi(z)} , z \right),
 * \end{equation}
 * where $P\left(k = \frac{\ell +1/2}{\chi(z)} , z \right)$ is the power spectrum (a #NcmPowspec) at redshift $z$ and $chi(z)$ the comoving distance (a #NcDistance).
 *
 */

#ifdef HAVE_CONFIG_H
#include "config.h"
#endif /* HAVE_CONFIG_H */
#include "build_cfg.h"

#include "math/ncm_integrate.h"
#include "math/ncm_memory_pool.h"
#include "math/ncm_cfg.h"
#include "math/ncm_serialize.h"
#include "xcor/nc_xcor.h"
#include "nc_enum_types.h"

#ifndef NUMCOSMO_GIR_SCAN
#include <cuba.h>
#include <cvode/cvode.h>
#include <nvector/nvector_serial.h>
#include <sundials/sundials_matrix.h>
#include <sunmatrix/sunmatrix_dense.h>
#include <sunlinsol/sunlinsol_dense.h>
#endif /* NUMCOSMO_GIR_SCAN */

enum
{
  PROP_0,
  PROP_DISTANCE,
  PROP_MATTER_POWER_SPECTRUM,
  PROP_METH,
};

G_DEFINE_TYPE (NcXcor, nc_xcor, G_TYPE_OBJECT)

static void
nc_xcor_init (NcXcor *xc)
{
  xc->ps   = NULL;
  xc->dist = NULL;
  xc->RH   = 0.0;
  xc->meth = NC_XCOR_LIMBER_METHOD_GSL;
}

static void
_nc_xcor_set_property (GObject *object, guint prop_id, const GValue *value, GParamSpec *pspec)
{
  NcXcor *xc = NC_XCOR (object);

  g_return_if_fail (NC_IS_XCOR (object));

  switch (prop_id)
  {
    case PROP_DISTANCE:
      nc_distance_clear (&xc->dist);
      xc->dist = g_value_dup_object (value);
      break;
    case PROP_MATTER_POWER_SPECTRUM:
      ncm_powspec_clear (&xc->ps);
      xc->ps = g_value_dup_object (value);
      break;
    case PROP_METH:
      xc->meth = g_value_get_enum (value);
      break;
    default:                                                      /* LCOV_EXCL_LINE */
      G_OBJECT_WARN_INVALID_PROPERTY_ID (object, prop_id, pspec); /* LCOV_EXCL_LINE */
      break;                                                      /* LCOV_EXCL_LINE */
  }
}

static void
_nc_xcor_get_property (GObject *object, guint prop_id, GValue *value, GParamSpec *pspec)
{
  NcXcor *xc = NC_XCOR (object);

  g_return_if_fail (NC_IS_XCOR (object));

  switch (prop_id)
  {
    case PROP_DISTANCE:
      g_value_set_object (value, xc->dist);
      break;
    case PROP_MATTER_POWER_SPECTRUM:
      g_value_set_object (value, xc->ps);
      break;
    case PROP_METH:
      g_value_set_enum (value, xc->meth);
      break;
    default:                                                      /* LCOV_EXCL_LINE */
      G_OBJECT_WARN_INVALID_PROPERTY_ID (object, prop_id, pspec); /* LCOV_EXCL_LINE */
      break;                                                      /* LCOV_EXCL_LINE */
  }
}

static void
_nc_xcor_dispose (GObject *object)
{
  NcXcor *xc = NC_XCOR (object);

  nc_distance_clear (&xc->dist);
  ncm_powspec_clear (&xc->ps);

  /* Chain up : end */
  G_OBJECT_CLASS (nc_xcor_parent_class)->dispose (object);
}

static void
_nc_xcor_finalize (GObject *object)
{
  /* Chain up : end */
  G_OBJECT_CLASS (nc_xcor_parent_class)->finalize (object);
}

static void
nc_xcor_class_init (NcXcorClass *klass)
{
  GObjectClass *object_class = G_OBJECT_CLASS (klass);

  /*GObjectClass* parent_class = G_OBJECT_CLASS (klass); */

  object_class->set_property = &_nc_xcor_set_property;
  object_class->get_property = &_nc_xcor_get_property;
  object_class->dispose      = &_nc_xcor_dispose;
  object_class->finalize     = &_nc_xcor_finalize;

  /**
   * NcXcor:distance:
   *
   * This property keeps the distance object.
   */
  g_object_class_install_property (object_class,
                                   PROP_DISTANCE,
                                   g_param_spec_object ("distance",
                                                        NULL,
                                                        "Distance.",
                                                        NC_TYPE_DISTANCE,
                                                        G_PARAM_READWRITE | G_PARAM_CONSTRUCT_ONLY | G_PARAM_STATIC_NAME | G_PARAM_STATIC_BLURB));

  /**
   * NcXcor:power-spec:
   *
   * This property keeps the matter power spectrum object.
   */
  g_object_class_install_property (object_class,
                                   PROP_MATTER_POWER_SPECTRUM,
                                   g_param_spec_object ("power-spec",
                                                        NULL,
                                                        "Matter power spectrum.",
                                                        NCM_TYPE_POWSPEC,
                                                        G_PARAM_READWRITE | G_PARAM_CONSTRUCT_ONLY | G_PARAM_STATIC_NAME | G_PARAM_STATIC_BLURB));

  /**
   * NcXcor:meth:
   *
   * This property keeps the method enumerator to compute the integrals.
   */
  g_object_class_install_property (object_class,
                                   PROP_METH,
                                   g_param_spec_enum ("meth",
                                                      NULL,
                                                      "Method.",
                                                      NC_TYPE_XCOR_LIMBER_METHOD,
                                                      NC_XCOR_LIMBER_METHOD_GSL,
                                                      G_PARAM_READWRITE | G_PARAM_CONSTRUCT | G_PARAM_STATIC_NAME | G_PARAM_STATIC_BLURB));
}

/**
 * nc_xcor_new:
 * @dist: a #NcDistance
 * @ps: a #NcmPowspec
 * @meth: a #NcXcorLimberMethod to compute the Limber integrals
 *
 * Two methods are available to compute Limber-approximated integrals: independent GSL numerical integration or vector integration using Sundials's CVode algorithm.
 *
 * Returns: FIXME
 *
 */
NcXcor *
nc_xcor_new (NcDistance *dist, NcmPowspec *ps, NcXcorLimberMethod meth)
{
  return g_object_new (NC_TYPE_XCOR,
                       "distance", dist,
                       "power-spec", ps,
                       "meth", meth,
                       NULL);
}

/**
 * nc_xcor_ref:
 * @xc: a #NcXcor
 *
 * Returns: (transfer full): @xc
 */
NcXcor *
nc_xcor_ref (NcXcor *xc)
{
  return g_object_ref (xc);
}

/**
 * nc_xcor_free:
 * @xc: a #NcXcor
 *
 * FIXME
 *
 */
void
nc_xcor_free (NcXcor *xc)
{
  g_object_unref (xc);
}

/**
 * nc_xcor_clear:
 * @xc: a #NcXcor
 *
 * FIXME
 *
 */
void
nc_xcor_clear (NcXcor **xc)
{
  g_clear_object (xc);
}

/**
 * nc_xcor_prepare:
 * @xc: a #NcXcor
 * @cosmo: a #NcHICosmo
 *
 * FIXME
 *
 */
void
nc_xcor_prepare (NcXcor *xc, NcHICosmo *cosmo)
{
  nc_distance_prepare_if_needed (xc->dist, cosmo);
  ncm_powspec_prepare_if_needed (xc->ps, NCM_MODEL (cosmo));

  xc->RH = nc_hicosmo_RH_Mpc (cosmo);
}

typedef struct _xcor_limber_cvode
{
  gboolean isauto;
  guint lmin, lmax;
  guint nell;
  NcmVector *k;
  NcmVector *Pk;
  NcXcor *xc;
  NcXcorLimberKernel *xclk1;
  NcXcorLimberKernel *xclk2;
  NcHICosmo *cosmo;
} xcor_limber_cvode;

static gint
_xcor_limber_cvode_int (realtype z, N_Vector y, N_Vector ydot, gpointer params)
{
  xcor_limber_cvode *xclc = (xcor_limber_cvode *) params;
  const gdouble xi_z      = nc_distance_comoving (xclc->xc->dist, xclc->cosmo, z); /* in units of Hubble radius */
  const gdouble xi_z_phys = xi_z * xclc->xc->RH;                                   /* in Mpc */
  const gdouble E_z       = nc_hicosmo_E (xclc->cosmo, z);
  const NcXcorKinetic xck = { xi_z, E_z };
  const gdouble k1z       = nc_xcor_limber_kernel_eval (xclc->xclk1, xclc->cosmo, z, &xck, 0);

  gdouble geoW1W2;
  guint i, l;

  if (G_UNLIKELY (z == 0.0))
  {
    N_VConst (0.0, ydot);

    return 0;
  }

  if (xclc->isauto)
  {
    geoW1W2 = E_z * gsl_pow_2 (k1z / xi_z);
  }
  else
  {
    const gdouble k2z = nc_xcor_limber_kernel_eval (xclc->xclk2, xclc->cosmo, z, &xck, 0);

    geoW1W2 = E_z * k1z * k2z / (xi_z * xi_z);
  }

  for (i = 0; i < xclc->nell; i++)
  {
    l = i + xclc->lmin;
    ncm_vector_fast_set (xclc->k, i, ((gdouble) l + 0.5) / xi_z_phys); /* in Mpc-1 */
  }

  ncm_powspec_eval_vec (xclc->xc->ps, NCM_MODEL (xclc->cosmo), z, xclc->k, xclc->Pk);

  for (i = 0; i < xclc->nell; i++)
  {
    NV_Ith_S (ydot, i) = ncm_vector_fast_get (xclc->Pk, i) * geoW1W2;
  }

  return 0;
}

static void
_nc_xcor_limber_cvode (NcXcor *xc, NcXcorLimberKernel *xclk1, NcXcorLimberKernel *xclk2, NcHICosmo *cosmo, guint lmin, guint lmax, gdouble zmin, gdouble zmax, gboolean isauto, NcmVector *vp)
{
  const guint nell = lmax - lmin + 1;
  const gdouble dz = (zmax - zmin) * NC_XCOR_PRECISION;

  N_Vector yv        = N_VNew_Serial (nell);
  N_Vector yv0       = N_VNew_Serial (nell);
  SUNMatrix A        = SUNDenseMatrix (nell, nell);
  SUNLinearSolver LS = SUNDenseLinearSolver (yv, A);
  gpointer cvode     = CVodeCreate (CV_ADAMS);
  gpointer cvodefunc = &_xcor_limber_cvode_int;
  NcmVector *Pk      = ncm_vector_new (nell);
  NcmVector *k       = ncm_vector_new (nell);
  gdouble z;
  gint flag;
  guint i;

  ncm_vector_set_zero (k);
  ncm_vector_set_zero (Pk);

  for (i = 0; i < nell; i++)
  {
    NV_Ith_S (yv, i)  = 0.0;
    NV_Ith_S (yv0, i) = 0.0;
  }

  xcor_limber_cvode xclc = { isauto, lmin, lmax, nell, k, Pk, xc, xclk1, xclk2, cosmo };

  /* Find initial value = y'(zmid) * dz */
  const gdouble zmid = expm1 ((log1p (xclk1->zmid) + log1p (xclk2->zmid)) / 2.0);

  _xcor_limber_cvode_int (zmid, yv, yv0, &xclc);
  N_VScale (dz, yv0, yv0);

  /* Init and set flags */
  flag = CVodeInit (cvode, cvodefunc, zmid, yv0);
  NCM_CVODE_CHECK (&flag, "CVodeInit", 1, );

  flag = CVodeSStolerances (cvode, NC_XCOR_PRECISION, 0.0);
  NCM_CVODE_CHECK (&flag, "CVodeSStolerances", 1, );
  flag = CVodeSetMaxNumSteps (cvode, G_MAXUINT32);
  NCM_CVODE_CHECK (&flag, "CVodeSetMaxNumSteps", 1, );
  flag = CVodeSetUserData (cvode, &xclc);
  NCM_CVODE_CHECK (&flag, "CVodeSetUserData", 1, );
  flag = CVodeSetLinearSolver (cvode, LS, A);
  NCM_CVODE_CHECK (&flag, "CVodeSetLinearSolver", 1, );

  /* First integrate from zmid to zmin */
  flag = CVode (cvode, zmin, yv, &z, CV_NORMAL);
  NCM_CVODE_CHECK (&flag, "CVode", 1, );

  /* Put int[zmin->zmid] in yv */
  for (i = 0; i < nell; i++)
  {
    NV_Ith_S (yv, i) = -(NV_Ith_S (yv, i) - NV_Ith_S (yv0, i));
  }

  /* Then integrate from zmid to zmax */
  flag = CVodeReInit (cvode, zmid, yv);
  NCM_CVODE_CHECK (&flag, "CVodeReInit", 1, );
  flag = CVodeSStolerances (cvode, NC_XCOR_PRECISION, 0.0);
  NCM_CVODE_CHECK (&flag, "CVodeSStolerances", 1, );
  flag = CVodeSetMaxNumSteps (cvode, G_MAXUINT32);
  NCM_CVODE_CHECK (&flag, "CVodeSetMaxNumSteps", 1, );
  flag = CVodeSetUserData (cvode, &xclc);
  NCM_CVODE_CHECK (&flag, "CVodeSetUserData", 1, );
  flag = CVodeSetLinearSolver (cvode, LS, A);
  NCM_CVODE_CHECK (&flag, "CVodeSetLinearSolver", 1, );

  flag = CVode (cvode, zmax, yv, &z, CV_NORMAL);
  NCM_CVODE_CHECK (&flag, "CVode", 1, );

  /* Finally put the result in vp */
  for (i = 0; i < nell; i++)
  {
    ncm_vector_set (vp, i, NV_Ith_S (yv, i));
  }

  CVodeFree (&cvode);
  N_VDestroy (yv);
  N_VDestroy (yv0);
  SUNMatDestroy (A);
  SUNLinSolFree (LS);

  ncm_vector_free (k);
  ncm_vector_free (Pk);
}

#ifdef HAVE_LIBCUBA

/* typedef int (*integrand_t)(const int *ndim, const double x[], const int *ncomp, double f[], void *userdata); */

typedef struct _xcor_limber_suave
{
  gboolean isauto;
  guint lmin, lmax;
  guint nell;
  NcmVector *k;
  NcmVector *Pk;
  NcXcor *xc;
  NcXcorLimberKernel *xclk1;
  NcXcorLimberKernel *xclk2;
  NcHICosmo *cosmo;
  gdouble zmin;
  gdouble zmax_zmin;
  guint counter;
} xcor_limber_suave;

gint
_nc_xcor_limber_suave_integrand (const gint *ndim, const gdouble x[], const gint *ncomp, gdouble f[], gpointer userdata)
{
  xcor_limber_suave *xcls = (xcor_limber_suave *) userdata;

  const gdouble z = xcls->zmin + x[0] * xcls->zmax_zmin; /* x goes from 0 to 1 */

  /* printf("counter = %15i, z = %g\n", xcls->counter, z); */

  const gdouble xi_z      = nc_distance_comoving (xcls->xc->dist, xcls->cosmo, z); /* in units of Hubble radius */
  const gdouble xi_z_phys = xi_z * xcls->xc->RH;                                   /* in Mpc */
  const gdouble E_z       = nc_hicosmo_E (xcls->cosmo, z);
  const NcXcorKinetic xck = { xi_z, E_z };
  const gdouble k1z       = nc_xcor_limber_kernel_eval (xcls->xclk1, xcls->cosmo, z, &xck, 0);

  gdouble geoW1W2;
  guint i, l;

  if (G_UNLIKELY (z == 0.0))
  {
    for (i = 0; i < xcls->nell; i++)
    {
      f[i] = 0.0;
    }

    return 0; /*supposes f is initialized to zero */
  }

  if (xcls->isauto)
  {
    geoW1W2 = E_z * gsl_pow_2 (k1z / xi_z);
  }
  else
  {
    const gdouble k2z = nc_xcor_limber_kernel_eval (xcls->xclk2, xcls->cosmo, z, &xck, 0);

    geoW1W2 = E_z * k1z * k2z / (xi_z * xi_z);
  }

  for (i = 0; i < xcls->nell; i++)
  {
    l = i + xcls->lmin;
    ncm_vector_fast_set (xcls->k, i, ((gdouble) l + 0.5) / xi_z_phys); /* in Mpc-1 */
  }

  ncm_powspec_eval_vec (xcls->xc->ps, NCM_MODEL (xcls->cosmo), z, xcls->k, xcls->Pk);

  for (i = 0; i < xcls->nell; i++)
  {
    f[i] = ncm_vector_fast_get (xcls->Pk, i) * geoW1W2;
  }

  xcls->counter += 1;

  return 0;
}

static void
_nc_xcor_limber_suave (NcXcor *xc, NcXcorLimberKernel *xclk1, NcXcorLimberKernel *xclk2, NcHICosmo *cosmo, guint lmin, guint lmax, gdouble zmin, gdouble zmax, gboolean isauto, NcmVector *vp)
{
  const guint nell = lmax - lmin + 1;
  NcmVector *Pk    = ncm_vector_new (nell);
  NcmVector *k     = ncm_vector_new (nell);

  ncm_vector_set_zero (k);
  ncm_vector_set_zero (Pk);

  guint counter = 0;

  xcor_limber_suave xcls = { isauto, lmin, lmax, nell, k, Pk, xc, xclk1, xclk2, cosmo, zmin, zmax - zmin, counter };

  /*  in */
  const gdouble flatness = 100.0;
  const guint mineval    = 1;
  const guint maxeval    = 1000000;
  const guint nnew       = 1000;
  const guint nmin       = 500;
  const gint flags       = 0;

  /* out */
  gint nregions, neval, fail;

  gdouble integral[nell];
  gdouble error[nell];
  gdouble prob[nell];

  Suave (1, nell,
         &_nc_xcor_limber_suave_integrand, &xcls, 1,
         NC_XCOR_PRECISION, 0.0,
         flags, 0,
         mineval, maxeval,
         nnew, nmin,
         flatness, "", NULL,
         &nregions, &neval, &fail,
         integral, error, prob);

  /* printf("nregions = %i, neval = %i, fail = %i \n", nregions, neval, fail ); */

  guint i;

  for (i = 0; i < nell; i++)
  {
    ncm_vector_set (vp, i, integral[i]);
    /* printf("%i, integral = %14.10g, error = %14.10g, prob = %14.10g \n", i, integral[i], error[i], prob[i]); */
  }

  /* suave integrates over the hypercube, so scaling is necessary */
  ncm_vector_scale (vp, zmax - zmin);
}

#endif /* HAVE_LIBCUBA */


typedef struct _xcor_limber_gsl
{
  NcHICosmo *cosmo;
  NcDistance *dist;
  NcmPowspec *ps;

  NcXcorLimberKernel *xclk1;
  NcXcorLimberKernel *xclk2;
  guint l;

  gdouble RH;
} xcor_limber_gsl;

static gdouble
_xcor_limber_gsl_cross_int (gdouble z, gpointer ptr)
{
  xcor_limber_gsl *xclki   = (xcor_limber_gsl *) ptr;
  const gdouble xi_z       = nc_distance_comoving (xclki->dist, xclki->cosmo, z); /* in units of Hubble radius */
  const gdouble xi_z_phys  = xi_z * xclki->RH;                                    /* in Mpc */
  const gdouble E_z        = nc_hicosmo_E (xclki->cosmo, z);
  const NcXcorKinetic xck  = { xi_z, E_z };
  const gdouble k          = (xclki->l + 0.5) / (xi_z_phys); /* in Mpc-1 */
  const gdouble power_spec = ncm_powspec_eval (NCM_POWSPEC (xclki->ps), NCM_MODEL (xclki->cosmo), z, k);

  const gdouble k1z = nc_xcor_limber_kernel_eval (xclki->xclk1, xclki->cosmo, z, &xck, xclki->l);
  const gdouble k2z = nc_xcor_limber_kernel_eval (xclki->xclk2, xclki->cosmo, z, &xck, xclki->l);

  return E_z * k1z * k2z * power_spec / (xi_z * xi_z);
}

static gdouble
_xcor_limber_gsl_auto_int (gdouble z, gpointer ptr)
{
  xcor_limber_gsl *xclki   = (xcor_limber_gsl *) ptr;
  const gdouble xi_z       = nc_distance_comoving (xclki->dist, xclki->cosmo, z); /* in units of Hubble radius */
  const gdouble xi_z_phys  = xi_z * xclki->RH;                                    /* in Mpc */
  const gdouble E_z        = nc_hicosmo_E (xclki->cosmo, z);
  const NcXcorKinetic xck  = { xi_z, E_z };
  const gdouble k          = (xclki->l + 0.5) / (xi_z_phys); /* in Mpc-1 */
  const gdouble power_spec = ncm_powspec_eval (NCM_POWSPEC (xclki->ps), NCM_MODEL (xclki->cosmo), z, k);
  const gdouble k1z        = nc_xcor_limber_kernel_eval (xclki->xclk1, xclki->cosmo, z, &xck, xclki->l);

  return E_z * gsl_pow_2 (k1z / xi_z) * power_spec;
}

static void
_nc_xcor_limber_gsl (NcXcor *xc, NcXcorLimberKernel *xclk1, NcXcorLimberKernel *xclk2, NcHICosmo *cosmo, guint lmin, guint lmax, gdouble zmin, gdouble zmax, gboolean isauto, NcmVector *vp)
{
  xcor_limber_gsl xclki;
  gdouble r, err;
  gsl_function F;
  guint i;
  gint ret;

  xclki.xclk1 = xclk1;
  xclki.xclk2 = xclk2;
  xclki.cosmo = cosmo;
  xclki.dist  = xc->dist;
  xclki.ps    = xc->ps;
  xclki.RH    = xc->RH;

  if (isauto)
    F.function = &_xcor_limber_gsl_auto_int;
  else
    F.function = &_xcor_limber_gsl_cross_int;

  F.params = &xclki;

  gsl_integration_workspace **w = ncm_integral_get_workspace ();

  for (i = 0; i < lmax - lmin + 1; i++)
  {
    xclki.l = lmin + i;
    ret     = gsl_integration_qag (&F, zmin, zmax, 0.0, NC_XCOR_PRECISION, NCM_INTEGRAL_PARTITION, 6, *w, &r, &err);

    if (ret != GSL_SUCCESS)
      g_error ("_nc_xcor_limber_gsl: %s.", gsl_strerror (ret));

    ncm_vector_set (vp, i, r);
  }

  ncm_memory_pool_return (w);
}

/**
 * nc_xcor_limber:
 * @xc: a #NcXcor
 * @xclk1: a #NcXcorLimberKernel
 * @xclk2: a #NcXcorLimberKernel
 * @cosmo: a #NcHICosmo
 * @lmin: a #guint
 * @lmax: a #guint
 * @vp: a #NcmVector
 *
 * Performs the computation of the power spectrum $C_{\ell}^{AB}$ in the Limber approximation. The kernels of observables A and B are @xclk1 and @xclk2. If @xclk2 is NULL, the auto power spectrum is computed. The result for multipoles lmin to lmax (included) is stored in the #NcmVector @vp.
 *
 */
void
nc_xcor_limber (NcXcor *xc, NcXcorLimberKernel *xclk1, NcXcorLimberKernel *xclk2, NcHICosmo *cosmo, guint lmin, guint lmax, NcmVector *vp)
{
<<<<<<< HEAD
  const guint nell = ncm_vector_len (vp);
  const gboolean isauto = (xclk2 == xclk1);
=======
  const guint nell          = ncm_vector_len (vp);
  const gboolean isauto     = (xclk2 == NULL);
>>>>>>> ac10f010
  const gdouble cons_factor = ((isauto) ? gsl_pow_2 (xclk1->cons_factor) : xclk1->cons_factor * xclk2->cons_factor) / gsl_pow_3 (xc->RH);
  gdouble zmin, zmax;

  if (nell != lmax - lmin + 1)
    g_error ("nc_xcor_limber: vector size does not match multipole limits");

  if (isauto)
  {
    zmin = xclk1->zmin;
    zmax = xclk1->zmax;
  }
  else
  {
    zmin = GSL_MAX (xclk1->zmin, xclk2->zmin);
    zmax = GSL_MIN (xclk1->zmax, xclk2->zmax);
  }

  if (zmin < zmax)
  {
    switch (xc->meth)
    {
      case NC_XCOR_LIMBER_METHOD_CVODE:
        _nc_xcor_limber_cvode (xc, xclk1, xclk2, cosmo, lmin, lmax, zmin, zmax, isauto, vp);
        break;
      case NC_XCOR_LIMBER_METHOD_GSL:
        _nc_xcor_limber_gsl (xc, xclk1, xclk2, cosmo, lmin, lmax, zmin, zmax, isauto, vp);
        break;
#ifdef HAVE_LIBCUBA
      case NC_XCOR_LIMBER_METHOD_SUAVE:
        _nc_xcor_limber_suave (xc, xclk1, xclk2, cosmo, lmin, lmax, zmin, zmax, isauto, vp);
        break;
#endif /* HAVE_LIBCUBA */
      default:
        g_assert_not_reached ();
        break;
    }

    ncm_vector_scale (vp, cons_factor);
  }
  else
  {
    ncm_vector_set_zero (vp);
  }
}
<|MERGE_RESOLUTION|>--- conflicted
+++ resolved
@@ -660,13 +660,8 @@
 void
 nc_xcor_limber (NcXcor *xc, NcXcorLimberKernel *xclk1, NcXcorLimberKernel *xclk2, NcHICosmo *cosmo, guint lmin, guint lmax, NcmVector *vp)
 {
-<<<<<<< HEAD
-  const guint nell = ncm_vector_len (vp);
-  const gboolean isauto = (xclk2 == xclk1);
-=======
   const guint nell          = ncm_vector_len (vp);
   const gboolean isauto     = (xclk2 == NULL);
->>>>>>> ac10f010
   const gdouble cons_factor = ((isauto) ? gsl_pow_2 (xclk1->cons_factor) : xclk1->cons_factor * xclk2->cons_factor) / gsl_pow_3 (xc->RH);
   gdouble zmin, zmax;
 
