/***************************************************************************
 *            nc_xcor.h
 *
 *  Tue July 14 12:00:00 2015
 *  Copyright  2015  Cyrille Doux
 *  <cdoux@apc.in2p3.fr>
 ****************************************************************************/
/*
 * numcosmo
 * Copyright (C) 2015 Cyrille Doux <cdoux@apc.in2p3.fr>
 *
 * numcosmo is free software: you can redistribute it and/or modify it
 * under the terms of the GNU General Public License as published by the
 * Free Software Foundation, either version 3 of the License, or
 * (at your option) any later version.
 *
 * numcosmo is distributed in the hope that it will be useful, but
 * WITHOUT ANY WARRANTY; without even the implied warranty of
 * MERCHANTABILITY or FITNESS FOR A PARTICULAR PURPOSE.
 * See the GNU General Public License for more details.
 *
 * You should have received a copy of the GNU General Public License along
 * with this program.  If not, see <http://www.gnu.org/licenses/>.
 */

/**
 * SECTION:nc_xcor
 * @title: Cross-correlations
 * @short_description: Cross-spectra using the Limber approximation
 *
 * FIXME
 *
 */

#ifdef HAVE_CONFIG_H
#include "config.h"
#endif /* HAVE_CONFIG_H */
#include "build_cfg.h"

#include "math/integral.h"
#include "math/memory_pool.h"
#include "math/ncm_cfg.h"
#include "math/ncm_serialize.h"
#include "xcor/nc_xcor.h"

#include <cuba.h>
#include <cvodes/cvodes.h>
#include <nvector/nvector_serial.h>

enum
{
	PROP_0,
	PROP_DISTANCE,
	PROP_MATTER_POWER_SPECTRUM,
};

G_DEFINE_TYPE (NcXcor, nc_xcor, G_TYPE_OBJECT);
G_DEFINE_BOXED_TYPE (NcXcorKinetic, nc_xcor_kinetic, nc_xcor_kinetic_copy, nc_xcor_kinetic_free);

static void
nc_xcor_init (NcXcor *xc)
{
	xc->ps   = NULL;
	xc->dist = NULL;
	xc->RH   = 0.0;
}

static void
_nc_xcor_set_property (GObject* object, guint prop_id, const GValue* value, GParamSpec* pspec)
{
	NcXcor* xc = NC_XCOR (object);
	g_return_if_fail (NC_IS_XCOR (object));

  switch (prop_id)
  {
    case PROP_DISTANCE:
      nc_distance_clear (&xc->dist);
      xc->dist = g_value_dup_object (value);
      break;
    case PROP_MATTER_POWER_SPECTRUM:
      ncm_powspec_clear (&xc->ps);
      xc->ps = g_value_dup_object (value);
      break;
    default:
      G_OBJECT_WARN_INVALID_PROPERTY_ID (object, prop_id, pspec);
      break;
  }
}

static void
_nc_xcor_get_property (GObject* object, guint prop_id, GValue* value, GParamSpec* pspec)
{
	NcXcor* xc = NC_XCOR (object);
	g_return_if_fail (NC_IS_XCOR (object));

	switch (prop_id)
	{
    case PROP_DISTANCE:
      g_value_set_object (value, xc->dist);
      break;
    case PROP_MATTER_POWER_SPECTRUM:
      g_value_set_object (value, xc->ps);
      break;
    default:
      G_OBJECT_WARN_INVALID_PROPERTY_ID (object, prop_id, pspec);
      break;
  }
}

static void
_nc_xcor_dispose (GObject* object)
{
	NcXcor* xc = NC_XCOR (object);

	nc_distance_clear (&xc->dist);
	ncm_powspec_clear (&xc->ps);

	/* Chain up : end */
	G_OBJECT_CLASS (nc_xcor_parent_class)->dispose (object);
}

static void
_nc_xcor_finalize (GObject* object)
{

	/* Chain up : end */
	G_OBJECT_CLASS (nc_xcor_parent_class)->finalize (object);
}

static void
nc_xcor_class_init (NcXcorClass* klass)
{
	GObjectClass* object_class = G_OBJECT_CLASS (klass);
	//GObjectClass* parent_class = G_OBJECT_CLASS (klass);

	object_class->set_property = &_nc_xcor_set_property;
	object_class->get_property = &_nc_xcor_get_property;
	object_class->dispose = &_nc_xcor_dispose;
	object_class->finalize = &_nc_xcor_finalize;

	/**
   * NcXcor:distance:
   *
   * This property keeps the distance object.
   */
	g_object_class_install_property (object_class,
	                                 PROP_DISTANCE,
	                                 g_param_spec_object ("distance",
	                                                      NULL,
	                                                      "Distance.",
	                                                      NC_TYPE_DISTANCE,
	                                                      G_PARAM_READWRITE | G_PARAM_CONSTRUCT_ONLY | G_PARAM_STATIC_NAME | G_PARAM_STATIC_BLURB));
	/**
   * NcXcor:power-spec:
   *
   * This property keeps the matter power spectrum object.
   */
	g_object_class_install_property (object_class,
	                                 PROP_MATTER_POWER_SPECTRUM,
	                                 g_param_spec_object ("power-spec",
	                                                      NULL,
	                                                      "Matter power spectrum.",
	                                                      NCM_TYPE_POWSPEC,
	                                                      G_PARAM_READWRITE | G_PARAM_CONSTRUCT_ONLY | G_PARAM_STATIC_NAME | G_PARAM_STATIC_BLURB));
}

/**
 * nc_xcor_new:
 * @dist: a #NcDistance
 * @ps: a #NcmPowspec
 *
 * FIXME
 *
 * Returns: FIXME
 *
*/
NcXcor*
nc_xcor_new (NcDistance* dist, NcmPowspec* ps)
{
	return g_object_new (NC_TYPE_XCOR,
	                     "distance", dist,
	                     "power-spec", ps,
	                     NULL);
}

/**
 * nc_xcor_ref:
 * @xc: a #NcXcor
 *
 * Returns: (transfer full): @xc
 */
NcXcor*
nc_xcor_ref (NcXcor* xc)
{
	return g_object_ref (xc);
}

/**
 * nc_xcor_free:
 * @xc: a #NcXcor
 *
 * FIXME
 *
 */
void nc_xcor_free (NcXcor* xc)
{
	g_object_unref (xc);
}

/**
 * nc_xcor_clear:
 * @xc: a #NcXcor
 *
 * FIXME
 *
 */
void nc_xcor_clear (NcXcor** xc)
{
	g_clear_object (xc);
}

/**
 * nc_xcor_kinetic_copy:
 * @xck: a #NcXcorKinetic
 *
 * FIXME
 *
 * Returns: (transfer full): FIXME
 */
NcXcorKinetic *
nc_xcor_kinetic_copy (NcXcorKinetic *xck)
{
  NcXcorKinetic *xck_copy = g_new (NcXcorKinetic, 1);
  xck_copy[0] = xck[0];

  return xck_copy;
}

/**
 * nc_xcor_kinetic_free:
 * @xck: a #NcXcorKinetic
 *
 * FIXME
 *
 */
<<<<<<< HEAD
void 
=======
void
>>>>>>> 93a52ff6
nc_xcor_kinetic_free (NcXcorKinetic *xck)
{
  g_free (xck);
}


/**
 * nc_xcor_prepare:
 * @xc: a #NcXcor
 * @cosmo: a #NcHICosmo
 *
 * FIXME
 *
 */
void nc_xcor_prepare (NcXcor* xc, NcHICosmo* cosmo)
{
	nc_distance_prepare_if_needed (xc->dist, cosmo);
	ncm_powspec_prepare_if_needed (xc->ps, NCM_MODEL (cosmo));
<<<<<<< HEAD

	xc->RH = nc_hicosmo_RH_Mpc (cosmo);
}

#ifdef HAVE_SUNDIALS
typedef struct _xcor_limber_cvode
{
	gboolean isauto;
	guint lmin, lmax;
	guint nell;
	NcmVector *k;
	NcmVector *Pk;
	NcXcor *xc;
	NcXcorLimberKernel *xclk1;
	NcXcorLimberKernel *xclk2;
	NcHICosmo *cosmo;
} xcor_limber_cvode;

static gint
_xcor_limber_cvode_int (realtype z, N_Vector y, N_Vector ydot, gpointer params)
{
	xcor_limber_cvode* xclc = (xcor_limber_cvode*)params;
	const gdouble xi_z      = nc_distance_comoving (xclc->xc->dist, xclc->cosmo, z); // in units of Hubble radius
	const gdouble xi_z_phys = xi_z * xclc->xc->RH; // in Mpc
	const gdouble E_z       = nc_hicosmo_E (xclc->cosmo, z);
  const NcXcorKinetic xck = {xi_z, E_z};
	const gdouble k1z       = nc_xcor_limber_kernel_eval (xclc->xclk1, xclc->cosmo, z, &xck, 0);

	gdouble geoW1W2;
	guint i, l;

  if (G_UNLIKELY (z == 0.0))
  {
    N_VConst (0.0, ydot);
    return 0;  
  }
  
	if (xclc->isauto)
	{
		geoW1W2 = E_z * gsl_pow_2 (k1z / xi_z);
  }
	else
	{
		const gdouble k2z = nc_xcor_limber_kernel_eval (xclc->xclk2, xclc->cosmo, z, &xck, 0);
		geoW1W2           = E_z * k1z * k2z / (xi_z * xi_z);
	}

=======

	xc->RH = nc_hicosmo_RH_Mpc (cosmo);
}

#ifdef HAVE_SUNDIALS
typedef struct _xcor_limber_cvode
{
	gboolean isauto;
	guint lmin, lmax;
	guint nell;
	NcmVector *k;
	NcmVector *Pk;
	NcXcor *xc;
	NcXcorLimberKernel *xclk1;
	NcXcorLimberKernel *xclk2;
	NcHICosmo *cosmo;
} xcor_limber_cvode;

static gint
_xcor_limber_cvode_int (realtype z, N_Vector y, N_Vector ydot, gpointer params)
{
	xcor_limber_cvode* xclc = (xcor_limber_cvode*)params;
	const gdouble xi_z      = nc_distance_comoving (xclc->xc->dist, xclc->cosmo, z); // in units of Hubble radius
	const gdouble xi_z_phys = xi_z * xclc->xc->RH; // in Mpc
	const gdouble E_z       = nc_hicosmo_E (xclc->cosmo, z);
  const NcXcorKinetic xck = {xi_z, E_z};
	const gdouble k1z       = nc_xcor_limber_kernel_eval (xclc->xclk1, xclc->cosmo, z, &xck, 0);

	gdouble geoW1W2;
	guint i, l;

  if (G_UNLIKELY (z == 0.0))
  {
    N_VConst (0.0, ydot);
    return 0;
  }

	if (xclc->isauto)
	{
		geoW1W2 = E_z * gsl_pow_2 (k1z / xi_z);
  }
	else
	{
		const gdouble k2z = nc_xcor_limber_kernel_eval (xclc->xclk2, xclc->cosmo, z, &xck, 0);
		geoW1W2           = E_z * k1z * k2z / (xi_z * xi_z);
	}

>>>>>>> 93a52ff6
	for (i = 0; i < xclc->nell; i++)
	{
		l = i + xclc->lmin;
		ncm_vector_fast_set (xclc->k, i, ((gdouble)l + 0.5) / xi_z_phys); // in Mpc-1
	}

	ncm_powspec_eval_vec (xclc->xc->ps, NCM_MODEL (xclc->cosmo), z, xclc->k, xclc->Pk);

	for (i = 0; i < xclc->nell; i++)
	{
		NV_Ith_S (ydot, i) = ncm_vector_fast_get (xclc->Pk, i) * geoW1W2;
    /*printf ("# dCls: %8u % 20.15g % 20.15g % 20.15g % 20.15g % 20.15g\n", i, z, ncm_vector_get (xclc->Pk, i), geoW1W2, NV_Ith_S (ydot, i), NV_Ith_S (y, i));*/
	}

  return 0;
}

static void
_nc_xcor_limber_cvode (NcXcor *xc, NcXcorLimberKernel *xclk1, NcXcorLimberKernel *xclk2, NcHICosmo *cosmo, guint lmin, guint lmax, gdouble zmin, gdouble zmax, gboolean isauto, NcmVector *vp)
{
	const guint nell   = lmax - lmin + 1;
  const gdouble dz   = (zmax - zmin) * NCM_DEFAULT_PRECISION;
	const gdouble zmid = expm1 ((log1p (zmin) + log1p (zmax)) / 2.0);
	N_Vector yv        = N_VNew_Serial (nell);
	N_Vector yv0       = N_VNew_Serial (nell);
	gpointer cvode     = CVodeCreate (CV_ADAMS, CV_FUNCTIONAL);
	gpointer cvodefunc = &_xcor_limber_cvode_int; //isauto ? &_xcor_limber_cvode_auto_int : &_xcor_limber_cvode_cross_int;
	NcmVector *Pk      = ncm_vector_new (nell);
	NcmVector *k       = ncm_vector_new (nell);
	gdouble z;
	gint flag;
	guint i;
<<<<<<< HEAD

  ncm_vector_set_zero (k);
	ncm_vector_set_zero (Pk);

	xcor_limber_cvode xclc = { isauto, lmin, lmax, nell, k, Pk, xc, xclk1, xclk2, cosmo }; //, cons_factor };

	/* Find initial value = y'(zmid) * dz */
	_xcor_limber_cvode_int (zmid, yv, yv0, &xclc);
  N_VScale (dz, yv0, yv0);

	/* First integrate from zmid to zmin*/
	flag = CVodeInit (cvode, cvodefunc, zmax, yv0);
	NCM_CVODE_CHECK (&flag, "CVodeInit", 1, );

	flag = CVodeSStolerances (cvode, NCM_DEFAULT_PRECISION, 0.0);
	NCM_CVODE_CHECK (&flag, "CVodeSStolerances", 1, );
	flag = CVodeSetMaxNumSteps (cvode, G_MAXUINT32);
	NCM_CVODE_CHECK (&flag, "CVodeSetMaxNumSteps", 1, );
	flag = CVodeSetUserData (cvode, &xclc);
	NCM_CVODE_CHECK (&flag, "CVodeSetUserData", 1, );
	flag = CVodeSetStopTime (cvode, zmin);
	NCM_CVODE_CHECK (&flag, "CVodeSetStopTime", 1, );

	flag = CVode (cvode, zmin, yv, &z, CV_NORMAL);
	NCM_CVODE_CHECK (&flag, "CVode", 1, );

  for (i = 0; i < nell; i++)
	{
		ncm_vector_set (vp, i, NV_Ith_S (yv0, i) - NV_Ith_S (yv, i));
	}

	CVodeFree (&cvode);
	N_VDestroy (yv);
	N_VDestroy (yv0);

=======

  ncm_vector_set_zero (k);
	ncm_vector_set_zero (Pk);

	xcor_limber_cvode xclc = { isauto, lmin, lmax, nell, k, Pk, xc, xclk1, xclk2, cosmo }; //, cons_factor };

	/* Find initial value = y'(zmid) * dz */
	_xcor_limber_cvode_int (zmid, yv, yv0, &xclc);
  N_VScale (dz, yv0, yv0);

	/* First integrate from zmid to zmin*/
	flag = CVodeInit (cvode, cvodefunc, zmax, yv0);
	NCM_CVODE_CHECK (&flag, "CVodeInit", 1, );

	flag = CVodeSStolerances (cvode, NCM_DEFAULT_PRECISION, 0.0);
	NCM_CVODE_CHECK (&flag, "CVodeSStolerances", 1, );
	flag = CVodeSetMaxNumSteps (cvode, G_MAXUINT32);
	NCM_CVODE_CHECK (&flag, "CVodeSetMaxNumSteps", 1, );
	flag = CVodeSetUserData (cvode, &xclc);
	NCM_CVODE_CHECK (&flag, "CVodeSetUserData", 1, );
	flag = CVodeSetStopTime (cvode, zmin);
	NCM_CVODE_CHECK (&flag, "CVodeSetStopTime", 1, );

	flag = CVode (cvode, zmin, yv, &z, CV_NORMAL);
	NCM_CVODE_CHECK (&flag, "CVode", 1, );

  for (i = 0; i < nell; i++)
	{
		ncm_vector_set (vp, i, NV_Ith_S (yv0, i) - NV_Ith_S (yv, i));
	}

	CVodeFree (&cvode);
	N_VDestroy (yv);
	N_VDestroy (yv0);

>>>>>>> 93a52ff6
	ncm_vector_free (k);
	ncm_vector_free (Pk);
}

#endif /* HAVE_SUNDIALS_2_5_0 */

typedef struct _xcor_limber_gsl
{
	NcHICosmo* cosmo;
	NcDistance* dist;
	NcmPowspec* ps;

	NcXcorLimberKernel* xclk1;
	NcXcorLimberKernel* xclk2;
	guint l;

	gdouble RH;

} xcor_limber_gsl;

static gdouble
_xcor_limber_gsl_cross_int (gdouble z, gpointer ptr)
{
	xcor_limber_gsl* xclki   = (xcor_limber_gsl*)ptr;
	const gdouble xi_z       = nc_distance_comoving (xclki->dist, xclki->cosmo, z); // in units of Hubble radius
	const gdouble xi_z_phys  = xi_z * xclki->RH; // in Mpc
	const gdouble E_z        = nc_hicosmo_E (xclki->cosmo, z);
  const NcXcorKinetic xck  = {xi_z, E_z};
	const gdouble k          = (xclki->l + 0.5) / (xi_z_phys); // in Mpc-1
	const gdouble power_spec = ncm_powspec_eval (NCM_POWSPEC (xclki->ps), NCM_MODEL (xclki->cosmo), z, k);

	const gdouble k1z        = nc_xcor_limber_kernel_eval (xclki->xclk1, xclki->cosmo, z, &xck, xclki->l);
	const gdouble k2z        = nc_xcor_limber_kernel_eval (xclki->xclk2, xclki->cosmo, z, &xck, xclki->l);

	return E_z * k1z * k2z * power_spec / (xi_z * xi_z);
}

static gdouble
_xcor_limber_gsl_auto_int (gdouble z, gpointer ptr)
{
	xcor_limber_gsl* xclki   = (xcor_limber_gsl*)ptr;
	const gdouble xi_z       = nc_distance_comoving (xclki->dist, xclki->cosmo, z); // in units of Hubble radius
	const gdouble xi_z_phys  = xi_z * xclki->RH; // in Mpc
	const gdouble E_z        = nc_hicosmo_E (xclki->cosmo, z);
  const NcXcorKinetic xck  = {xi_z, E_z};
	const gdouble k          = (xclki->l + 0.5) / (xi_z_phys); // in Mpc-1
	const gdouble power_spec = ncm_powspec_eval (NCM_POWSPEC (xclki->ps), NCM_MODEL (xclki->cosmo), z, k);
	const gdouble k1z        = nc_xcor_limber_kernel_eval (xclki->xclk1, xclki->cosmo, z, &xck, xclki->l);

	return E_z * gsl_pow_2 (k1z / xi_z) * power_spec;
}

static void
_nc_xcor_limber_gsl (NcXcor* xc, NcXcorLimberKernel* xclk1, NcXcorLimberKernel* xclk2, NcHICosmo* cosmo, guint lmin, guint lmax, gdouble zmin, gdouble zmax, gboolean isauto, NcmVector* vp)
{
	xcor_limber_gsl xclki;
	gdouble r, err;
	gsl_function F;
	guint i;
<<<<<<< HEAD
=======
	gint ret;
>>>>>>> 93a52ff6

	xclki.xclk1 = xclk1;
	xclki.xclk2 = xclk2;
	xclki.cosmo = cosmo;
	xclki.dist = xc->dist;
	xclki.ps = xc->ps;
	xclki.RH = xc->RH;

	if (isauto)
	{
		F.function = &_xcor_limber_gsl_auto_int;
	}
	else
	{
		F.function = &_xcor_limber_gsl_cross_int;
	}

	F.params = &xclki;

	gsl_integration_workspace** w = ncm_integral_get_workspace ();

	for (i = 0; i < lmax - lmin + 1; i++)
	{
		xclki.l = lmin + i;
<<<<<<< HEAD
		gsl_integration_qag (&F, zmin, zmax, 0.0, NCM_DEFAULT_PRECISION, NCM_INTEGRAL_PARTITION, 6, *w, &r, &err);
		ncm_vector_set (vp, i, r);
	}

	ncm_memory_pool_return (w);
}

/**
 * nc_xcor_limber:
 * @xc: a #NcXcor
 * @xclk1: a #NcXcorLimberKernel
 * @xclk2: a #NcXcorLimberKernel
 * @cosmo: a #NcHICosmo
 * @lmin: a #guint
 * @lmax: a #guint
 * @vp: a #NcmVector
 * @meth: a #NcXcorLimberMethod
 *
 * FIXME
 *
 */
void 
nc_xcor_limber (NcXcor *xc, NcXcorLimberKernel *xclk1, NcXcorLimberKernel *xclk2, NcHICosmo *cosmo, guint lmin, guint lmax, NcmVector *vp, NcXcorLimberMethod meth)
{
	const guint nell          = ncm_vector_len (vp);
	const gboolean isauto     = (xclk2 == NULL);
	const gdouble cons_factor = ((isauto) ? gsl_pow_2 (xclk1->cons_factor) : xclk1->cons_factor * xclk2->cons_factor) / gsl_pow_3 (xc->RH);
	gdouble zmin, zmax;

	if (nell != lmax - lmin + 1)
		g_error ("nc_xcor_limber: vector size does not match multipole limits");

=======
		ret = gsl_integration_qag (&F, zmin, zmax, 0.0, NCM_DEFAULT_PRECISION, NCM_INTEGRAL_PARTITION, 6, *w, &r, &err);
		if (ret != GSL_SUCCESS)
		  g_warning ("_nc_xcor_limber_gsl: %s.", gsl_strerror (ret));

		ncm_vector_set (vp, i, r);
	}

	ncm_memory_pool_return (w);
}


/**
 * nc_xcor_limber:
 * @xc: a #NcXcor
 * @xclk1: a #NcXcorLimberKernel
 * @xclk2: a #NcXcorLimberKernel
 * @cosmo: a #NcHICosmo
 * @lmin: a #guint
 * @lmax: a #guint
 * @vp: a #NcmVector
 * @meth: a #NcXcorLimberMethod
 *
 * FIXME
 *
 */
void
nc_xcor_limber (NcXcor *xc, NcXcorLimberKernel *xclk1, NcXcorLimberKernel *xclk2, NcHICosmo *cosmo, guint lmin, guint lmax, NcmVector *vp, NcXcorLimberMethod meth)
{
	const guint nell          = ncm_vector_len (vp);
	const gboolean isauto     = (xclk2 == NULL);
	const gdouble cons_factor = ((isauto) ? gsl_pow_2 (xclk1->cons_factor) : xclk1->cons_factor * xclk2->cons_factor) / gsl_pow_3 (xc->RH);
	gdouble zmin, zmax;

	if (nell != lmax - lmin + 1)
		g_error ("nc_xcor_limber: vector size does not match multipole limits");

>>>>>>> 93a52ff6
	if (isauto)
	{
		zmin = xclk1->zmin;
		zmax = xclk1->zmax;
	}
	else
	{
		zmin = GSL_MAX (xclk1->zmin, xclk2->zmin);
		zmax = GSL_MIN (xclk1->zmax, xclk2->zmax);
	}

	if (zmin < zmax)
	{
		switch (meth)
		{
		  case NC_XCOR_LIMBER_METHOD_CVODE:
			  _nc_xcor_limber_cvode (xc, xclk1, xclk2, cosmo, lmin, lmax, zmin, zmax, isauto, vp);
			  break;
		  case NC_XCOR_LIMBER_METHOD_GSL:
			  _nc_xcor_limber_gsl (xc, xclk1, xclk2, cosmo, lmin, lmax, zmin, zmax, isauto, vp);
			  break;
      default:
        g_assert_not_reached ();
        break;
		}
		ncm_vector_scale (vp, cons_factor);
	}
	else
	{
		ncm_vector_set_zero (vp);
	}
}<|MERGE_RESOLUTION|>--- conflicted
+++ resolved
@@ -243,11 +243,7 @@
  * FIXME
  *
  */
-<<<<<<< HEAD
-void 
-=======
 void
->>>>>>> 93a52ff6
 nc_xcor_kinetic_free (NcXcorKinetic *xck)
 {
   g_free (xck);
@@ -266,7 +262,6 @@
 {
 	nc_distance_prepare_if_needed (xc->dist, cosmo);
 	ncm_powspec_prepare_if_needed (xc->ps, NCM_MODEL (cosmo));
-<<<<<<< HEAD
 
 	xc->RH = nc_hicosmo_RH_Mpc (cosmo);
 }
@@ -301,9 +296,9 @@
   if (G_UNLIKELY (z == 0.0))
   {
     N_VConst (0.0, ydot);
-    return 0;  
+    return 0;
   }
-  
+
 	if (xclc->isauto)
 	{
 		geoW1W2 = E_z * gsl_pow_2 (k1z / xi_z);
@@ -314,55 +309,6 @@
 		geoW1W2           = E_z * k1z * k2z / (xi_z * xi_z);
 	}
 
-=======
-
-	xc->RH = nc_hicosmo_RH_Mpc (cosmo);
-}
-
-#ifdef HAVE_SUNDIALS
-typedef struct _xcor_limber_cvode
-{
-	gboolean isauto;
-	guint lmin, lmax;
-	guint nell;
-	NcmVector *k;
-	NcmVector *Pk;
-	NcXcor *xc;
-	NcXcorLimberKernel *xclk1;
-	NcXcorLimberKernel *xclk2;
-	NcHICosmo *cosmo;
-} xcor_limber_cvode;
-
-static gint
-_xcor_limber_cvode_int (realtype z, N_Vector y, N_Vector ydot, gpointer params)
-{
-	xcor_limber_cvode* xclc = (xcor_limber_cvode*)params;
-	const gdouble xi_z      = nc_distance_comoving (xclc->xc->dist, xclc->cosmo, z); // in units of Hubble radius
-	const gdouble xi_z_phys = xi_z * xclc->xc->RH; // in Mpc
-	const gdouble E_z       = nc_hicosmo_E (xclc->cosmo, z);
-  const NcXcorKinetic xck = {xi_z, E_z};
-	const gdouble k1z       = nc_xcor_limber_kernel_eval (xclc->xclk1, xclc->cosmo, z, &xck, 0);
-
-	gdouble geoW1W2;
-	guint i, l;
-
-  if (G_UNLIKELY (z == 0.0))
-  {
-    N_VConst (0.0, ydot);
-    return 0;
-  }
-
-	if (xclc->isauto)
-	{
-		geoW1W2 = E_z * gsl_pow_2 (k1z / xi_z);
-  }
-	else
-	{
-		const gdouble k2z = nc_xcor_limber_kernel_eval (xclc->xclk2, xclc->cosmo, z, &xck, 0);
-		geoW1W2           = E_z * k1z * k2z / (xi_z * xi_z);
-	}
-
->>>>>>> 93a52ff6
 	for (i = 0; i < xclc->nell; i++)
 	{
 		l = i + xclc->lmin;
@@ -395,7 +341,6 @@
 	gdouble z;
 	gint flag;
 	guint i;
-<<<<<<< HEAD
 
   ncm_vector_set_zero (k);
 	ncm_vector_set_zero (Pk);
@@ -431,43 +376,6 @@
 	N_VDestroy (yv);
 	N_VDestroy (yv0);
 
-=======
-
-  ncm_vector_set_zero (k);
-	ncm_vector_set_zero (Pk);
-
-	xcor_limber_cvode xclc = { isauto, lmin, lmax, nell, k, Pk, xc, xclk1, xclk2, cosmo }; //, cons_factor };
-
-	/* Find initial value = y'(zmid) * dz */
-	_xcor_limber_cvode_int (zmid, yv, yv0, &xclc);
-  N_VScale (dz, yv0, yv0);
-
-	/* First integrate from zmid to zmin*/
-	flag = CVodeInit (cvode, cvodefunc, zmax, yv0);
-	NCM_CVODE_CHECK (&flag, "CVodeInit", 1, );
-
-	flag = CVodeSStolerances (cvode, NCM_DEFAULT_PRECISION, 0.0);
-	NCM_CVODE_CHECK (&flag, "CVodeSStolerances", 1, );
-	flag = CVodeSetMaxNumSteps (cvode, G_MAXUINT32);
-	NCM_CVODE_CHECK (&flag, "CVodeSetMaxNumSteps", 1, );
-	flag = CVodeSetUserData (cvode, &xclc);
-	NCM_CVODE_CHECK (&flag, "CVodeSetUserData", 1, );
-	flag = CVodeSetStopTime (cvode, zmin);
-	NCM_CVODE_CHECK (&flag, "CVodeSetStopTime", 1, );
-
-	flag = CVode (cvode, zmin, yv, &z, CV_NORMAL);
-	NCM_CVODE_CHECK (&flag, "CVode", 1, );
-
-  for (i = 0; i < nell; i++)
-	{
-		ncm_vector_set (vp, i, NV_Ith_S (yv0, i) - NV_Ith_S (yv, i));
-	}
-
-	CVodeFree (&cvode);
-	N_VDestroy (yv);
-	N_VDestroy (yv0);
-
->>>>>>> 93a52ff6
 	ncm_vector_free (k);
 	ncm_vector_free (Pk);
 }
@@ -527,10 +435,7 @@
 	gdouble r, err;
 	gsl_function F;
 	guint i;
-<<<<<<< HEAD
-=======
 	gint ret;
->>>>>>> 93a52ff6
 
 	xclki.xclk1 = xclk1;
 	xclki.xclk2 = xclk2;
@@ -555,13 +460,16 @@
 	for (i = 0; i < lmax - lmin + 1; i++)
 	{
 		xclki.l = lmin + i;
-<<<<<<< HEAD
-		gsl_integration_qag (&F, zmin, zmax, 0.0, NCM_DEFAULT_PRECISION, NCM_INTEGRAL_PARTITION, 6, *w, &r, &err);
+		ret = gsl_integration_qag (&F, zmin, zmax, 0.0, NCM_DEFAULT_PRECISION, NCM_INTEGRAL_PARTITION, 6, *w, &r, &err);
+		if (ret != GSL_SUCCESS)
+		  g_warning ("_nc_xcor_limber_gsl: %s.", gsl_strerror (ret));
+
 		ncm_vector_set (vp, i, r);
 	}
 
 	ncm_memory_pool_return (w);
 }
+
 
 /**
  * nc_xcor_limber:
@@ -577,7 +485,7 @@
  * FIXME
  *
  */
-void 
+void
 nc_xcor_limber (NcXcor *xc, NcXcorLimberKernel *xclk1, NcXcorLimberKernel *xclk2, NcHICosmo *cosmo, guint lmin, guint lmax, NcmVector *vp, NcXcorLimberMethod meth)
 {
 	const guint nell          = ncm_vector_len (vp);
@@ -588,44 +496,6 @@
 	if (nell != lmax - lmin + 1)
 		g_error ("nc_xcor_limber: vector size does not match multipole limits");
 
-=======
-		ret = gsl_integration_qag (&F, zmin, zmax, 0.0, NCM_DEFAULT_PRECISION, NCM_INTEGRAL_PARTITION, 6, *w, &r, &err);
-		if (ret != GSL_SUCCESS)
-		  g_warning ("_nc_xcor_limber_gsl: %s.", gsl_strerror (ret));
-
-		ncm_vector_set (vp, i, r);
-	}
-
-	ncm_memory_pool_return (w);
-}
-
-
-/**
- * nc_xcor_limber:
- * @xc: a #NcXcor
- * @xclk1: a #NcXcorLimberKernel
- * @xclk2: a #NcXcorLimberKernel
- * @cosmo: a #NcHICosmo
- * @lmin: a #guint
- * @lmax: a #guint
- * @vp: a #NcmVector
- * @meth: a #NcXcorLimberMethod
- *
- * FIXME
- *
- */
-void
-nc_xcor_limber (NcXcor *xc, NcXcorLimberKernel *xclk1, NcXcorLimberKernel *xclk2, NcHICosmo *cosmo, guint lmin, guint lmax, NcmVector *vp, NcXcorLimberMethod meth)
-{
-	const guint nell          = ncm_vector_len (vp);
-	const gboolean isauto     = (xclk2 == NULL);
-	const gdouble cons_factor = ((isauto) ? gsl_pow_2 (xclk1->cons_factor) : xclk1->cons_factor * xclk2->cons_factor) / gsl_pow_3 (xc->RH);
-	gdouble zmin, zmax;
-
-	if (nell != lmax - lmin + 1)
-		g_error ("nc_xcor_limber: vector size does not match multipole limits");
-
->>>>>>> 93a52ff6
 	if (isauto)
 	{
 		zmin = xclk1->zmin;
