--- conflicted
+++ resolved
@@ -30,13 +30,7 @@
  *
  * The kernel is given by:
  * \begin{equation}
-<<<<<<< HEAD
  *    W^{\kappa_{\mathrm{gal}}} = \frac{3}{2} \frac{\Omega_m H_0^2}{c} \frac{(1+z)}{H(z)} \chi(z) \int dz^\prime \frac{dn}{dz^\prime} \frac{\chi(z^\prime) - \chi(z)}{\chi(z^\prime)}
-=======
- *    W^{\kappa_{\mathrm{gal}}} = \frac{3}{2} \frac{\Omega_m H_0^2}{c}
- *    \frac{(1+z)}{H(z)} \chi(z) \int dz^\prime \frac{dn}{dz^\prime} \frac{\chi(^\prime)
- *    - \chi(z)}{\chi(^\prime)}
->>>>>>> 2f5fc2a3
  * \end{equation}
  * where $\frac{dn}{dz}$ is the redshift distribution of galaxies.
  *
