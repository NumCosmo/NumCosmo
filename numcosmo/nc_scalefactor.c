--- conflicted
+++ resolved
@@ -107,20 +107,12 @@
   self->dist        = NULL;
   self->ctrl        = ncm_model_ctrl_new (NULL);
 
-<<<<<<< HEAD
   self->a0     = 0.0;
   self->zf     = 0.0;
   self->eta_i  = 0.0;
   self->eta_f  = 0.0;
   self->t_i    = 0.0;
   self->RH_Mpc = 0.0;
-=======
-  self->a0    = 0.0;
-  self->zf    = 0.0;
-  self->eta_i = 0.0;
-  self->eta_f = 0.0;
-  self->t_i   = 0.0;
->>>>>>> e9c7915c
 
   self->sets_conf_norm = FALSE;
 
@@ -414,12 +406,9 @@
 
   _nc_scalefactor_init (a, cosmo);
   _nc_scalefactor_calc_spline (a, cosmo);
-<<<<<<< HEAD
 
   self->RH_Mpc = nc_hicosmo_RH_Mpc (cosmo);
 
-=======
->>>>>>> e9c7915c
   ncm_model_ctrl_update (self->ctrl, NCM_MODEL (cosmo));
 }
 
@@ -438,7 +427,6 @@
 
   if (ncm_model_ctrl_update (self->ctrl, NCM_MODEL (cosmo)))
     nc_scalefactor_prepare (a, cosmo);
-<<<<<<< HEAD
 }
 
 /**
@@ -453,8 +441,6 @@
   NcScalefactorPrivate * const self = a->priv;
 
   return self->dist;
-=======
->>>>>>> e9c7915c
 }
 
 /**
@@ -746,6 +732,45 @@
 }
 
 /**
+ *  <<<<<<< HEAD
+ *  =======
+ * nc_scalefactor_eval_eta_z:
+ * @a: a #NcScalefactor
+ * @z: redshift $z$
+ *
+ * Calculates the value of the conformal time at $z$,
+ * i.e., $\eta(z)$.
+ *
+ * Returns: $\eta(z)$.
+ */
+gdouble
+nc_scalefactor_eval_eta_z (NcScalefactor *a, const gdouble z)
+{
+  NcScalefactorPrivate * const self = a->priv;
+
+  return ncm_spline_eval (self->eta_a, -z);
+}
+
+/**
+ * nc_scalefactor_eval_eta_x:
+ * @a: a #NcScalefactor
+ * @x: redshift x variable $x = 1 + z$
+ *
+ * Calculates the value of the conformal time at $x$,
+ * i.e., $\eta(z(x))$.
+ *
+ * Returns: $\eta(z(x))$.
+ */
+gdouble
+nc_scalefactor_eval_eta_x (NcScalefactor *a, const gdouble x)
+{
+  NcScalefactorPrivate * const self = a->priv;
+
+  return ncm_spline_eval (self->eta_a, -(x - 1.0));
+}
+
+/**
+ *  >>>>>>> master
  * nc_scalefactor_eval_a_eta:
  * @a: a #NcScalefactor
  * @eta: conformal time $\eta$
@@ -855,7 +880,6 @@
 nc_scalefactor_eval_eta_Mpc_z (NcScalefactor *a, const gdouble z)
 {
   NcScalefactorPrivate * const self = a->priv;
-<<<<<<< HEAD
 
   return ncm_spline_eval (self->eta_a, -z) * self->RH_Mpc;
 }
@@ -876,13 +900,6 @@
   NcScalefactorPrivate * const self = a->priv;
 
   return ncm_spline_eval (self->eta_a, -(x - 1.0)) * self->RH_Mpc;
-=======
-  gdouble mz;
-
-  mz = ncm_spline_eval (self->a_eta, eta);
-
-  return self->a0 / (1.0 - mz);
->>>>>>> e9c7915c
 }
 
 /**
@@ -931,16 +948,11 @@
 
   if (!ncm_spline_is_empty (self->a_eta))
   {
-<<<<<<< HEAD
-    eta_a = ncm_vector_get_array (self->a_eta->xv);
-    mz_a  = ncm_vector_get_array (self->a_eta->yv);
-=======
     NcmVector *a_eta_xv = ncm_spline_peek_xv (self->a_eta);
     NcmVector *a_eta_yv = ncm_spline_peek_yv (self->a_eta);
 
     eta_a = ncm_vector_get_array (a_eta_xv);
     mz_a  = ncm_vector_get_array (a_eta_yv);
->>>>>>> e9c7915c
     g_array_set_size (eta_a, 0);
     g_array_set_size (mz_a, 0);
   }
@@ -992,11 +1004,7 @@
       break;
   }
 
-<<<<<<< HEAD
   if (fabs (g_array_index (mz_a, gdouble, mz_a->len - 1)) < 1.0e-9)
-=======
-  if (fabs (g_array_index (mz_a, gdouble, mz_a->len - 1)) < 1e-10)
->>>>>>> e9c7915c
     g_array_index (mz_a, gdouble, mz_a->len - 1) = 0.0;
   else
     g_error ("_nc_scalefactor_calc_spline today redshift must be zero not % 20.15g.",
