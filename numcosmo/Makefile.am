## Process this file with automake to produce Makefile.in

@CODE_COVERAGE_RULES@

if USE_INTERNAL_LIBCUBA
  MAYBE_LIBCUBA  = libcuba
  LIBCUBA_PLACE  = libcuba/libcuba.la
  LIBCUBA_INCDIR = -I$(top_srcdir)/numcosmo/libcuba
else

endif

PLC_DIR = $(top_srcdir)/numcosmo/plc

MY_CFLAGS = \
	 -DG_LOG_DOMAIN=\"NUMCOSMO\" \
	 $(GLIB_CFLAGS)       \
	 $(SUNDIALS_CFLAGS)   \
	 $(GSL_CFLAGS)        \
	 $(FFTW3_CFLAGS)      \
	 $(FFTW3F_CFLAGS)     \
	 $(CFITSIO_CFLAGS)    \
	 $(NLOPT_CFLAGS)      \
	 $(LIBCUBA_INCDIR)    \
	 -I$(PLC_DIR)         \
	 -I$(PLC_DIR)/cldf    \
	 -I$(PLC_DIR)/minipmc \
	 -I$(PLC_DIR)/plik    \
	 -I$(top_srcdir)      \
	 $(CODE_COVERAGE_CFLAGS)

AM_CFLAGS =    \
	 -Wall \
	 $(OPENMP_CFLAGS)     \
	 $(MY_CFLAGS)

SUBDIRS = $(MAYBE_LIBCUBA) levmar plc class toeplitz .

lib_LTLIBRARIES = libnumcosmo.la

libnumcosmo_la_LIBADD =         \
	$(SUNDIALS_LIBS)        \
	$(FFTW3_LIBS)           \
	$(FFTW3F_LIBS)          \
	$(GLIB_LIBS)            \
	$(NLOPT_LIBS)           \
	$(GSL_LIBS)             \
	$(CFITSIO_LIBS)         \
	$(LIBCUBA_PLACE)        \
	$(CODE_COVERAGE_LIBS)   \
	plc/libclik.la          \
	levmar/liblevmar.la     \
	class/libclass.la       \
	toeplitz/libtoeplitz.la

ncm_sources = \
	ncm_build_inline.c                   \
	math/ncm_c.c                         \
	math/ncm_cfg.c                       \
	math/ncm_util.c                      \
	math/ncm_timer.c                     \
	math/ncm_lapack.c                    \
	math/ncm_vector.c                    \
	math/ncm_matrix.c                    \
	math/ncm_serialize.c                 \
	math/ncm_obj_array.c                 \
	math/ncm_integral1d.c                \
	math/ncm_integral1d_ptr.c            \
	math/ncm_rng.c                       \
	math/ncm_stats_vec.c                 \
	math/ncm_stats_dist1d.c              \
	math/ncm_stats_dist1d_spline.c       \
	math/ncm_stats_dist1d_epdf.c         \
	math/ncm_bootstrap.c                 \
	math/ncm_spline.c                    \
	math/ncm_spline_gsl.c                \
	math/ncm_spline_cubic.c              \
	math/ncm_spline_cubic_notaknot.c     \
	math/ncm_spline_func.c               \
	math/ncm_spline2d.c                  \
	math/ncm_spline2d_spline.c           \
	math/ncm_spline2d_gsl.c              \
	math/ncm_spline2d_bicubic.c          \
	math/ncm_powspec.c                   \
	math/ncm_powspec_filter.c            \
	math/ncm_hoaa.c                      \
	math/ncm_func_eval.c                 \
	math/ncm_mpsf_trig_int.c             \
	math/ncm_mpsf_sbessel.c              \
	math/ncm_sf_sbessel.c                \
	math/ncm_sf_sbessel_int.c            \
	math/ncm_mpsf_sbessel_int.c          \
	math/ncm_mpsf_0F1.c                  \
	math/ncm_fftlog.c                    \
	math/ncm_fftlog_tophatwin2.c         \
	math/ncm_fftlog_gausswin2.c          \
	math/ncm_sparam.c                    \
	math/ncm_vparam.c                    \
	math/ncm_model.c                     \
	math/ncm_model_ctrl.c                \
	math/ncm_model_builder.c             \
	math/ncm_mset.c                      \
	math/ncm_mset_func.c                 \
	math/ncm_mset_func_list.c            \
	math/ncm_calc.c                      \
	math/ncm_ode_spline.c                \
	math/ncm_reparam.c                   \
	math/ncm_reparam_linear.c            \
	math/ncm_data.c                      \
	math/ncm_data_dist1d.c               \
	math/ncm_data_gauss.c                \
	math/ncm_data_gauss_cov.c            \
	math/ncm_data_gauss_diag.c           \
	math/ncm_data_poisson.c              \
	math/ncm_dataset.c                   \
	math/ncm_likelihood.c                \
	math/ncm_prior.c                     \
	math/ncm_prior_gauss.c               \
	math/ncm_prior_gauss_param.c         \
	math/ncm_prior_gauss_func.c          \
	math/ncm_prior_flat.c                \
	math/ncm_prior_flat_param.c          \
	math/ncm_prior_flat_func.c           \
	math/ncm_mset_trans_kern.c           \
	math/ncm_mset_trans_kern_flat.c      \
	math/ncm_mset_trans_kern_gauss.c     \
	math/ncm_mset_trans_kern_cat.c       \
	math/ncm_fit_state.c                 \
	math/ncm_fit.c                       \
	math/ncm_fit_levmar.c                \
	math/ncm_fit_gsl_ls.c                \
	math/ncm_fit_gsl_mm.c                \
	math/ncm_fit_gsl_mms.c               \
	math/ncm_mset_catalog.c              \
	math/ncm_fit_mc.c                    \
	math/ncm_fit_mcbs.c                  \
	math/ncm_fit_mcmc.c                  \
	math/ncm_fit_esmcmc.c                \
	math/ncm_fit_esmcmc_walker.c         \
	math/ncm_fit_esmcmc_walker_stretch.c \
	math/ncm_fit_esmcmc_walker_walk.c    \
	math/ncm_lh_ratio1d.c                \
	math/ncm_lh_ratio2d.c                \
	math/ncm_abc.c                       \
	math/ncm_quaternion.c                \
	math/ncm_sphere_map_pix.c            \
	math/poly.c               \
	math/integral.c           \
	math/function_cache.c     \
	math/quadrature.c         \
	math/matrix_exp.c         \
	math/magnus_iserles_ode.c \
	math/binsplit.c           \
	math/mpq_tree.c           \
	math/grid_one.c           \
	math/dividedifference.c   \
	math/memory_pool.c        \
	math/ncm_sphere_map.c     \
	sphere/healpix.c

ncm_sources_nogi = \
	math/Faddeeva.c

ncm_headers =                                \
	math/ncm_c.h                         \
	math/ncm_cfg.h                       \
	math/ncm_util.h                      \
	math/ncm_timer.h                     \
	math/ncm_lapack.h                    \
	math/ncm_vector.h                    \
	math/ncm_matrix.h                    \
	math/ncm_serialize.h                 \
	math/ncm_obj_array.h                 \
	math/ncm_integral1d.h                \
	math/ncm_integral1d_ptr.h            \
	math/ncm_rng.h                       \
	math/ncm_stats_vec.h                 \
	math/ncm_stats_dist1d.h              \
	math/ncm_stats_dist1d_spline.h       \
	math/ncm_stats_dist1d_epdf.h         \
	math/ncm_bootstrap.h                 \
	math/ncm_spline.h                    \
	math/ncm_spline_gsl.h                \
	math/ncm_spline_cubic.h              \
	math/ncm_spline_cubic_notaknot.h     \
	math/ncm_spline_func.h               \
	math/ncm_spline2d.h                  \
	math/ncm_spline2d_spline.h           \
	math/ncm_spline2d_gsl.h              \
	math/ncm_spline2d_bicubic.h          \
	math/ncm_powspec.h                   \
	math/ncm_powspec_filter.h            \
	math/ncm_hoaa.h                      \
	math/ncm_func_eval.h                 \
	math/ncm_mpsf_trig_int.h             \
	math/ncm_mpsf_sbessel.h              \
	math/ncm_sf_sbessel.h                \
	math/ncm_sf_sbessel_int.h            \
	math/ncm_mpsf_sbessel_int.h          \
	math/ncm_mpsf_0F1.h                  \
	math/ncm_fftlog.h                    \
	math/ncm_fftlog_tophatwin2.h         \
	math/ncm_fftlog_gausswin2.h          \
	math/ncm_sparam.h                    \
	math/ncm_vparam.h                    \
	math/ncm_model.h                     \
	math/ncm_model_ctrl.h                \
	math/ncm_model_builder.h             \
	math/ncm_mset.h                      \
	math/ncm_mset_func.h                 \
	math/ncm_mset_func_list.h            \
	math/ncm_calc.h                      \
	math/ncm_ode_spline.h                \
	math/ncm_reparam.h                   \
	math/ncm_reparam_linear.h            \
	math/ncm_data.h                      \
	math/ncm_data_dist1d.h               \
	math/ncm_data_gauss.h                \
	math/ncm_data_gauss_cov.h            \
	math/ncm_data_gauss_diag.h           \
	math/ncm_data_poisson.h              \
	math/ncm_dataset.h                   \
	math/ncm_likelihood.h                \
	math/ncm_mset_trans_kern.h           \
	math/ncm_mset_trans_kern_flat.h      \
	math/ncm_mset_trans_kern_gauss.h     \
	math/ncm_mset_trans_kern_cat.h       \
	math/ncm_prior.h                     \
	math/ncm_prior_gauss.h               \
	math/ncm_prior_gauss_param.h         \
	math/ncm_prior_gauss_func.h          \
	math/ncm_prior_flat.h                \
	math/ncm_prior_flat_param.h          \
	math/ncm_prior_flat_func.h           \
	math/ncm_fit_state.h                 \
	math/ncm_fit.h                       \
	math/ncm_fit_levmar.h                \
	math/ncm_fit_gsl_ls.h                \
	math/ncm_fit_gsl_mm.h                \
	math/ncm_fit_gsl_mms.h               \
	math/ncm_mset_catalog.h              \
	math/ncm_fit_mc.h                    \
	math/ncm_fit_mcbs.h                  \
	math/ncm_fit_mcmc.h                  \
	math/ncm_fit_esmcmc.h                \
	math/ncm_fit_esmcmc_walker.h         \
	math/ncm_fit_esmcmc_walker_stretch.h \
	math/ncm_fit_esmcmc_walker_walk.h    \
	math/ncm_lh_ratio1d.h                \
	math/ncm_lh_ratio2d.h                \
	math/ncm_abc.h                       \
	math/ncm_quaternion.h                \
	math/ncm_sphere_map_pix.h            \
	math/function_cache.h     \
	math/integral.h           \
	math/magnus_iserles_ode.h \
	math/matrix_exp.h         \
	math/poly.h               \
	math/quadrature.h         \
	math/binsplit.h           \
	math/mpq_tree.h           \
	math/grid_one.h           \
	math/dividedifference.h   \
	math/memory_pool.h        \
	math/ncm_sphere_map.h     \
	sphere/healpix.h

ncm_headers_nogi = \
	math/Faddeeva.h

ncm_headers_internal =

nc_headers = \
	nc_hicosmo.h                  \
	nc_hiprim.h                   \
	nc_distance.h                 \
	nc_scalefactor.h              \
	nc_hicosmo_priors.h           \
	nc_recomb.h                   \
	nc_recomb_seager.h            \
	nc_recomb_cbe.h               \
	nc_hireion.h                  \
	nc_hireion_camb.h             \
	nc_hireion_camb_reparam_tau.h \
	nc_powspec_ml.h               \
	nc_powspec_ml_transfer.h      \
	nc_powspec_ml_cbe.h           \
	nc_powspec_mnl.h              \
	nc_powspec_mnl_halofit.h      \
	nc_snia_dist_cov.h            \
	nc_planck_fi.h                \
	nc_planck_fi_cor_tt.h         \
	nc_planck_fi_cor_ttteee.h     \
	nc_cbe_precision.h            \
	nc_cbe.h                      \
	model/nc_hicosmo_idem2.h      \
	model/nc_hicosmo_gcg.h        \
	model/nc_hicosmo_de.h         \
	model/nc_hicosmo_de_reparam_ok.h \
	model/nc_hicosmo_de_reparam_cmb.h \
	model/nc_hicosmo_de_linder.h  \
	model/nc_hicosmo_de_pad.h     \
	model/nc_hicosmo_de_qe.h      \
	model/nc_hicosmo_de_xcdm.h    \
	model/nc_hicosmo_lcdm.h       \
	model/nc_hicosmo_qconst.h     \
	model/nc_hicosmo_qlinear.h    \
	model/nc_hicosmo_qspline.h    \
	model/nc_hicosmo_qgrw.h       \
	model/nc_hicosmo_Vexp.h       \
	model/nc_hiprim_power_law.h   \
	model/nc_hiprim_atan.h        \
	model/nc_hiprim_expc.h        \
	model/nc_hiprim_bpl.h         \
	lss/nc_window.h               \
	lss/nc_window_tophat.h        \
	lss/nc_window_gaussian.h      \
	lss/nc_transfer_func.h        \
	lss/nc_transfer_func_bbks.h   \
	lss/nc_transfer_func_eh.h     \
	lss/nc_transfer_func_camb.h   \
	lss/nc_transfer_func_pert.h   \
	lss/nc_growth_func.h          \
	lss/nc_density_profile.h      \
	lss/nc_density_profile_nfw.h  \
	lss/nc_galaxy_acf.h           \
	lss/nc_multiplicity_func.h    \
	lss/nc_multiplicity_func_ps.h           \
	lss/nc_multiplicity_func_st.h           \
	lss/nc_multiplicity_func_jenkins.h      \
	lss/nc_multiplicity_func_warren.h       \
	lss/nc_multiplicity_func_tinker.h       \
	lss/nc_multiplicity_func_tinker_mean.h  \
	lss/nc_multiplicity_func_tinker_crit.h  \
	lss/nc_multiplicity_func_tinker_mean_normalized.h \
	lss/nc_multiplicity_func_crocce.h      \
	lss/nc_halo_mass_function.h            \
        lss/nc_halo_bias_type.h                \
        lss/nc_halo_bias_type_ps.h             \
        lss/nc_halo_bias_type_st_spher.h       \
        lss/nc_halo_bias_type_st_ellip.h       \
        lss/nc_halo_bias_type_tinker.h         \
        lss/nc_halo_bias_func.h                \
        lss/nc_cluster_redshift.h              \
        lss/nc_cluster_redshift_nodist.h       \
        lss/nc_cluster_photoz_gauss.h          \
        lss/nc_cluster_photoz_gauss_global.h   \
        lss/nc_cluster_mass.h                  \
        lss/nc_cluster_mass_nodist.h           \
        lss/nc_cluster_mass_lnnormal.h         \
        lss/nc_cluster_mass_vanderlinde.h      \
        lss/nc_cluster_mass_benson.h           \
        lss/nc_cluster_mass_benson_xray.h      \
        lss/nc_cluster_mass_plcl.h             \
        lss/nc_cluster_mass_ascaso.h           \
        lss/nc_cluster_abundance.h             \
        lss/nc_cluster_pseudo_counts.h         \
        lss/nc_cor_cluster_cmb_lens_limber.h   \
	data/nc_data_snia.h                    \
	data/nc_data_dist_mu.h                 \
	data/nc_data_snia_cov.h                \
	data/nc_data_hubble.h                  \
	data/nc_data_hubble_bao.h              \
	data/nc_data_bao_rdv.h                 \
	data/nc_data_bao_dvdv.h                \
	data/nc_data_bao_a.h                   \
	data/nc_data_bao_dv.h                  \
	data/nc_data_bao_empirical_fit.h       \
	data/nc_data_bao_dhr_dar.h             \
	data/nc_data_bao_dmr_hr.h              \
	data/nc_data_bao.h                     \
	data/nc_data_cmb_shift_param.h         \
	data/nc_data_cmb_dist_priors.h         \
	data/nc_data_cmb.h                     \
	data/nc_data_cluster_ncount.h          \
	data/nc_data_cluster_poisson.h         \
	data/nc_data_cluster_counts_box_poisson.h \
	data/nc_data_cluster_pseudo_counts.h   \
	data/nc_data_planck_lkl.h              \
	data/nc_data_xcor.h                    \
	abc/nc_abc_cluster_ncount.h            \
	model/quantum_gravity.h                \
	perturbations/nc_hipert.h              \
	perturbations/nc_hipert_wkb.h          \
	perturbations/nc_hipert_itwo_fluids.h  \
	perturbations/nc_hipert_adiab.h        \
	perturbations/nc_hipert_gw.h           \
	perturbations/nc_hipert_two_fluids.h   \
	perturbations/nc_hipert_boltzmann.h    \
	perturbations/nc_hipert_boltzmann_std.h \
	perturbations/nc_hipert_boltzmann_cbe.h \
	perturbations/linear.h                  \
	perturbations/covariance.h              \
	perturbations/linear_internal.h         \
	xcor/nc_xcor.h                          \
	xcor/nc_xcor_AB.h                       \
	xcor/nc_xcor_limber_kernel.h            \
	xcor/nc_xcor_limber_kernel_gal.h        \
<<<<<<< HEAD
	xcor/nc_xcor_limber_kernel_lensing.h
=======
	xcor/nc_xcor_limber_kernel_CMB_lensing.h \
    xcor/nc_xcor_limber_kernel_weak_lensing.h

>>>>>>> f884e62e

nc_sources = \
	nc_hicosmo.c                  \
	nc_hiprim.c                   \
	nc_distance.c                 \
	nc_scalefactor.c              \
	nc_hicosmo_priors.c           \
	nc_recomb.c                   \
	nc_recomb_seager.c            \
	nc_recomb_cbe.c               \
	nc_hireion.c                  \
	nc_hireion_camb.c             \
	nc_hireion_camb_reparam_tau.c \
	nc_powspec_ml.c               \
	nc_powspec_ml_transfer.c      \
	nc_powspec_ml_cbe.c           \
	nc_powspec_mnl.c              \
	nc_powspec_mnl_halofit.c      \
	nc_snia_dist_cov.c            \
	nc_planck_fi.c                \
	nc_planck_fi_cor_tt.c         \
	nc_planck_fi_cor_ttteee.c     \
	nc_cbe_precision.c            \
	nc_cbe.c                      \
	model/nc_hicosmo_idem2.c      \
	model/nc_hicosmo_gcg.c        \
	model/nc_hicosmo_de.c         \
	model/nc_hicosmo_de_reparam_ok.c \
	model/nc_hicosmo_de_reparam_cmb.c \
	model/nc_hicosmo_de_linder.c  \
	model/nc_hicosmo_de_pad.c     \
	model/nc_hicosmo_de_qe.c      \
	model/nc_hicosmo_de_xcdm.c    \
	model/nc_hicosmo_lcdm.c       \
	model/nc_hicosmo_qconst.c     \
	model/nc_hicosmo_qlinear.c    \
	model/nc_hicosmo_qspline.c    \
	model/nc_hicosmo_qgrw.c       \
	model/nc_hicosmo_Vexp.c       \
	model/nc_hiprim_power_law.c   \
	model/nc_hiprim_atan.c        \
	model/nc_hiprim_expc.c        \
	model/nc_hiprim_bpl.c         \
	lss/nc_window.c               \
	lss/nc_window_tophat.c        \
	lss/nc_window_gaussian.c      \
	lss/nc_transfer_func.c        \
	lss/nc_transfer_func_bbks.c   \
	lss/nc_transfer_func_eh.c     \
	lss/nc_transfer_func_camb.c   \
	lss/nc_transfer_func_pert.c   \
	lss/nc_growth_func.c          \
	lss/nc_density_profile.c      \
	lss/nc_density_profile_nfw.c  \
	lss/nc_galaxy_acf.c           \
	lss/nc_multiplicity_func.c    \
	lss/nc_multiplicity_func_ps.c           \
	lss/nc_multiplicity_func_st.c           \
	lss/nc_multiplicity_func_jenkins.c      \
	lss/nc_multiplicity_func_warren.c       \
	lss/nc_multiplicity_func_tinker.c       \
	lss/nc_multiplicity_func_tinker_mean.c  \
	lss/nc_multiplicity_func_tinker_crit.c  \
	lss/nc_multiplicity_func_tinker_mean_normalized.c \
	lss/nc_multiplicity_func_crocce.c      \
	lss/nc_halo_mass_function.c            \
	lss/nc_halo_bias_type.c                \
	lss/nc_halo_bias_type_ps.c             \
	lss/nc_halo_bias_type_st_spher.c       \
	lss/nc_halo_bias_type_st_ellip.c       \
	lss/nc_halo_bias_type_tinker.c         \
	lss/nc_halo_bias_func.c                \
	lss/nc_cluster_redshift.c              \
	lss/nc_cluster_redshift_nodist.c       \
	lss/nc_cluster_photoz_gauss.c          \
	lss/nc_cluster_photoz_gauss_global.c   \
	lss/nc_cluster_mass.c                  \
	lss/nc_cluster_mass_nodist.c           \
	lss/nc_cluster_mass_lnnormal.c         \
	lss/nc_cluster_mass_vanderlinde.c      \
	lss/nc_cluster_mass_benson.c           \
	lss/nc_cluster_mass_benson_xray.c      \
	lss/nc_cluster_mass_plcl.c             \
        lss/nc_cluster_mass_ascaso.c           \
	lss/nc_cluster_abundance.c             \
	lss/nc_cluster_pseudo_counts.c         \
	lss/nc_cor_cluster_cmb_lens_limber.c   \
	data/nc_data_snia.c                    \
	data/nc_data_dist_mu.c                 \
	data/nc_data_snia_cov.c                \
	data/nc_data_hubble.c                  \
	data/nc_data_hubble_bao.c              \
	data/nc_data_bao_rdv.c                 \
	data/nc_data_bao_dvdv.c                \
	data/nc_data_bao_a.c                   \
	data/nc_data_bao_dv.c                  \
	data/nc_data_bao_empirical_fit.c       \
	data/nc_data_bao_dhr_dar.c             \
	data/nc_data_bao_dmr_hr.c              \
	data/nc_data_bao.c                     \
	data/nc_data_cmb_shift_param.c         \
	data/nc_data_cmb_dist_priors.c         \
	data/nc_data_cmb.c                     \
	data/nc_data_cluster_ncount.c          \
	data/nc_data_cluster_poisson.c         \
	data/nc_data_cluster_counts_box_poisson.c \
	data/nc_data_cluster_pseudo_counts.c   \
	data/nc_data_planck_lkl.c              \
	data/nc_data_xcor.c                    \
	abc/nc_abc_cluster_ncount.c            \
	model/quantum_gravity.c                \
	perturbations/nc_hipert.c              \
	perturbations/nc_hipert_wkb.c          \
	perturbations/nc_hipert_itwo_fluids.c  \
	perturbations/nc_hipert_adiab.c        \
	perturbations/nc_hipert_gw.c           \
	perturbations/nc_hipert_two_fluids.c   \
	perturbations/nc_hipert_boltzmann.c    \
	perturbations/nc_hipert_boltzmann_std.c \
	perturbations/nc_hipert_boltzmann_cbe.c \
	perturbations/linear.c                  \
	perturbations/covariance.c              \
	perturbations/linear_cvodes.c           \
	perturbations/linear_gsl_ode.c          \
	perturbations/linear_gsl_ode2.c         \
	xcor/nc_xcor.c                          \
	xcor/nc_xcor_AB.c                       \
	xcor/nc_xcor_limber_kernel.c            \
	xcor/nc_xcor_limber_kernel_gal.c        \
<<<<<<< HEAD
	xcor/nc_xcor_limber_kernel_lensing.c
=======
	xcor/nc_xcor_limber_kernel_CMB_lensing.c \
    xcor/nc_xcor_limber_kernel_weak_lensing.c

>>>>>>> f884e62e

libnumcosmo_la_LDFLAGS = -version-info $(LT_CURRENT):$(LT_REVISION):$(LT_AGE)

cosmo_includedir = \
	$(pkgincludedir)

ncm_enum_types_built_headers =

ncm_enum_types_headers = \
	ncm_enum_types.h

nc_enum_types_headers = \
	nc_enum_types.h

ncm_enum_types_sources = \
	ncm_enum_types.c

nc_enum_types_sources = \
	nc_enum_types.c

ncm_cond_sources =

ncm_cond_headers =

if HAVE_LIBNLOPT

ncm_fit_nlopt_enum_meta.h: ncm_fit_nlopt_enum_meta.c
	$(AM_V_GEN)$(CPP) $(AM_CFLAGS) $(srcdir)/ncm_fit_nlopt_enum_meta.c -o ncm_fit_nlopt_enum_meta.h.tmp
	$(AM_V_GEN)$(GREP) -v '^#' ncm_fit_nlopt_enum_meta.h.tmp > ncm_fit_nlopt_enum_meta.h.tmp1
	$(AM_V_GEN)$(SED) 's/nlopt_algorithm/NcmFitNloptAlgorithm/' ncm_fit_nlopt_enum_meta.h.tmp1 > ncm_fit_nlopt_enum_meta.h.tmp2
	$(AM_V_GEN)$(SED) 's/nlopt_result/NcmFitNloptResult/' ncm_fit_nlopt_enum_meta.h.tmp2 > ncm_fit_nlopt_enum_meta.h
	$(AM_V_GEN)rm ncm_fit_nlopt_enum_meta.h.tmp
	$(AM_V_GEN)rm ncm_fit_nlopt_enum_meta.h.tmp1
	$(AM_V_GEN)rm ncm_fit_nlopt_enum_meta.h.tmp2

ncm_fit_nlopt_enum.h: ncm_fit_nlopt_enum_meta.h $(srcdir)/ncm_fit_nlopt_enum.h.template
	$(AM_V_GEN) ( $(GLIB_MKENUMS) --template $(srcdir)/ncm_fit_nlopt_enum.h.template ncm_fit_nlopt_enum_meta.h ) > \
	  ncm_fit_nlopt_enum.h.tmp && mv ncm_fit_nlopt_enum.h.tmp ncm_fit_nlopt_enum.h

ncm_fit_nlopt_enum.c: ncm_fit_nlopt_enum_meta.h $(srcdir)/ncm_fit_nlopt_enum.c.template
	$(AM_V_GEN) ( $(GLIB_MKENUMS) --template $(srcdir)/ncm_fit_nlopt_enum.c.template ncm_fit_nlopt_enum_meta.h ) > \
	  ncm_fit_nlopt_enum.c.tmp && mv ncm_fit_nlopt_enum.c.tmp ncm_fit_nlopt_enum.c

ncm_enum_types_built_headers += \
	ncm_fit_nlopt_enum_meta.h

ncm_enum_types_sources += \
	ncm_fit_nlopt_enum.c

ncm_cond_sources += \
	math/ncm_fit_nlopt.c

ncm_enum_types_headers += \
	ncm_fit_nlopt_enum.h

ncm_cond_headers += \
	math/ncm_fit_nlopt.h

endif

BUILT_SOURCES = \
	$(ncm_enum_types_headers) \
	$(ncm_enum_types_sources) \
	$(nc_enum_types_headers)  \
	$(nc_enum_types_sources)  \
	$(ncm_enum_types_built_headers)

ncm_enum_types.h: $(ncm_headers) ncm_enum_types.h.template
	$(AM_V_GEN) ( cd $(srcdir) && $(GLIB_MKENUMS) --template ncm_enum_types.h.template $(ncm_headers) $(ncm_cond_headers) ) > \
	  ncm_enum_types.h.tmp && mv ncm_enum_types.h.tmp ncm_enum_types.h

ncm_enum_types.c: $(ncm_headers) ncm_enum_types.c.template
	$(AM_V_GEN) ( cd $(srcdir) && $(GLIB_MKENUMS) --template ncm_enum_types.c.template $(ncm_headers) $(ncm_cond_headers) ) > \
	  ncm_enum_types.c.tmp && mv ncm_enum_types.c.tmp ncm_enum_types.c

nc_enum_types.h: $(nc_headers) nc_enum_types.h.template
	$(AM_V_GEN) ( cd $(srcdir) && $(GLIB_MKENUMS) --template nc_enum_types.h.template $(nc_headers) ) > \
	  nc_enum_types.h.tmp && mv nc_enum_types.h.tmp nc_enum_types.h

nc_enum_types.c: $(nc_headers) nc_enum_types.c.template
	$(AM_V_GEN) ( cd $(srcdir) && $(GLIB_MKENUMS) --template nc_enum_types.c.template $(nc_headers) ) > \
	  nc_enum_types.c.tmp && mv nc_enum_types.c.tmp nc_enum_types.c

libnumcosmo_la_SOURCES = \
	$(ncm_sources)          \
	$(ncm_headers)          \
	$(ncm_sources_nogi)     \
	$(ncm_headers_nogi)     \
	$(nc_sources)           \
	$(nc_headers)           \
	$(ncm_cond_sources)     \
	$(ncm_cond_headers)     \
	numcosmo-math.h         \
	numcosmo.h

nodist_libnumcosmo_la_SOURCES = \
	build_cfg.h               \
	$(ncm_enum_types_headers) \
	$(ncm_enum_types_sources) \
	$(nc_enum_types_headers)  \
	$(nc_enum_types_sources)

nobase_cosmo_include_HEADERS = \
	$(ncm_headers)                 \
	$(ncm_headers_nogi)            \
	$(ncm_headers_internal)        \
	$(nc_headers)                  \
	$(ncm_cond_headers)            \
	math/binsplit_eval.c           \
	perturbations/linear_generic.c \
	numcosmo-math.h                \
	numcosmo.h

nodist_cosmo_include_HEADERS = \
	build_cfg.h               \
	$(ncm_enum_types_headers) \
	$(nc_enum_types_headers)

EXTRA_DIST = \
	$(nobase_cosmo_include_HEADERS) \
	build_cfg.h.in                  \
	ncm_enum_types.h.template       \
	ncm_enum_types.c.template       \
	ncm_fit_nlopt_enum.h.template   \
	ncm_fit_nlopt_enum.c.template   \
	nc_enum_types.h.template        \
	nc_enum_types.c.template        \
	ncm_gir_scan.h                  \
	ncm_fit_nlopt_enum_meta.c       \
	math/rquantile.c                \
	math/gsl_rstat.h

CLEANFILES = $(BUILT_SOURCES)

-include $(INTROSPECTION_MAKEFILE)
INTROSPECTION_SCANNER_ENV = CC="$(CC)"
INTROSPECTION_GIRS =
INTROSPECTION_SCANNER_ARGS = --add-include-path=$(srcdir) -I$(srcdir)/../ -I$(top_builddir) --warn-all

INTROSPECTION_COMPILER_ARGS = --includedir=$(srcdir)

if HAVE_INTROSPECTION

ncm_introspection_sources = \
	ncm_gir_scan.h            \
	$(ncm_sources)            \
	$(ncm_headers)            \
	$(ncm_cond_sources)       \
	$(ncm_cond_headers)       \
	$(ncm_enum_types_headers) \
	$(ncm_enum_types_sources) \
	numcosmo-math.h

nc_introspection_sources = \
	ncm_gir_scan.h           \
	$(nc_sources)            \
	$(nc_headers)            \
	$(nc_enum_types_headers) \
	$(nc_enum_types_sources) \
	numcosmo.h

NumCosmoMath-1.0.gir: libnumcosmo.la $(INTROSPECTION_SCANNER)
NumCosmoMath_1_0_gir_VERSION      = 1.0
NumCosmoMath_1_0_gir_INCLUDES     = GObject-2.0
NumCosmoMath_1_0_gir_CFLAGS       = $(MY_CFLAGS) -DNUMCOSMO_GIR_SCAN
NumCosmoMath_1_0_gir_LIBS         = libnumcosmo.la
NumCosmoMath_1_0_gir_FILES        = $(ncm_introspection_sources)
NumCosmoMath_1_0_gir_SCANNERFLAGS = \
	--c-include="numcosmo/numcosmo-math.h"  \
	-n NumCosmoMath --identifier-prefix=Ncm

INTROSPECTION_GIRS += NumCosmoMath-1.0.gir

NumCosmo-1.0.gir: libnumcosmo.la $(INTROSPECTION_SCANNER) NumCosmoMath-1.0.gir
NumCosmo_1_0_gir_VERSION      = 1.0
NumCosmo_1_0_gir_INCLUDES     = GObject-2.0
NumCosmo_1_0_gir_CFLAGS       = $(MY_CFLAGS) -DNUMCOSMO_GIR_SCAN
NumCosmo_1_0_gir_LIBS         = libnumcosmo.la
NumCosmo_1_0_gir_FILES        = $(nc_introspection_sources)
NumCosmo_1_0_gir_SCANNERFLAGS = \
	--include-uninstalled $(builddir)/NumCosmoMath-1.0.gir \
	--c-include="numcosmo/numcosmo.h" \
	-n NumCosmo --identifier-prefix=Nc

INTROSPECTION_GIRS += NumCosmo-1.0.gir

girdir = $(datadir)/gir-1.0
gir_DATA = $(INTROSPECTION_GIRS)

typelibdir = $(libdir)/girepository-1.0
typelib_DATA = $(INTROSPECTION_GIRS:.gir=.typelib)

CLEANFILES += $(gir_DATA) $(typelib_DATA)
EXTRA_DIST += $(gir_DATA) $(typelib_DATA)

if HAVE_VAPIGEN

vapidir = $(datadir)/vala/vapi
vapi_DATA = numcosmo-1.0.vapi numcosmomath-1.0.vapi

numcosmomath_vapiopt = \
	--vapidir=$(builddir)      \
	--girdir=$(builddir)       \
	--pkg GObject-2.0          \
	--library numcosmomath-1.0

numcosmomath-1.0.vapi: NumCosmoMath-1.0.gir
	$(AM_V_GEN)$(VAPIGEN) $(numcosmomath_vapiopt) $<
	@touch $@

numcosmo_vapiopt = \
	--vapidir=$(builddir)  \
	--girdir=$(builddir)   \
	--pkg numcosmomath-1.0 \
	--library numcosmo-1.0

numcosmo-1.0.vapi: NumCosmo-1.0.gir numcosmomath-1.0.vapi
	$(AM_V_GEN)$(VAPIGEN) $(numcosmo_vapiopt) $<
	@touch $@

CLEANFILES += $(vapi_DATA)
EXTRA_DIST += $(vapi_DATA)

endif # HAVE_INTROSPECTION

endif # HAVE_VAPIGEN<|MERGE_RESOLUTION|>--- conflicted
+++ resolved
@@ -396,13 +396,9 @@
 	xcor/nc_xcor_AB.h                       \
 	xcor/nc_xcor_limber_kernel.h            \
 	xcor/nc_xcor_limber_kernel_gal.h        \
-<<<<<<< HEAD
-	xcor/nc_xcor_limber_kernel_lensing.h
-=======
 	xcor/nc_xcor_limber_kernel_CMB_lensing.h \
     xcor/nc_xcor_limber_kernel_weak_lensing.h
 
->>>>>>> f884e62e
 
 nc_sources = \
 	nc_hicosmo.c                  \
@@ -532,13 +528,9 @@
 	xcor/nc_xcor_AB.c                       \
 	xcor/nc_xcor_limber_kernel.c            \
 	xcor/nc_xcor_limber_kernel_gal.c        \
-<<<<<<< HEAD
-	xcor/nc_xcor_limber_kernel_lensing.c
-=======
 	xcor/nc_xcor_limber_kernel_CMB_lensing.c \
     xcor/nc_xcor_limber_kernel_weak_lensing.c
 
->>>>>>> f884e62e
 
 libnumcosmo_la_LDFLAGS = -version-info $(LT_CURRENT):$(LT_REVISION):$(LT_AGE)
 
