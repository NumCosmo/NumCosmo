--- conflicted
+++ resolved
@@ -46,7 +46,12 @@
 #include "galaxy/nc_galaxy_sd_shape_gauss.h"
 #include "galaxy/nc_galaxy_sd_shape.h"
 #include <math.h>
+
+#ifndef NUMCOSMO_GIR_SCAN
 #include <gsl/gsl_math.h>
+#include <complex.h>
+#endif /* NUMCOSMO_GIR_SCAN */
+
 
 struct _NcGalaxySDShapeGaussPrivate
 {
@@ -157,18 +162,13 @@
   NcGalaxySDShapeGauss *gsdsgauss          = NC_GALAXY_SD_SHAPE_GAUSS (gsds);
   NcGalaxySDShapeGaussPrivate * const self = gsdsgauss->priv;
 
-<<<<<<< HEAD
-  gdouble e_source = ncm_rng_gaussian_gen (rng, 0, self->sigma);
-  gdouble shear    = nc_wl_surface_mass_density_reduced_shear (smd, dp, cosmo, ncm_vector_get (pos, 1), ncm_vector_get (pos, 0), z_cluster, z_cluster);
-  gdouble e_obs    = e_source + shear;
-=======
-  gdouble et_source = ncm_rng_gaussian_gen (rng, 0, self->sigma);
-  gdouble ex_source = ncm_rng_gaussian_gen (rng, 0, self->sigma);
-  gdouble gt = nc_wl_surface_mass_density_reduced_shear (smd, dp, cosmo, ncm_vector_get (pos, 1), ncm_vector_get (pos, 0), z_cluster, z_cluster);
-  gdouble et_obs = (et_source + gt * (1 + pow (et_source, 2) + pow (ex_source, 2)) + pow (gt, 2) * et_source) / (1 + pow (gt, 2) * (pow (et_source, 2) + pow (ex_source, 2)));
->>>>>>> 3d5250fb
-
-  return et_obs;
+  gdouble et_source       = ncm_rng_gaussian_gen (rng, 0, self->sigma);
+  gdouble ex_source       = ncm_rng_gaussian_gen (rng, 0, self->sigma);
+  complex double e_source = et_source + I * ex_source;
+  complex double gt       = nc_wl_surface_mass_density_reduced_shear (smd, dp, cosmo, ncm_vector_get (pos, 1), ncm_vector_get (pos, 0), z_cluster, z_cluster);
+  complex double e_obs    = (e_source + gt) / (1.0 + conj (gt) * e_source);
+
+  return creal (e_obs);
 }
 
 static gdouble
