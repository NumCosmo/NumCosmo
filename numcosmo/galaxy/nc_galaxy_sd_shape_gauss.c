--- conflicted
+++ resolved
@@ -175,17 +175,12 @@
 
   if (z > z_cluster)
   {
-<<<<<<< HEAD
-    gt    = nc_wl_surface_mass_density_reduced_shear (smd, dp, cosmo, theta, z, z_cluster, z_cluster);
-    e_obs = (e_source + gt) / (1.0 + conj (gt) * e_source);
-=======
-    gt = nc_wl_surface_mass_density_reduced_shear (smd, dp, cosmo, r, z, z_cluster, z_cluster);
+    gt = nc_wl_surface_mass_density_reduced_shear (smd, dp, cosmo, theta, z, z_cluster, z_cluster);
 
     if (cabs (gt) > 1.0)
       e_obs = (1.0 + gt * conj (e_source)) / (conj (e_source) + conj (gt));
     else
       e_obs = (e_source + gt) / (1.0 + conj (gt) * e_source);
->>>>>>> 7d6f0fa4
   }
 
   *et = creal (e_obs);
