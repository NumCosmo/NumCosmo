--- conflicted
+++ resolved
@@ -486,49 +486,10 @@
 
     while (TRUE)
     {
-<<<<<<< HEAD
-      while (TRUE)
-      {
-        z = nc_galaxy_sd_position_gen_z (self->rz_dist, rng);
-
-        if (nc_galaxy_sd_z_proxy_gen (self->zp_dist, rng, z, &zp))
-          break;
-      }
-
-      gint order_zp     = (zp >= self->zp_min) + (zp >= self->zp_max);
-      gdouble avg_zp    = (ncm_vector_get (avg, 1) * (gdouble) i + zp) / ((gdouble) i + 1.0);
-      gdouble sigma_zp  = (ncm_vector_get (sigma, 1) * ((gdouble) i + 1) + (zp - avg_zp) * (zp - avg_zp)) / ((gdouble) i + 2);
-      gdouble bw        = pow (4.0 / (3.0 * (i + 1)), 1.0 / 5.0) * sigma_zp;
-      gdouble is_cut_zp = (order_zp == 0) * exp (-(self->zp_min - zp) * (self->zp_min - zp) / (2.0 * bw * bw)) + (order_zp == 1) + (order_zp == 2) * exp (-(self->zp_max - zp) * (self->zp_max - zp) / (2.0 * bw * bw));
-
-      if (is_cut_zp >= self->scale_cut)
-      {
-        i++;
-
-        if ((order_r == 1) && (order_zp == 1))
-          in_cut++;
-        else
-          out_cut++;
-
-        const gdouble s = nc_galaxy_sd_shape_gen (self->s_dist, cosmo, dp, smd, z_cluster, rng, r, z);
-
-        ncm_vector_set (avg, 0, avg_r);
-        ncm_vector_set (avg, 1, avg_zp);
-        ncm_vector_set (sigma, 0, sigma_r);
-        ncm_vector_set (sigma, 1, sigma_zp);
-
-        ncm_vector_set (sample, 0, r);
-        ncm_vector_set (sample, 1, zp);
-        ncm_vector_set (sample, 2, s);
-
-        ncm_stats_dist_add_obs (NCM_STATS_DIST (self->kde), sample);
-      }
-=======
-      nc_galaxy_sd_position_gen_z (self->rz_dist, rng, &z);
+      z = nc_galaxy_sd_position_gen_z (self->rz_dist, rng);
 
       if (nc_galaxy_sd_z_proxy_gen (self->zp_dist, rng, z, &zp))
         break;
->>>>>>> 14dc1dcd
     }
 
     if ((self->r_min <= r) && (r <= self->r_max))
@@ -641,8 +602,6 @@
 /**
  * nc_galaxy_wl_likelihood_set_cut:
  * @gwl: a #NcGalaxyWL
- * @zp_min: minimum redshift proxy $z_\mathrm{p,min}$
- * @zp_max: maximum redshift proxy $z_\mathrm{p,max}$
  * @r_min: minimum projected radius $r_\mathrm{min}$
  * @r_max: maximum projected radius $r_\mathrm{max}$
  *
@@ -656,8 +615,8 @@
 
   g_assert_cmpfloat (r_min, <, r_max);
 
-  self->r_min  = r_min;
-  self->r_max  = r_max;
+  self->r_min = r_min;
+  self->r_max = r_max;
 }
 
 /**
@@ -698,11 +657,11 @@
   gdouble zp                               = 0.0;
   gdouble s                                = 0.0;
 
-  nc_galaxy_sd_position_gen_r (self->rz_dist, rng, &r);
+  r = nc_galaxy_sd_position_gen_r (self->rz_dist, rng);
 
   while (TRUE)
   {
-    nc_galaxy_sd_position_gen_z (self->rz_dist, rng, &z);
+    z = nc_galaxy_sd_position_gen_z (self->rz_dist, rng);
 
     if (nc_galaxy_sd_z_proxy_gen (self->zp_dist, rng, z, &zp))
       break;
