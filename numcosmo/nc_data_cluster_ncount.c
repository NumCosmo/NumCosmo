/***************************************************************************
 *            nc_data_cluster_ncount.c
 *
 *  Tue Apr  6 01:11:23 2010
 *  Copyright  2010  Mariana Penna Lima
 *  <pennalima@gmail.com>
 ****************************************************************************/
/*
 * numcosmo
 * Copyright (C) 2012 Sandro Dias Pinto Vitenti <sandro@isoftware.com.br>
 * 
 * numcosmo is free software: you can redistribute it and/or modify it
 * under the terms of the GNU General Public License as published by the
 * Free Software Foundation, either version 3 of the License, or
 * (at your option) any later version.
 * 
 * numcosmo is distributed in the hope that it will be useful, but
 * WITHOUT ANY WARRANTY; without even the implied warranty of
 * MERCHANTABILITY or FITNESS FOR A PARTICULAR PURPOSE.
 * See the GNU General Public License for more details.
 * 
 * You should have received a copy of the GNU General Public License along
 * with this program.  If not, see <http://www.gnu.org/licenses/>.
 */

/**
 * SECTION:nc_data_cluster_ncount
 * @title: Cluster number count data
 * @short_description: FIXME
 *
 * FIXME
 */

#ifdef HAVE_CONFIG_H
#  include "config.h"
#endif /* HAVE_CONFIG_H */
#include "build_cfg.h"

#include "nc_data_cluster_ncount.h"
#include "nc_data_cluster_poisson.h"

#include "math/ncm_func_eval.h"
#include "math/ncm_serialize.h"
#include "math/ncm_cfg.h"

#include <glib/gstdio.h>
#include <gsl/gsl_randist.h>
#ifdef NUMCOSMO_HAVE_CFITSIO
#include <fitsio.h>
#endif /* NUMCOSMO_HAVE_CFITSIO */

enum
{
  PROP_0,
  PROP_CAD,
  PROP_CLUSTERZ,
  PROP_CLUSTERM,
  PROP_LNM_TRUE,
  PROP_Z_TRUE,
  PROP_Z_OBS,
  PROP_Z_OBS_PARAMS,
  PROP_LNM_OBS,
  PROP_LNM_OBS_PARAMS,
  PROP_SURVEY_AREA,
  PROP_USE_TRUE,
  PROP_FIDUCIAL,
  PROP_SEED,
  PROP_RNG_NAME,
  PROP_SIZE,
};

G_DEFINE_TYPE (NcDataClusterNCount, nc_data_cluster_ncount, NCM_TYPE_DATA);

static void
nc_data_cluster_ncount_init (NcDataClusterNCount *ncount)
{
  ncount->cad            = NULL;
  ncount->z              = NULL;
  ncount->m              = NULL;
  ncount->lnM_true       = NULL;
  ncount->z_true         = NULL;
  ncount->z_obs          = NULL;
  ncount->z_obs_params   = NULL;
  ncount->lnM_obs        = NULL;
  ncount->lnM_obs_params = NULL;
  ncount->area_survey    = 0.0;
  ncount->np             = 0.0;
  ncount->log_np_fac     = 0.0;
  ncount->use_true_data  = FALSE;
  ncount->completeness   = NULL;
  ncount->purity         = NULL;
  ncount->sd_lnM         = NULL;
  ncount->fiducial       = FALSE;
  ncount->seed           = 0;
  ncount->rnd_name       = NULL;

}

static void
nc_data_cluster_ncount_set_property (GObject *object, guint prop_id, const GValue *value, GParamSpec *pspec)
{
  NcDataClusterNCount *ncount = NC_DATA_CLUSTER_NCOUNT (object);
  g_return_if_fail (NC_IS_DATA_CLUSTER_NCOUNT (object));

  switch (prop_id)
  {
    case PROP_CAD:
      nc_cluster_abundance_clear (&ncount->cad);
      ncount->cad = g_value_dup_object (value);
      break;
    case PROP_CLUSTERZ:
      nc_data_cluster_ncount_set_redshift (ncount, g_value_get_object (value));
      break;
    case PROP_CLUSTERM:
      nc_data_cluster_ncount_set_mass (ncount, g_value_get_object (value));
      break;
    case PROP_LNM_TRUE:
    {
      GVariant *var = g_value_get_variant (value);
      const NcmVector *v = ncm_vector_const_new_variant (var);
      nc_data_cluster_ncount_set_lnM_true (ncount, v);
      ncm_vector_const_free (v);
      break;
    }
    case PROP_Z_TRUE:
    {
      GVariant *var = g_value_get_variant (value);
      const NcmVector *v = ncm_vector_const_new_variant (var);
      nc_data_cluster_ncount_set_z_true (ncount, v);
      ncm_vector_const_free (v);
      break;
    }
    case PROP_Z_OBS:
    {
      GVariant *var = g_value_get_variant (value);
      const NcmMatrix *m = ncm_matrix_const_new_variant (var);
      nc_data_cluster_ncount_set_z_obs (ncount, m);
      ncm_matrix_const_free (m);
      break;
    }
    case PROP_Z_OBS_PARAMS:
    {
      GVariant *var = g_value_get_variant (value);
      const NcmMatrix *m = ncm_matrix_const_new_variant (var);
      nc_data_cluster_ncount_set_z_obs_params (ncount, m);
      ncm_matrix_const_free (m);
      break;
    }
    case PROP_LNM_OBS:
    {
      GVariant *var = g_value_get_variant (value);
      const NcmMatrix *m = ncm_matrix_const_new_variant (var);
      nc_data_cluster_ncount_set_lnM_obs (ncount, m);
      ncm_matrix_const_free (m);
      break;
    }
    case PROP_LNM_OBS_PARAMS:
    {
      GVariant *var = g_value_get_variant (value);
      const NcmMatrix *m = ncm_matrix_const_new_variant (var);
      nc_data_cluster_ncount_set_lnM_obs_params (ncount, m);
      ncm_matrix_const_free (m);
      break;
    }
    case PROP_SURVEY_AREA:
      ncount->area_survey = g_value_get_double (value);
      break;
    case PROP_USE_TRUE:
      ncount->use_true_data = g_value_get_boolean (value);
      break;
    case PROP_FIDUCIAL:
      ncount->fiducial = g_value_get_boolean (value);
      break;
    case PROP_SEED:
      ncount->seed = g_value_get_ulong (value);
      break;
    case PROP_RNG_NAME:
      g_clear_pointer (&ncount->rnd_name, &g_free);
      ncount->rnd_name = g_value_dup_string (value);
      break;
    default:
      G_OBJECT_WARN_INVALID_PROPERTY_ID (object, prop_id, pspec);
      break;
  }
}

static void
nc_data_cluster_ncount_get_property (GObject *object, guint prop_id, GValue *value, GParamSpec *pspec)
{
  NcDataClusterNCount *ncount = NC_DATA_CLUSTER_NCOUNT (object);

  g_return_if_fail (NC_IS_DATA_CLUSTER_NCOUNT (object));

  switch (prop_id)
  {
    case PROP_CAD:
      g_value_set_object (value, ncount->cad);
      break;
    case PROP_CLUSTERZ:
      g_value_set_object (value, ncount->z);
      break;
    case PROP_CLUSTERM:
      g_value_set_object (value, ncount->m);
      break;
    case PROP_LNM_TRUE:
    {
      GVariant *var = ncm_vector_peek_variant (ncount->lnM_true); 
      g_value_take_variant (value, var);
      break;
    }
    case PROP_Z_TRUE:
    {
      GVariant *var = ncm_vector_peek_variant (ncount->z_true); 
      g_value_take_variant (value, var);
      break;
    }
    case PROP_Z_OBS:
    {
      GVariant *var = ncm_matrix_peek_variant (ncount->z_obs); 
      g_value_take_variant (value, var);
      break;
    }
    case PROP_Z_OBS_PARAMS:
    {
      GVariant *var = ncm_matrix_peek_variant (ncount->z_obs_params); 
      g_value_take_variant (value, var);
      break;
    }
    case PROP_LNM_OBS:
    {
      GVariant *var = ncm_matrix_peek_variant (ncount->lnM_obs); 
      g_value_take_variant (value, var);
      break;
    }
    case PROP_LNM_OBS_PARAMS:
    {
      GVariant *var = ncm_matrix_peek_variant (ncount->lnM_obs_params); 
      g_value_take_variant (value, var);
      break;
    }
    case PROP_SURVEY_AREA:
      g_value_set_double (value, ncount->area_survey);
      break;
    case PROP_USE_TRUE:
      g_value_set_boolean (value, ncount->use_true_data);
      break;
    case PROP_FIDUCIAL:
      g_value_set_boolean (value, ncount->fiducial);
      break;
    case PROP_SEED:
      g_value_set_ulong (value, ncount->seed);
      break;
    case PROP_RNG_NAME:
      g_value_set_string (value, ncount->rnd_name);
      break;
    default:
      G_OBJECT_WARN_INVALID_PROPERTY_ID (object, prop_id, pspec);
      break;
  }
}

static void
nc_data_cluster_ncount_dispose (GObject *object)
{
  NcDataClusterNCount *ncount = NC_DATA_CLUSTER_NCOUNT (object);
  
  nc_cluster_redshift_clear (&ncount->z);
  nc_cluster_mass_clear (&ncount->m);

  ncm_vector_clear (&ncount->lnM_true);
  ncm_vector_clear (&ncount->z_true);

  ncm_matrix_clear (&ncount->z_obs);
  ncm_matrix_clear (&ncount->z_obs_params);
  ncm_matrix_clear (&ncount->lnM_obs);
  ncm_matrix_clear (&ncount->lnM_obs_params);
  
  /* Chain up : end */
  G_OBJECT_CLASS (nc_data_cluster_ncount_parent_class)->dispose (object);
}

static void
nc_data_cluster_ncount_finalize (GObject *object)
{
  /* Chain up : end */
  G_OBJECT_CLASS (nc_data_cluster_ncount_parent_class)->finalize (object);
}

static guint _nc_data_cluster_ncount_get_length (NcmData *data);
static void _nc_data_cluster_ncount_begin (NcmData *data);
static void _nc_data_cluster_ncount_prepare (NcmData *data, NcmMSet *mset);
static void _nc_data_cluster_ncount_resample (NcmData *data, NcmMSet *mset, NcmRNG *rng);
static void _nc_data_cluster_ncount_m2lnL_val (NcmData *data, NcmMSet *mset, gdouble *m2lnL);

static void
nc_data_cluster_ncount_class_init (NcDataClusterNCountClass *klass)
{
  GObjectClass *object_class = G_OBJECT_CLASS (klass);
  NcmDataClass *data_class   = NCM_DATA_CLASS (klass);

  object_class->set_property = &nc_data_cluster_ncount_set_property;
  object_class->get_property = &nc_data_cluster_ncount_get_property;
  object_class->dispose      = &nc_data_cluster_ncount_dispose;
  object_class->finalize     = &nc_data_cluster_ncount_finalize;

  g_object_class_install_property (object_class,
                                   PROP_CAD,
                                   g_param_spec_object ("cluster-abundance",
                                                        NULL,
                                                        "Cluster abundance",
                                                        NC_TYPE_CLUSTER_ABUNDANCE,
                                                        G_PARAM_READWRITE | G_PARAM_CONSTRUCT | G_PARAM_STATIC_NAME | G_PARAM_STATIC_BLURB));
  
  g_object_class_install_property (object_class,
                                   PROP_CLUSTERM,
                                   g_param_spec_object ("mass",
                                                        NULL,
                                                        "Cluster mass observable",
                                                        NC_TYPE_CLUSTER_MASS,
                                                        G_PARAM_READWRITE | G_PARAM_STATIC_NAME | G_PARAM_STATIC_BLURB));

  g_object_class_install_property (object_class,
                                   PROP_CLUSTERZ,
                                   g_param_spec_object ("redshift",
                                                        NULL,
                                                        "Cluster redshift observable",
                                                        NC_TYPE_CLUSTER_REDSHIFT,
                                                        G_PARAM_READWRITE | G_PARAM_STATIC_NAME | G_PARAM_STATIC_BLURB));
  g_object_class_install_property (object_class,
                                   PROP_LNM_TRUE,
                                   g_param_spec_variant ("lnM-true",
                                                         NULL,
                                                         "Clusters true masses",
                                                         G_VARIANT_TYPE ("ad"), NULL,
                                                         G_PARAM_READWRITE | G_PARAM_STATIC_NAME | G_PARAM_STATIC_BLURB));  
  g_object_class_install_property (object_class,
                                   PROP_Z_TRUE,
                                   g_param_spec_variant ("z-true",
                                                         NULL,
                                                         "Clusters true redshifts",
                                                         G_VARIANT_TYPE ("ad"), NULL,
                                                         G_PARAM_READWRITE | G_PARAM_STATIC_NAME | G_PARAM_STATIC_BLURB));
  g_object_class_install_property (object_class,
                                   PROP_LNM_OBS,
                                   g_param_spec_variant ("lnM-obs",
                                                         NULL,
                                                         "Clusters mass observables",
                                                         G_VARIANT_TYPE ("aad"), NULL,
                                                         G_PARAM_READWRITE | G_PARAM_STATIC_NAME | G_PARAM_STATIC_BLURB));
  g_object_class_install_property (object_class,
                                   PROP_LNM_OBS_PARAMS,
                                   g_param_spec_variant ("lnM-obs-params",
                                                         NULL,
                                                         "Clusters mass observables parameters",
                                                         G_VARIANT_TYPE ("aad"), NULL,
                                                         G_PARAM_READWRITE | G_PARAM_STATIC_NAME | G_PARAM_STATIC_BLURB));
  g_object_class_install_property (object_class,
                                   PROP_Z_OBS,
                                   g_param_spec_variant ("z-obs",
                                                         NULL,
                                                         "Clusters redshift observables",
                                                         G_VARIANT_TYPE ("aad"), NULL,
                                                         G_PARAM_READWRITE | G_PARAM_STATIC_NAME | G_PARAM_STATIC_BLURB));
  g_object_class_install_property (object_class,
                                   PROP_Z_OBS_PARAMS,
                                   g_param_spec_variant ("z-obs-params",
                                                         NULL,
                                                         "Clusters redshift observables parameters",
                                                         G_VARIANT_TYPE ("aad"), NULL,
                                                         G_PARAM_READWRITE | G_PARAM_STATIC_NAME | G_PARAM_STATIC_BLURB));
  g_object_class_install_property (object_class,
                                   PROP_SURVEY_AREA,
                                   g_param_spec_double ("area",
                                                        NULL,
                                                        "Cluster observation area",
                                                        0, G_MAXDOUBLE, 0,
                                                        G_PARAM_READWRITE | G_PARAM_STATIC_NAME | G_PARAM_STATIC_BLURB));
  g_object_class_install_property (object_class,
                                   PROP_USE_TRUE,
                                   g_param_spec_boolean ("use-true",
                                                         NULL,
                                                         "If the true data must be used",
                                                         FALSE,
                                                         G_PARAM_READWRITE | G_PARAM_STATIC_NAME | G_PARAM_STATIC_BLURB));
  g_object_class_install_property (object_class,
                                   PROP_FIDUCIAL,
                                   g_param_spec_boolean ("fiducial",
                                                         NULL,
                                                         "If it is fiducial data",
                                                         FALSE,
                                                         G_PARAM_READWRITE | G_PARAM_STATIC_NAME | G_PARAM_STATIC_BLURB));
  g_object_class_install_property (object_class,
                                   PROP_RNG_NAME,
                                   g_param_spec_string ("rng-name",
                                                        NULL,
                                                        "Random number generator name",
                                                        NULL,
                                                        G_PARAM_READWRITE | G_PARAM_STATIC_NAME | G_PARAM_STATIC_BLURB));
  g_object_class_install_property (object_class,
                                   PROP_SEED,
                                   g_param_spec_ulong ("rng-seed",
                                                        NULL,
                                                        "Random number generator seed",
                                                        0, G_MAXULONG, 0,
                                                        G_PARAM_READWRITE | G_PARAM_STATIC_NAME | G_PARAM_STATIC_BLURB));
  data_class->name = "Cluster abundance unbinned";

  data_class->get_length = &_nc_data_cluster_ncount_get_length;
  data_class->begin      = &_nc_data_cluster_ncount_begin;
  data_class->prepare    = &_nc_data_cluster_ncount_prepare;
  data_class->resample   = &_nc_data_cluster_ncount_resample;
  data_class->m2lnL_val  = &_nc_data_cluster_ncount_m2lnL_val;
}

static guint 
_nc_data_cluster_ncount_get_length (NcmData *data) 
{ 
  return NC_DATA_CLUSTER_NCOUNT (data)->np; 
}

static void
_nc_data_cluster_ncount_begin (NcmData *data)
{
  NcDataClusterNCount *ncount = NC_DATA_CLUSTER_NCOUNT (data);
  ncount->log_np_fac = lgamma (ncount->np + 1);
}

/**
 * nc_data_cluster_ncount_new:
 * @cad: FIXME
 *
 * FIXME
 * 
 * Returns: FIXME
 */
NcmData *
nc_data_cluster_ncount_new (NcClusterAbundance *cad)
{
  NcDataClusterNCount *ncount = g_object_new (NC_TYPE_DATA_CLUSTER_NCOUNT,
                                              "cluster-abundance", cad,
                                              NULL);

  return NCM_DATA (ncount);
}

/**
 * nc_data_cluster_ncount_ref:
 * @ncount: FIXME
 *
 * FIXME
 * 
 * Returns: (transfer full): FIXME
 */
NcDataClusterNCount *
nc_data_cluster_ncount_ref (NcDataClusterNCount *ncount)
{
  return g_object_ref (ncount);
}

/**
 * nc_data_cluster_ncount_free:
 * @ncount: FIXME
 *
 * FIXME
 * 
 */
void
nc_data_cluster_ncount_free (NcDataClusterNCount *ncount)
{
  g_object_unref (ncount);
}

/**
 * nc_data_cluster_ncount_clear:
 * @ncount: FIXME
 *
 * FIXME
 * 
 */
void
nc_data_cluster_ncount_clear (NcDataClusterNCount **ncount)
{
  g_clear_object (ncount);
}

/**
 * nc_data_cluster_ncount_set_mass:
 * @ncount: a #NcDataClusterNCount.
 * @m: the #NcClusterMass object.
 *
 * Sets the mass observable object.
 * 
 */
void 
nc_data_cluster_ncount_set_mass (NcDataClusterNCount *ncount, NcClusterMass *m)
{
  if (ncount->lnM_obs != NULL)
    g_assert_cmpuint (ncm_matrix_ncols (ncount->lnM_obs), ==, nc_cluster_mass_obs_len (m));
  if (ncount->lnM_obs_params != NULL)
    g_assert_cmpuint (ncm_matrix_ncols (ncount->lnM_obs_params), ==, nc_cluster_mass_obs_params_len (m));
  
  if (ncount->m == NULL)
    ncount->m = nc_cluster_mass_ref (m);
  else
  {
    nc_cluster_mass_clear (&ncount->m);
    ncount->m = nc_cluster_mass_ref (m);
  }
}

/**
 * nc_data_cluster_ncount_set_redshift:
 * @ncount: a #NcDataClusterNCount.
 * @z: the #NcClusterRedshift object.
 *
 * Sets the redshift observable object.
 * 
 */
void 
nc_data_cluster_ncount_set_redshift (NcDataClusterNCount *ncount, NcClusterRedshift *z)
{
  if (ncount->lnM_obs != NULL)
    g_assert_cmpuint (ncm_matrix_ncols (ncount->z_obs), ==, nc_cluster_redshift_obs_len (z));
  if (ncount->lnM_obs_params != NULL)
    g_assert_cmpuint (ncm_matrix_ncols (ncount->z_obs_params), ==, nc_cluster_redshift_obs_params_len (z));

  if (ncount->z == NULL)
    ncount->z = nc_cluster_redshift_ref (z);
  else
  {
    nc_cluster_redshift_clear (&ncount->z);
    ncount->z = nc_cluster_redshift_ref (z);
  }
}

/**
 * nc_data_cluster_ncount_set_lnM_true:
 * @ncount: a #NcDataClusterNCount.
 * @v: the value of the masses.
 *
 * Sets the vector representing the clusters true masses.
 * 
 */
void 
nc_data_cluster_ncount_set_lnM_true (NcDataClusterNCount *ncount, const NcmVector *v)
{
  if (ncount->np > 0)
  {
    if (ncm_vector_len (v) != ncount->np)
      g_error ("nc_data_cluster_ncount_set_lnM_true: incompatible vector, the data has %u clusters and the vector length is %u.",
               ncount->np, ncm_vector_len (v));
    if (ncount->lnM_true != NULL)
      ncm_vector_memcpy (ncount->lnM_true, v);
    else
      ncount->lnM_true = ncm_vector_dup (v);
  }
  else
  {
    ncount->np = ncm_vector_len (v);
    ncount->lnM_true = ncm_vector_dup (v);
  }
}

/**
 * nc_data_cluster_ncount_set_z_true:
 * @ncount: a #NcDataClusterNCount.
 * @v: the value of the redshifts.
 *
 * Sets the vector representing the clusters true redshifts.
 * 
 */
void 
nc_data_cluster_ncount_set_z_true (NcDataClusterNCount *ncount, const NcmVector *v)
{
  if (ncount->np > 0)
  {
    if (ncm_vector_len (v) != ncount->np)
      g_error ("nc_data_cluster_ncount_set_z_true: incompatible vector, the data has %u clusters and the vector length is %u.",
               ncount->np, ncm_vector_len (v));
    if (ncount->z_true != NULL)
      ncm_vector_memcpy (ncount->z_true, v);
    else
      ncount->z_true = ncm_vector_dup (v);
  }
  else
  {
    ncount->np = ncm_vector_len (v);
    ncount->z_true = ncm_vector_dup (v);
  }
}

/**
 * nc_data_cluster_ncount_set_lnM_obs:
 * @ncount: a #NcDataClusterNCount.
 * @m: the value of the mass observables.
 *
 * Sets the matrix representing the clusters mass observables.
 * 
 */
void 
nc_data_cluster_ncount_set_lnM_obs (NcDataClusterNCount *ncount, const NcmMatrix *m)
{
  if (ncount->np > 0)
  {
    if (ncm_matrix_nrows (m) != ncount->np)
      g_error ("nc_data_cluster_ncount_set_lnM_obs: incompatible matrix, the data has %u clusters and the matrix has %u rows.",
               ncount->np, ncm_matrix_nrows (m));
    if (ncount->lnM_obs != NULL)
    {
      ncm_matrix_memcpy (ncount->lnM_obs, m);
      return;
    }
  }
  else
    ncount->np = ncm_matrix_nrows (m);

  if (ncount->m != NULL && nc_cluster_mass_obs_len (ncount->m) != ncm_matrix_ncols (m))
    g_error ("nc_data_cluster_ncount_set_lnM_obs: incompatible matrix, NcmClusterMass object has %u points per observation and the matrix has %u cols.",
             nc_cluster_mass_obs_len (ncount->m), ncm_matrix_ncols (m));
  ncount->lnM_obs = ncm_matrix_dup (m);
}

/**
 * nc_data_cluster_ncount_set_lnM_obs_params:
 * @ncount: a #NcDataClusterNCount.
 * @m: the mass observables parameters.
 *
 * Sets the matrix representing the clusters mass observables parameters.
 * 
 */
void 
nc_data_cluster_ncount_set_lnM_obs_params (NcDataClusterNCount *ncount, const NcmMatrix *m)
{
  if (ncount->np > 0)
  {
    if (ncm_matrix_nrows (m) != ncount->np)
      g_error ("nc_data_cluster_ncount_set_lnM_obs_params: incompatible matrix, the data has %u clusters and the matrix has %u rows.",
               ncount->np, ncm_matrix_nrows (m));
    if (ncount->lnM_obs_params != NULL)
    {
      ncm_matrix_memcpy (ncount->lnM_obs_params, m);
      return;
    }
  }
  else
    ncount->np = ncm_matrix_nrows (m);

  if (ncount->m != NULL && nc_cluster_mass_obs_params_len (ncount->m) != ncm_matrix_ncols (m))
    g_error ("nc_data_cluster_ncount_set_lnM_obs_params: incompatible matrix, NcmClusterMass object has %u parameters per observation and the matrix has %u cols.",
             nc_cluster_mass_obs_params_len (ncount->m), ncm_matrix_ncols (m));
  ncount->lnM_obs_params = ncm_matrix_dup (m);
}

/**
 * nc_data_cluster_ncount_set_z_obs:
 * @ncount: a #NcDataClusterNCount.
 * @m: the value of the redshift observables.
 *
 * Sets the matrix representing the clusters redshift observables.
 * 
 */
void 
nc_data_cluster_ncount_set_z_obs (NcDataClusterNCount *ncount, const NcmMatrix *m)
{
  if (ncount->np > 0)
  {
    if (ncm_matrix_nrows (m) != ncount->np)
      g_error ("nc_data_cluster_ncount_set_z_obs: incompatible matrix, the data has %u clusters and the matrix has %u rows.",
               ncount->np, ncm_matrix_nrows (m));
    if (ncount->z_obs != NULL)
    {
      ncm_matrix_memcpy (ncount->z_obs, m);
      return;
    }
  }
  else
    ncount->np = ncm_matrix_nrows (m);

  if (ncount->m != NULL && nc_cluster_redshift_obs_len (ncount->z) != ncm_matrix_ncols (m))
    g_error ("nc_data_cluster_ncount_set_z_obs: incompatible matrix, NcmClusterRedshift object has %u points per observation and the matrix has %u cols.",
             nc_cluster_redshift_obs_len (ncount->z), ncm_matrix_ncols (m));
  ncount->z_obs = ncm_matrix_dup (m);
}

/**
 * nc_data_cluster_ncount_set_z_obs_params:
 * @ncount: a #NcDataClusterNCount.
 * @m: the redshift observables parameters.
 *
 * Sets the matrix representing the clusters redshift observables parameters.
 * 
 */
void 
nc_data_cluster_ncount_set_z_obs_params (NcDataClusterNCount *ncount, const NcmMatrix *m)
{
  if (ncount->np > 0)
  {
    if (ncm_matrix_nrows (m) != ncount->np)
      g_error ("nc_data_cluster_ncount_set_z_obs_params: incompatible matrix, the data has %u clusters and the matrix has %u rows.",
               ncount->np, ncm_matrix_nrows (m));
    if (ncount->z_obs_params != NULL)
    {
      ncm_matrix_memcpy (ncount->z_obs_params, m);
      return;
    }
  }
  else
    ncount->np = ncm_matrix_nrows (m);

  if (ncount->m != NULL && nc_cluster_redshift_obs_params_len (ncount->z) != ncm_matrix_ncols (m))
    g_error ("nc_data_cluster_ncount_set_lnM_obs: incompatible matrix, NcmClusterRedshift object has %u parameters per observation and the matrix has %u cols.",
             nc_cluster_redshift_obs_params_len (ncount->z), ncm_matrix_ncols (m));
  ncount->z_obs_params = ncm_matrix_dup (m);
}

/**
 * nc_data_cluster_ncount_init_from_fits_file:
 * @data: a #NcmData
 * @filename: name of the file
 *
 * FIXME
 * 
 */
void
nc_data_cluster_ncount_init_from_fits_file (NcmData *data, gchar *filename)
{
  NCM_UNUSED (data);
  NCM_UNUSED (filename);
  g_assert_not_reached ();
}

static void
_nc_data_cluster_ncount_binned_f (NcmMSet *mset, gpointer obj, const gdouble *x, gdouble *f)
{
  //NcHICosmo *cosmo = NC_HICOSMO (ncm_mset_peek (mset, NC_HICOSMO_ID));
  //NcClusterAbundance *cad = NC_CLUSTER_ABUNDANCE (obj);
  //f[0] = nc_cluster_abundance_N_val (cad, model, cad->lnMi, cad->lnMf, cad->zi, x[0]);
  NCM_UNUSED (mset);
  NCM_UNUSED (obj);
  NCM_UNUSED (x);
  NCM_UNUSED (f);
  g_assert_not_reached ();
  return;
}

/**
 * nc_data_cluster_ncount_binned_create_func: (skip)
 * @cad: a #NcClusterAbundance
 *
 * FIXME
 *
 * Returns: FIXME
 */
NcmMSetFunc *
nc_data_cluster_ncount_binned_create_func (NcClusterAbundance *cad)
{
  NcmMSetFunc *func = ncm_mset_func_new (_nc_data_cluster_ncount_binned_f, 1, 1, cad, (GDestroyNotify) nc_cluster_abundance_free);
  return func;
}

/**
 * nc_data_cluster_ncount_binned_lnM_z_new:
 * @cad: a #NcClusterAbundance
 *
 * FIXME
 *
 * Returns: FIXME
 */
NcmData *
nc_data_cluster_ncount_binned_lnM_z_new (NcClusterAbundance *cad)
{
  NCM_UNUSED (cad);
  g_assert_not_reached ();
  return NULL;
}

/************************************************************************************************************
 * Unbinned number count data                                                                               *
 ************************************************************************************************************/

static void
_nc_data_cluster_ncount_model_init (NcDataClusterNCount *ncount)
{
  NcClusterAbundance *cad = ncount->cad;

  if (ncount->z == NULL || ncount->m == NULL)
    g_error ("_nc_data_cluster_ncount_model_init: Cannot init NcClusterAbundance missing NcClusterRedshift or NcClusterMass object.");

  nc_cluster_abundance_set_redshift (cad, ncount->z);
  nc_cluster_abundance_set_mass (cad, ncount->m);

  cad->completeness  = ncount->completeness;
  cad->purity        = ncount->purity;
  cad->sd_lnM        = ncount->sd_lnM;

  cad->mfp->area_survey = ncount->area_survey;
}

static void
_nc_data_cluster_ncount_prepare (NcmData *data, NcmMSet *mset)
{
  NcDataClusterNCount *ncount = NC_DATA_CLUSTER_NCOUNT (data);
  NcHICosmo *cosmo = NC_HICOSMO (ncm_mset_peek (mset, nc_hicosmo_id ()));

  if (ncm_model_ctrl_update (ncount->cad->ctrl, NCM_MODEL (cosmo)))
  {
    nc_cluster_abundance_prepare (ncount->cad, cosmo);
  }
}

/**
 * _nc_data_cluster_ncount_resample:
 * @data: a #NcmData.
 * @mset: a #NcmMSet.
 *
 * This function generates random numbers which are used to obtain redshift
 * and mass (logarithm base e) values...
 *
 */
static void
_nc_data_cluster_ncount_resample (NcmData *data, NcmMSet *mset, NcmRNG *rng)
{
  NcDataClusterNCount *ncount = NC_DATA_CLUSTER_NCOUNT (data);
  NcClusterAbundance *cad = ncount->cad;
  NcHICosmo *cosmo = NC_HICOSMO (ncm_mset_peek (mset, nc_hicosmo_id ()));
  guint z_obs_len = nc_cluster_redshift_obs_len (cad->z);
  guint z_obs_params_len = nc_cluster_redshift_obs_params_len (cad->z);
  guint lnM_obs_len = nc_cluster_mass_obs_len (cad->m);
  guint lnM_obs_params_len = nc_cluster_mass_obs_params_len (cad->m);
  GArray *lnM_true_array = NULL;
  GArray *z_true_array = NULL;
  GArray *z_obs_array = NULL;
  GArray *z_obs_params_array = NULL;
  GArray *lnM_obs_array = NULL;
  GArray *lnM_obs_params_array = NULL;
  guint total_np;
  guint i;

  gdouble *zi_obs = g_new (gdouble, z_obs_len);
  gdouble *zi_obs_params = z_obs_params_len > 0 ? g_new (gdouble, z_obs_params_len) : NULL;
  gdouble *lnMi_obs = g_new (gdouble, lnM_obs_len);
  gdouble *lnMi_obs_params = lnM_obs_params_len > 0 ? g_new (gdouble, lnM_obs_params_len) : NULL;

  ncm_rng_lock (rng);
  total_np = gsl_ran_poisson (rng->r, cad->norma);
  ncm_rng_unlock (rng);

  lnM_true_array = g_array_sized_new (FALSE, FALSE, sizeof (gdouble), total_np);
  z_true_array = g_array_sized_new (FALSE, FALSE, sizeof (gdouble), total_np);

  z_obs_array = g_array_sized_new (FALSE, FALSE, sizeof (gdouble), total_np * z_obs_len);
  if (z_obs_params_len > 0)
    z_obs_params_array = g_array_sized_new (FALSE, FALSE, sizeof (gdouble), total_np * z_obs_params_len);

  lnM_obs_array = g_array_sized_new (FALSE, FALSE, sizeof (gdouble), total_np * lnM_obs_len);
  if (lnM_obs_params_len > 0)
    lnM_obs_params_array = g_array_sized_new (FALSE, FALSE, sizeof (gdouble), total_np * lnM_obs_params_len);
  
  nc_cluster_abundance_prepare_inv_dNdz (cad, NC_HICOSMO (ncm_mset_peek (mset, nc_hicosmo_id ())));

  for (i = 0; i < total_np; i++)
  {
    ncm_rng_lock (rng);
    {
      const gdouble u1 = _nc_cad_inv_dNdz_convergence_f (gsl_rng_uniform_pos (rng->r), cad->z_epsilon);
      const gdouble u2 = _nc_cad_inv_dNdz_convergence_f (gsl_rng_uniform_pos (rng->r), cad->lnM_epsilon);
      const gdouble z_true = ncm_spline_eval (cad->inv_z, u1);
      const gdouble lnM_true = ncm_spline2d_eval (cad->inv_lnM_z, u2, z_true);
      ncm_rng_unlock (rng);
<<<<<<< HEAD
      
      if ( nc_cluster_redshift_resample (cad->z, lnM_true, z_true, zi_obs, zi_obs_params) &&
          nc_cluster_mass_resample (cad->m, cosmo, lnM_true, z_true, lnMi_obs, lnMi_obs_params) )
=======

      if ( nc_cluster_redshift_resample (cad->z, lnM_true, z_true, zi_obs, zi_obs_params, rng) &&
          nc_cluster_mass_resample (cad->m, cosmo, lnM_true, z_true, lnMi_obs, lnMi_obs_params, rng) )
>>>>>>> d2aa1c3b
      {
        g_array_append_val (lnM_true_array, lnM_true);
        g_array_append_val (z_true_array, z_true);

        g_array_append_vals (z_obs_array, zi_obs, z_obs_len);
        g_array_append_vals (lnM_obs_array, lnMi_obs, lnM_obs_len);

        if (z_obs_params_len > 0)
          g_array_append_vals (z_obs_params_array, zi_obs_params, z_obs_params_len);
        if (lnM_obs_params_len > 0)
          g_array_append_vals (lnM_obs_params_array, lnMi_obs_params, lnM_obs_params_len);
      }
    }
  }
  
  ncm_vector_clear (&ncount->lnM_true);
  ncount->lnM_true = ncm_vector_new_array (lnM_true_array);
  g_array_unref (lnM_true_array);

  ncm_vector_clear (&ncount->z_true);
  ncount->z_true = ncm_vector_new_array (z_true_array);
  g_array_unref (z_true_array);

  if (z_obs_array->len == 0 || lnM_obs_array->len == 0)
    g_error ("_nc_data_cluster_ncount_resample: error generating sample zero objects generated (%u, %u)", z_obs_array->len, lnM_obs_array->len);

  ncm_matrix_clear (&ncount->z_obs);
  ncount->z_obs = ncm_matrix_new_array (z_obs_array, z_obs_len);
  g_array_unref (z_obs_array);

  ncm_matrix_clear (&ncount->lnM_obs);
  ncount->lnM_obs = ncm_matrix_new_array (lnM_obs_array, lnM_obs_len);
  g_array_unref (lnM_obs_array);

  if (z_obs_params_len > 0)
  {
    ncm_matrix_clear (&ncount->z_obs_params);
    ncount->z_obs_params = ncm_matrix_new_array (z_obs_params_array, z_obs_params_len);
    g_array_unref (z_obs_params_array);
  }

  if (lnM_obs_params_len > 0)
  {
    ncm_matrix_clear (&ncount->lnM_obs_params);
    ncount->lnM_obs_params = ncm_matrix_new_array (lnM_obs_params_array, lnM_obs_params_len);
    g_array_unref (lnM_obs_params_array);
  }

  ncount->np = ncm_matrix_nrows (ncount->z_obs);

  /* printf ("Generated %u, Expected %10.5g\n", ncount->np, nc_cluster_abundance_n (cad, cosmo)); */

  ncm_data_take_desc (data, 
                      g_strdup_printf ("Cluster NCount resample unbinned. Generated %u from mean %10.5g. Resampled in range [%8.4f, %8.4f] [%1.8e, %1.8e] and area %8.4f degrees square", 
                                       ncount->np, nc_cluster_abundance_n (cad, cosmo), 
                                       cad->zi, cad->zf, 
                                       exp (cad->lnMi), exp (cad->lnMf), 
                                       ncount->area_survey / gsl_pow_2 (M_PI / 180.0)));
  ncm_rng_unlock (rng);
  g_free (zi_obs);
  g_free (zi_obs_params);
  g_free (lnMi_obs);
  g_free (lnMi_obs_params);
}

typedef struct
{
  NcClusterAbundance *cad;
  NcDataClusterNCount *ncount;
  NcHICosmo *cosmo;
  gdouble *m2lnL;
} _Evald2N;

static void
_eval_z_p_lnm_p_d2n (glong i, glong f, gpointer data)
{
  _Evald2N *evald2n = (_Evald2N *) data;
  glong n;
  gdouble m2lnL = 0.0;
  G_LOCK_DEFINE_STATIC (save_m2lnL);

  for (n = i; n < f; n++)
  {
    gdouble *lnMn_obs = ncm_matrix_ptr (evald2n->ncount->lnM_obs, n, 0);
    gdouble *lnMn_obs_params = evald2n->ncount->lnM_obs_params != NULL ? ncm_matrix_ptr (evald2n->ncount->lnM_obs_params, n, 0) : NULL;
    gdouble *zn_obs = ncm_matrix_ptr (evald2n->ncount->z_obs, n, 0);
    gdouble *zn_obs_params = evald2n->ncount->z_obs_params != NULL ? ncm_matrix_ptr (evald2n->ncount->z_obs_params, n, 0) : NULL;
    const gdouble mlnLn = -log (nc_cluster_abundance_z_p_lnm_p_d2n (evald2n->cad, evald2n->cosmo, lnMn_obs, lnMn_obs_params, zn_obs, zn_obs_params));
    m2lnL += mlnLn;
  }

  G_LOCK (save_m2lnL);
  *evald2n->m2lnL += m2lnL;
  G_UNLOCK (save_m2lnL);
}

static void
_eval_z_p_d2n (glong i, glong f, gpointer data)
{
  _Evald2N *evald2n = (_Evald2N *) data;
  glong n;
  gdouble m2lnL = 0.0;
  G_LOCK_DEFINE_STATIC (save_m2lnL);

  for (n = i; n < f; n++)
  {
    const gdouble lnMn = ncm_vector_get (evald2n->ncount->lnM_true, n);
    gdouble *zn_obs = ncm_matrix_ptr (evald2n->ncount->z_obs, n, 0);
    gdouble *zn_obs_params = evald2n->ncount->z_obs_params != NULL ? ncm_matrix_ptr (evald2n->ncount->z_obs_params, n, 0) : NULL;
    const gdouble mlnLn = -log (nc_cluster_abundance_z_p_d2n (evald2n->cad, evald2n->cosmo, lnMn, zn_obs, zn_obs_params));
    m2lnL += mlnLn;
  }

  G_LOCK (save_m2lnL);
  *evald2n->m2lnL += m2lnL;
  G_UNLOCK (save_m2lnL);
}

static void
_eval_lnm_p_d2n (glong i, glong f, gpointer data)
{
  _Evald2N *evald2n = (_Evald2N *) data;
  glong n;
  gdouble m2lnL = 0.0;
  G_LOCK_DEFINE_STATIC (save_m2lnL);

  for (n = i; n < f; n++)
  {
    const gdouble zn = ncm_vector_get (evald2n->ncount->z_true, n);
    gdouble *lnMn_obs = ncm_matrix_ptr (evald2n->ncount->lnM_obs, n, 0);
    gdouble *lnMn_obs_params = evald2n->ncount->lnM_obs_params != NULL ? ncm_matrix_ptr (evald2n->ncount->lnM_obs_params, n, 0) : NULL;
    const gdouble mlnLn = -log (nc_cluster_abundance_lnm_p_d2n (evald2n->cad, evald2n->cosmo, lnMn_obs, lnMn_obs_params, zn));

    m2lnL += mlnLn;
  }

  G_LOCK (save_m2lnL);
  *evald2n->m2lnL += m2lnL;
  G_UNLOCK (save_m2lnL);
}

static void
_eval_d2n (glong i, glong f, gpointer data)
{
  _Evald2N *evald2n = (_Evald2N *) data;
  glong n;
  gdouble m2lnL = 0.0;
  G_LOCK_DEFINE_STATIC (save_m2lnL);

  for (n = i; n < f; n++)
  {
    const gdouble lnMn = ncm_vector_get (evald2n->ncount->lnM_true, n);
    const gdouble zn = ncm_vector_get (evald2n->ncount->z_true, n);
    const gdouble mlnLn = -log (nc_cluster_abundance_d2n (evald2n->cad, evald2n->cosmo, lnMn, zn));
    m2lnL += mlnLn;
  }

  G_LOCK (save_m2lnL);
  *evald2n->m2lnL += m2lnL;
  G_UNLOCK (save_m2lnL);
}

static void
_eval_intp_d2n (glong i, glong f, gpointer data)
{
  _Evald2N *evald2n = (_Evald2N *) data;
  glong n;
  gdouble m2lnL = 0.0;
  G_LOCK_DEFINE_STATIC (save_m2lnL);

  for (n = i; n < f; n++)
  {
    const gdouble lnMn = ncm_vector_get (evald2n->ncount->lnM_true, n);
    const gdouble zn = ncm_vector_get (evald2n->ncount->z_true, n);
    const gdouble mlnLn = -log (nc_cluster_abundance_intp_d2n (evald2n->cad, evald2n->cosmo, lnMn, zn));
    m2lnL += mlnLn;
  }

  G_LOCK (save_m2lnL);
  *evald2n->m2lnL += m2lnL;
  G_UNLOCK (save_m2lnL);
}

static void
_nc_data_cluster_ncount_m2lnL_val (NcmData *data, NcmMSet *mset, gdouble *m2lnL)
{
  NcDataClusterNCount *ncount = NC_DATA_CLUSTER_NCOUNT (data);
  NcClusterAbundance *cad = ncount->cad;
  NcHICosmo *cosmo = NC_HICOSMO (ncm_mset_peek (mset, nc_hicosmo_id ()));
  GTimer *bench = g_timer_new ();

  *m2lnL = 0.0;

  if (ncount->use_true_data)
  {
    _Evald2N evald2n = {cad, ncount, cosmo, m2lnL};
    g_assert (ncount->z_true);
    g_assert (ncount->lnM_true);
    ncm_func_eval_threaded_loop (&_eval_intp_d2n, 0, ncount->np, &evald2n);
  }
  else
  {
    NcClusterRedshiftImpl z_impl = nc_cluster_redshift_impl (ncount->z);
    NcClusterMassImpl lnM_impl = nc_cluster_mass_impl (ncount->m);
    gboolean z_p = z_impl & NC_CLUSTER_REDSHIFT_P;
    gboolean lnM_p = lnM_impl & NC_CLUSTER_MASS_P;
    if (z_p && lnM_p)
    {
      _Evald2N evald2n = {cad, ncount, cosmo, m2lnL};
      ncm_func_eval_threaded_loop (&_eval_z_p_lnm_p_d2n, 0, ncount->np, &evald2n);
    }
    else if (z_p && !lnM_p)
    {
      g_assert (ncount->lnM_true);
      _Evald2N evald2n = {cad, ncount, cosmo, m2lnL};
      ncm_func_eval_threaded_loop (&_eval_z_p_d2n, 0, ncount->np, &evald2n);
    }
    else if (!z_p && lnM_p)
    {
      g_assert (ncount->z_true);
      _Evald2N evald2n = {cad, ncount, cosmo, m2lnL};
      ncm_func_eval_threaded_loop (&_eval_lnm_p_d2n, 0, ncount->np, &evald2n);
    }
    else
    {
      g_assert (ncount->z_true);
      g_assert (ncount->lnM_true);
      _Evald2N evald2n = {cad, ncount, cosmo, m2lnL};
      ncm_func_eval_threaded_loop (&_eval_d2n, 0, ncount->np, &evald2n);

    }
  }

  {
    const gdouble n_th = nc_cluster_abundance_n (cad, cosmo);    
    *m2lnL += (ncount->log_np_fac + n_th);
  }

  *m2lnL *= 2.0;

  g_timer_destroy (bench);
}

/**
 * nc_data_cluster_ncount_true_data:
 * @data: a #NcmData.
 * @use_true_data: FIXME
 *
 * FIXME
 *
 */
void
nc_data_cluster_ncount_true_data (NcmData *data, gboolean use_true_data)
{
  NcDataClusterNCount *ncount = NC_DATA_CLUSTER_NCOUNT (data);
  if (use_true_data)
  {
    g_assert (ncount->lnM_true != NULL);
    g_assert (ncount->z_true != NULL);
  }
  ncount->use_true_data = use_true_data;
}

static void _nc_data_cluster_ncount_model_init (NcDataClusterNCount *ncount);

/**
 * nc_data_cluster_ncount_init_from_sampling:
 * @data: a #NcmData.
 * @mset: a #NcmMSet.
 * @clusterz: a #NcClusterRedshift.
 * @clusterm: a #NcClusterMass.
 * @area_survey: area in units of square degrees.
 *
 * FIXME
 *
 */
void
nc_data_cluster_ncount_init_from_sampling (NcmData *data, NcmMSet *mset, NcClusterRedshift *clusterz, NcClusterMass *clusterm, gdouble area_survey, NcmRNG *rng)
{
  NcDataClusterNCount *ncount = NC_DATA_CLUSTER_NCOUNT (data);

  nc_data_cluster_ncount_set_redshift (ncount, clusterz);
  nc_data_cluster_ncount_set_mass (ncount, clusterm);
  ncount->area_survey = area_survey;

  _nc_data_cluster_ncount_model_init (ncount);

  ncm_data_set_init (data, TRUE);

  ncm_data_resample (data, mset, rng);
}

/**
 * nc_data_cluster_ncount_bin_data: (skip)
 * @data: a #NcmData
 * @nodes: FIXME
 *
 * FIXME
 *
 * Returns: FIXME
 */
NcmData *
nc_data_cluster_ncount_bin_data (NcmData *data, gsl_vector *nodes)
{
  NcDataClusterNCount *ncount = NC_DATA_CLUSTER_NCOUNT (data);
  NcmData *data_cpoisson;
  gsl_histogram *hist;
  guint i;

  g_assert (nodes->size > 1);
  g_assert (nodes->stride == 1);

  data_cpoisson = nc_data_cluster_poisson_new (ncount);

  hist = gsl_histogram_alloc (nodes->size - 1);
  gsl_histogram_set_ranges (hist, nodes->data, nodes->size);

  {
    for (i = 0; i < ncount->np; i++)
    {
      const gdouble z_i = 0.0;//gsl_matrix_get (ncount->real.z_lnM, i, 0);
      gsl_histogram_increment (hist, z_i);
      g_assert_not_reached ();
    }
  }

  ncm_data_poisson_init_from_histogram (data_cpoisson, hist);

  gsl_histogram_free (hist);

  return data_cpoisson;
}

/**
 * nc_data_cluster_ncount_hist_lnM_z: (skip)
 * @data: a #NcmData.
 * @lnM_nodes: FIXME
 * @z_nodes: FIXME
 *
 * FIXME
 *
 * Returns: FIXME
 */
gsl_histogram2d *
nc_data_cluster_ncount_hist_lnM_z (NcmData *data, gsl_vector *lnM_nodes, gsl_vector *z_nodes)
{
  NcDataClusterNCount *ncount = NC_DATA_CLUSTER_NCOUNT (data);
  gsl_histogram2d *hist;
  guint i;

  g_assert (data->init);
  g_assert (lnM_nodes->size > 1);
  g_assert (lnM_nodes->stride == 1);
  g_assert (z_nodes->size > 1);
  g_assert (z_nodes->stride == 1);

  //ca_binned = nc_data_cluster_ncount_binned_lnM_z_new (cad); /* I have to make this function. */
  //ca_binned = nc_data_cluster_ncount_new (cad);

  hist = gsl_histogram2d_alloc (lnM_nodes->size - 1, z_nodes->size - 1);
  gsl_histogram2d_set_ranges (hist, lnM_nodes->data, lnM_nodes->size, z_nodes->data, z_nodes->size);

  {
    for (i = 0; i < ncount->np; i++)
    {
      const gdouble zi_real = 0.0;//gsl_matrix_get (ncount->real.z_lnM, i, 0);
      const gdouble lnMi_real = 0.0;//gsl_matrix_get (ncount->real.z_lnM, i, 1);
      g_assert_not_reached ();

      gsl_histogram2d_increment (hist, lnMi_real, zi_real);
    }
  }

  return hist;
}

/**
 * nc_data_cluster_ncount_print:
 * @data: FIXME
 * @cosmo: a NcHICosmo
 * @out: FIXME
 * @header: FIXME
 *
 * FIXME
 *
 */
void
nc_data_cluster_ncount_print (NcmData *data, NcHICosmo *cosmo, FILE *out, gchar *header)
{
  NcDataClusterNCount *ncount = NC_DATA_CLUSTER_NCOUNT (data);
  NcClusterAbundance *cad = ncount->cad;
  gint i, j;
  gint nbins_M = 100;
  gint nbins_z = 20;
  gsl_vector *lnM_nodes = gsl_vector_alloc (nbins_M);
  gsl_vector *z_nodes = gsl_vector_alloc (nbins_z);

  for (i = 0; i < nbins_M; i++)
  {
    gdouble lnM = cad->lnMi + (cad->lnMf - cad->lnMi) / (nbins_M - 1.0) * i;
    gsl_vector_set (lnM_nodes, i, lnM);

    printf ("lnM = %5.5g Me = %5.5g M10 = %5.5g\n", gsl_vector_get (lnM_nodes, i), exp(gsl_vector_get (lnM_nodes, i)), pow(10, gsl_vector_get (lnM_nodes, i)));
  }

  for (j = 0; j < nbins_z; j++)
  {
    gdouble z = cad->zi + (cad->zf - cad->zi) / (nbins_z - 1.0) * j;
    gsl_vector_set (z_nodes, j, z);

    printf ("z = %5.5g\n", gsl_vector_get (z_nodes, j));
  }

  if (header != NULL)
    fprintf (out, "# %s\n# ", header);
  else
    fprintf (out, "# ");

  gsl_histogram2d *h = nc_data_cluster_ncount_hist_lnM_z (data, lnM_nodes, z_nodes);


  fprintf (out, "# z M N/(logM * V) (catalog) dn/dlog10M (theory) Nmi(catalog)(abundance in bins of redshift and mass) Nmi(theory)\n");
  for (j = 0; j < nbins_z - 1; j++)
  {
    gdouble zm, dz, zl, zu, V;
    gsl_histogram2d_get_yrange (h, j, &zl, &zu);
    zm = (zu + zl) / 2.0;
    dz = (zu - zl);
    V = nc_mass_function_dv_dzdomega (cad->mfp, cosmo, zm) * cad->mfp->area_survey * dz;
    for (i = 0; i < nbins_M; i++)
    {
      gdouble ln_ml, ln_mu, Mm, lnMm, log_mu, log_ml;
      gdouble Nmi = gsl_histogram2d_get (h, i, j);
      gdouble dndlog10M, ca_M;
      gsl_histogram2d_get_xrange (h, i, &ln_ml, &ln_mu);
      lnMm = (ln_ml + ln_mu) / 2.0;
      Mm = exp (lnMm);
      log_mu = log10 (exp(ln_mu));
      log_ml = log10 (exp(ln_ml));
      dndlog10M = M_LN10 * nc_mass_function_dn_dlnm (cad->mfp, cosmo, lnMm, zm);
      ca_M = (log_mu - log_ml) * V * dndlog10M;

      //printf ("log-mu = %5.5g log-ml = %5.5g\n", log_mu, log_ml);
      fprintf (out, "% 6.6g % 6.6e % 6.6g % 6.6g % 6.6g % 6.6g\n", zm, Mm, Nmi / ((log_mu - log_ml) * V), dndlog10M, Nmi, ca_M);
    }
    fprintf (out, "\n\n");
  }

  gsl_vector_free (lnM_nodes);
  gsl_vector_free (z_nodes);
  gsl_histogram2d_free (h);
}

#ifdef NUMCOSMO_HAVE_CFITSIO

/**
 * nc_data_cluster_ncount_catalog_save:
 * @data: a #NcmData
 * @filename: name of the file
 * @overwrite: FIXME
 *
 * FIXME
 *
 */
void
nc_data_cluster_ncount_catalog_save (NcmData *data, gchar *filename, gboolean overwrite)
{
  NcDataClusterNCount *ncount = NC_DATA_CLUSTER_NCOUNT (data);
  /*******************************************************************/
  /* Create a binary table extension                                 */
  /*******************************************************************/
  fitsfile *fptr;       /* pointer to the FITS file, defined in fitsio.h */
  gint status;
  gint tfields;

  gchar extname[] = "ClusterAbundance";   /* extension name */
  GPtrArray *ttype_array = g_ptr_array_sized_new (10);
  GPtrArray *tform_array = g_ptr_array_sized_new (10);
  GPtrArray *tunit_array = g_ptr_array_sized_new (10);

  guint z_obs_len = nc_cluster_redshift_obs_len (ncount->z);
  guint z_obs_params_len = nc_cluster_redshift_obs_params_len (ncount->z);
  guint lnM_obs_len = nc_cluster_mass_obs_len (ncount->m);
  guint lnM_obs_params_len = nc_cluster_mass_obs_params_len (ncount->m);

  g_ptr_array_set_free_func (tform_array, g_free);

  g_ptr_array_add (ttype_array, "Z_OBS");
  g_ptr_array_add (tform_array, g_strdup_printf ("%dD", z_obs_len));
  g_ptr_array_add (tunit_array, "REDSHIFT OBS");

  g_ptr_array_add (ttype_array, "LNM_OBS");
  g_ptr_array_add (tform_array, g_strdup_printf ("%dD", lnM_obs_len));
  g_ptr_array_add (tunit_array, "MASS OBS");

  if (ncount->z_true != NULL)
  {
    g_ptr_array_add (ttype_array, "Z_TRUE");
    g_ptr_array_add (tform_array, g_strdup ("1D"));
    g_ptr_array_add (tunit_array, "TRUE REDSHIFT");
  }

  if (ncount->lnM_true != NULL)
  {
    g_ptr_array_add (ttype_array, "LNM_TRUE");
    g_ptr_array_add (tform_array, g_strdup ("1D"));
    g_ptr_array_add (tunit_array, "TRUE LNM");
  }

  if (z_obs_params_len > 0)
  {
    g_ptr_array_add (ttype_array, "Z_OBS_PARAMS");
    g_ptr_array_add (tform_array, g_strdup_printf ("%dD", z_obs_params_len));
    g_ptr_array_add (tunit_array, "REDSHIFT OBS PARAMS");
  }

  if (lnM_obs_params_len > 0)
  {
    g_ptr_array_add (ttype_array, "LNM_OBS_PARAMS");
    g_ptr_array_add (tform_array, g_strdup_printf ("%dD", lnM_obs_params_len));
    g_ptr_array_add (tunit_array, "LNM OBS PARAMS");
  }

  tfields = ttype_array->len;

  /* initialize status before calling fitsio routines */
  status = 0;

  if (overwrite && g_file_test (filename, G_FILE_TEST_EXISTS))
    g_unlink (filename);

  /* create new FITS file */
  fits_create_file (&fptr, filename, &status);
  NCM_FITS_ERROR (status);

  /* append a new empty binary table onto the FITS file */
  fits_create_tbl (fptr, BINARY_TBL, ncount->np, tfields, (gchar **)ttype_array->pdata, (gchar **)tform_array->pdata,
                       (gchar **)tunit_array->pdata, extname, &status);
  NCM_FITS_ERROR (status);

  {
    gchar *z_ser = ncm_serialize_global_to_string (G_OBJECT (ncount->z), FALSE);
    gchar *lnM_ser = ncm_serialize_global_to_string (G_OBJECT (ncount->m), FALSE);

    fits_write_key_longstr (fptr, "Z_OBJ", z_ser, "Serialized redshift object", &status);
    NCM_FITS_ERROR (status);
    fits_write_key_longstr (fptr, "LNM_OBJ", lnM_ser, "Serialized mass object", &status);
    NCM_FITS_ERROR (status);

    g_free (z_ser);
    g_free (lnM_ser);
  }

  {
    gdouble sarea_d = ncount->area_survey / gsl_pow_2 (M_PI / 180.0);
    fits_write_key(fptr, TDOUBLE, "AREA", &sarea_d, "Survey area in degree square", &status);
    NCM_FITS_ERROR (status);
  }

  {
    guint colnum = 1;
    fits_write_col (fptr, TDOUBLE, colnum, 1, 1, ncount->np, ncm_matrix_ptr (ncount->z_obs, 0, 0), &status);
    NCM_FITS_ERROR (status);

    colnum++;
    fits_write_col (fptr, TDOUBLE, colnum, 1, 1, ncount->np, ncm_matrix_ptr (ncount->lnM_obs, 0, 0), &status);
    NCM_FITS_ERROR (status);

    if (ncount->z_true != NULL)
    {
      colnum++;
      fits_write_col (fptr, TDOUBLE, colnum, 1, 1, ncount->np, ncm_vector_ptr (ncount->z_true, 0), &status);
      NCM_FITS_ERROR (status);
    }

    if (ncount->lnM_true != NULL)
    {
      colnum++;
      fits_write_col (fptr, TDOUBLE, colnum, 1, 1, ncount->np, ncm_vector_ptr (ncount->lnM_true, 0), &status);
      NCM_FITS_ERROR (status);
    }

    if (z_obs_params_len > 0)
    {
      colnum++;
      fits_write_col (fptr, TDOUBLE, colnum, 1, 1, ncount->np, ncm_matrix_ptr (ncount->z_obs_params, 0, 0), &status);
      NCM_FITS_ERROR (status);
    }

    if (lnM_obs_params_len > 0)
    {
      colnum++;
      fits_write_col (fptr, TDOUBLE, colnum, 1, 1, ncount->np, ncm_matrix_ptr (ncount->lnM_obs_params, 0, 0), &status);
      NCM_FITS_ERROR (status);
    }

  }

  fits_close_file(fptr, &status);
  NCM_FITS_ERROR (status);

  g_ptr_array_unref (ttype_array);
  g_ptr_array_unref (tform_array);
  g_ptr_array_unref (tunit_array);

  return;
}

/**
 * nc_data_cluster_ncount_catalog_load:
 * @data: a #NcmData.
 * @filename: name of the file
 *
 * FIXME
 *
 */
void
nc_data_cluster_ncount_catalog_load (NcmData *data, gchar *filename)
{
  NcDataClusterNCount *ncount = NC_DATA_CLUSTER_NCOUNT (data);
  gint status, hdutype;
  gchar comment[FLEN_COMMENT];
  fitsfile *fptr;

  status = 0;

  if (filename == NULL)
    g_error ("nc_cluster_abundance_catalog_load: null filename");

  fits_open_file (&fptr, filename, READONLY, &status);
  NCM_FITS_ERROR (status);

  fits_movabs_hdu (fptr, 2, &hdutype, &status);
  NCM_FITS_ERROR (status);

  if (hdutype != BINARY_TBL)
    g_error ("%s (%d): NcDataClusterNCount catalog is not binary!\n", __FILE__, __LINE__);

  if (ncount->z != NULL)
    nc_cluster_redshift_free (ncount->z);
  if (ncount->m != NULL)
    nc_cluster_mass_free (ncount->m);

  {
    gchar *z_ser = NULL;
    gchar *lnM_ser = NULL;

    fits_read_key_longstr (fptr, "Z_OBJ", &z_ser, comment, &status);
    NCM_FITS_ERROR (status);
    fits_read_key_longstr (fptr, "LNM_OBJ", &lnM_ser, comment, &status);
    NCM_FITS_ERROR (status);

    {
      gint z_ser_len = strlen (z_ser);
      gint lnM_ser_len = strlen (lnM_ser);

      if (z_ser[z_ser_len - 1] == '&')
        z_ser[z_ser_len - 1] = ' ';

      if (lnM_ser[lnM_ser_len - 1] == '&')
        lnM_ser[lnM_ser_len - 1] = ' ';

    }

    ncount->z = nc_cluster_redshift_new_from_name (z_ser);
    ncount->m = nc_cluster_mass_new_from_name (lnM_ser);

    fits_free_memory (z_ser, &status);
    NCM_FITS_ERROR (status);
    fits_free_memory (lnM_ser, &status);
    NCM_FITS_ERROR (status);
  }

  {
    glong nrows;
    fits_get_num_rows (fptr, &nrows, &status);
    NCM_FITS_ERROR (status);
    ncount->np = nrows;
  }

  if (fits_read_key_dbl (fptr, "AREA", &ncount->area_survey, comment, &status))
    g_error ("Fits file does not contain AREA in the header indicating the survey area (degree square). Use [col #AREA=...] to add this information.");
  ncount->area_survey *= gsl_pow_2 (M_PI / 180.0);

  {
    gint z_obs_i, lnM_obs_i;
    gint z_obs_tc, lnM_obs_tc;
    glong z_obs_rp, lnM_obs_rp;
    glong z_obs_w, lnM_obs_w;

    if (fits_get_colnum (fptr, CASESEN, "Z_OBS", &z_obs_i, &status))
      g_error ("Column Z_OBS not found, invalid fits file.");

    if (fits_get_colnum (fptr, CASESEN, "LNM_OBS", &lnM_obs_i, &status))
      g_error ("Column LNM_OBS not found, invalid fits file.");

    if (fits_get_coltype (fptr, z_obs_i, &z_obs_tc, &z_obs_rp, &z_obs_w, &status))
      g_error ("Column Z_OBS info not found, invalid fits file.");

    if (fits_get_coltype (fptr, lnM_obs_i, &lnM_obs_tc, &lnM_obs_rp, &lnM_obs_w, &status))
      g_error ("Column LNM_OBS info not found, invalid fits file.");

    if (nc_cluster_redshift_obs_len (ncount->z) != z_obs_rp)
      g_error ("NcClusterRedshift object has observables length %d but fits has %ld.",
               nc_cluster_redshift_obs_len (ncount->z), z_obs_rp);

    if (nc_cluster_mass_obs_len (ncount->m) != lnM_obs_rp)
      g_error ("NcClusterMass object has observables length %d but fits has %ld.",
               nc_cluster_mass_obs_len (ncount->m), lnM_obs_rp);

    ncm_matrix_clear (&ncount->z_obs);
    ncount->z_obs = ncm_matrix_new (ncount->np, z_obs_rp);

    ncm_matrix_clear (&ncount->lnM_obs);
    ncount->lnM_obs = ncm_matrix_new (ncount->np, lnM_obs_rp);

    fits_read_col (fptr, TDOUBLE, z_obs_i, 1, 1, ncount->np * z_obs_rp, NULL, ncm_matrix_ptr (ncount->z_obs, 0, 0), NULL, &status);
    NCM_FITS_ERROR (status);

    fits_read_col (fptr, TDOUBLE, lnM_obs_i, 1, 1, ncount->np * lnM_obs_rp, NULL, ncm_matrix_ptr (ncount->lnM_obs, 0, 0), NULL, &status);
    NCM_FITS_ERROR (status);
  }

  {
    gint z_obs_params_i, lnM_obs_params_i;
    gint z_obs_params_tc, lnM_obs_params_tc;
    glong z_obs_params_rp, lnM_obs_params_rp;
    glong z_obs_params_w, lnM_obs_params_w;

    if (fits_get_colnum (fptr, CASESEN, "Z_OBS_PARAMS", &z_obs_params_i, &status))
    {
      if (nc_cluster_redshift_obs_params_len (ncount->z) > 0)
        g_error ("NcClusterRedshift object has observable parameters length %d but fits has 0.",
                 nc_cluster_redshift_obs_params_len (ncount->z));
    }
    else
    {
      if (fits_get_coltype (fptr, z_obs_params_i, &z_obs_params_tc, &z_obs_params_rp, &z_obs_params_w, &status))
        g_error ("Column Z_OBS_PARAMS info not found, invalid fits file.");

      if (nc_cluster_redshift_obs_params_len (ncount->z) != z_obs_params_rp)
        g_error ("NcClusterRedshift object has observable parameters length %d but fits has %ld.",
                 nc_cluster_redshift_obs_params_len (ncount->z), z_obs_params_rp);

      ncm_matrix_clear (&ncount->z_obs_params);
      ncount->z_obs_params = ncm_matrix_new (ncount->np, z_obs_params_rp);

      fits_read_col (fptr, TDOUBLE, z_obs_params_i, 1, 1, ncount->np * z_obs_params_rp, NULL, ncm_matrix_ptr (ncount->z_obs_params, 0, 0), NULL, &status);
      NCM_FITS_ERROR (status);
    }

    if (fits_get_colnum (fptr, CASESEN, "LNM_OBS_PARAMS", &lnM_obs_params_i, &status))
    {
      if (nc_cluster_mass_obs_params_len (ncount->m) > 0)
        g_error ("NcClusterMass object has observable parameters length %d but fits has 0.",
                 nc_cluster_mass_obs_params_len (ncount->m));
      status = 0;
    }
    else
    {
      if (fits_get_coltype (fptr, lnM_obs_params_i, &lnM_obs_params_tc, &lnM_obs_params_rp, &lnM_obs_params_w, &status))
        g_error ("Column LNM_OBS_PARAMS info not found, invalid fits file.");

      if (nc_cluster_mass_obs_params_len (ncount->m) != lnM_obs_params_rp)
        g_error ("NcClusterMass object has observable parameters length %d but fits has %ld.",
                 nc_cluster_mass_obs_params_len (ncount->m), lnM_obs_params_rp);

      ncm_matrix_clear (&ncount->lnM_obs_params);
      ncount->lnM_obs_params = ncm_matrix_new (ncount->np, lnM_obs_params_rp);


      fits_read_col (fptr, TDOUBLE, lnM_obs_params_i, 1, 1, ncount->np * lnM_obs_params_rp, NULL, ncm_matrix_ptr (ncount->lnM_obs_params, 0, 0), NULL, &status);
      NCM_FITS_ERROR (status);
    }
  }

  {
    gint z_true_i, lnM_true_i;
    
    ncm_vector_clear (&ncount->z_true);
    if (!fits_get_colnum (fptr, CASESEN, "Z_TRUE", &z_true_i, &status))
    {
      ncount->z_true = ncm_vector_new (ncount->np);
      fits_read_col (fptr, TDOUBLE, z_true_i, 1, 1, ncount->np, NULL, ncm_vector_ptr (ncount->z_true, 0), NULL, &status);
      NCM_FITS_ERROR (status);
    }
    else
      status = 0;

    ncm_vector_clear (&ncount->lnM_true);
    if (!fits_get_colnum (fptr, CASESEN, "LNM_TRUE", &lnM_true_i, &status))
    {
      ncount->lnM_true = ncm_vector_new (ncount->np);
      fits_read_col (fptr, TDOUBLE, lnM_true_i, 1, 1, ncount->np, NULL, ncm_vector_ptr (ncount->lnM_true, 0), NULL, &status);
      NCM_FITS_ERROR (status);
    }
    else
      status = 0;
  }

  fits_close_file (fptr, &status);
  NCM_FITS_ERROR (status);

  _nc_data_cluster_ncount_model_init (ncount);

  ncm_data_set_init (data, TRUE);
  
  return;
}

#endif /* NUMCOSMO_HAVE_CFITSIO */<|MERGE_RESOLUTION|>--- conflicted
+++ resolved
@@ -867,15 +867,9 @@
       const gdouble z_true = ncm_spline_eval (cad->inv_z, u1);
       const gdouble lnM_true = ncm_spline2d_eval (cad->inv_lnM_z, u2, z_true);
       ncm_rng_unlock (rng);
-<<<<<<< HEAD
-      
-      if ( nc_cluster_redshift_resample (cad->z, lnM_true, z_true, zi_obs, zi_obs_params) &&
-          nc_cluster_mass_resample (cad->m, cosmo, lnM_true, z_true, lnMi_obs, lnMi_obs_params) )
-=======
 
       if ( nc_cluster_redshift_resample (cad->z, lnM_true, z_true, zi_obs, zi_obs_params, rng) &&
           nc_cluster_mass_resample (cad->m, cosmo, lnM_true, z_true, lnMi_obs, lnMi_obs_params, rng) )
->>>>>>> d2aa1c3b
       {
         g_array_append_val (lnM_true_array, lnM_true);
         g_array_append_val (z_true_array, z_true);
