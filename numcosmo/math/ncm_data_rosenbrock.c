/* -*- Mode: C; indent-tabs-mode: nil; c-basic-offset: 2; tab-width: 2 -*-  */
/***************************************************************************
 *            ncm_data_rosenbrock.c
 *
 *  Sat April 17 11:11:28 2021
 *  Copyright  2021  Sandro Dias Pinto Vitenti
 *  <vitenti@uel.br>
 ****************************************************************************/
/*
 * ncm_data_rosenbrock.c
 * Copyright (C) 2021 Sandro Dias Pinto Vitenti <vitenti@uel.br>
 *
 * numcosmo is free software: you can redistribute it and/or modify it
 * under the terms of the GNU General Public License as published by the
 * Free Software Foundation, either version 3 of the License, or
 * (at your option) any later version.
 *
 * numcosmo is distributed in the hope that it will be useful, but
 * WITHOUT ANY WARRANTY; without even the implied warranty of
 * MERCHANTABILITY or FITNESS FOR A PARTICULAR PURPOSE.
 * See the GNU General Public License for more details.
 *
 * You should have received a copy of the GNU General Public License along
 * with this program.  If not, see <http://www.gnu.org/licenses/>.
 */

/**
 * SECTION:ncm_data_rosenbrock
 * @title: NcmDataRosenbrock
 * @short_description: Rosenbrock distribution.
 *
<<<<<<< HEAD
 * Class to handle Rosenbrock distribution.
=======
 * Data object describing the Rosenbrock distribution.
>>>>>>> 49b0100d
 *
 */

#ifdef HAVE_CONFIG_H
#include "config.h"
#endif /* HAVE_CONFIG_H */
#include "build_cfg.h"

#include "math/ncm_data_rosenbrock.h"
#include "math/ncm_model_rosenbrock.h"

#ifndef NUMCOSMO_GIR_SCAN
#include <gsl/gsl_math.h>
#endif /* NUMCOSMO_GIR_SCAN */

struct _NcmDataRosenbrock
{
  NcmData parent_instance;
};

G_DEFINE_TYPE (NcmDataRosenbrock, ncm_data_rosenbrock, NCM_TYPE_DATA);

static void
ncm_data_rosenbrock_init (NcmDataRosenbrock *drb)
{
}

static void
ncm_data_rosenbrock_constructed (GObject *object)
{
  /* Chain up : start */
  G_OBJECT_CLASS (ncm_data_rosenbrock_parent_class)->constructed (object);

  ncm_data_set_init (NCM_DATA (object), TRUE);
}

static void
ncm_data_rosenbrock_finalize (GObject *object)
{
  /* Chain up : end */
  G_OBJECT_CLASS (ncm_data_rosenbrock_parent_class)->finalize (object);
}

static guint _ncm_data_rosenbrock_get_length (NcmData *data);
static guint _ncm_data_rosenbrock_get_dof (NcmData *data);
static void _ncm_data_rosenbrock_m2lnL_val (NcmData *data, NcmMSet *mset, gdouble *m2lnL);

static void
ncm_data_rosenbrock_class_init (NcmDataRosenbrockClass *klass)
{
  GObjectClass *object_class = G_OBJECT_CLASS (klass);
  NcmDataClass *data_class   = NCM_DATA_CLASS (klass);

  object_class->constructed = ncm_data_rosenbrock_constructed;
  object_class->finalize    = ncm_data_rosenbrock_finalize;

  data_class->get_length = &_ncm_data_rosenbrock_get_length;
  data_class->get_dof    = &_ncm_data_rosenbrock_get_dof;
  data_class->m2lnL_val  = &_ncm_data_rosenbrock_m2lnL_val;
}

static guint
_ncm_data_rosenbrock_get_length (NcmData *data)
{
  return 10;
}

static guint
_ncm_data_rosenbrock_get_dof (NcmData *data)
{
  return 10;
}

static void
_ncm_data_rosenbrock_m2lnL_val (NcmData *data, NcmMSet *mset, gdouble *m2lnL)
{
  NcmModelRosenbrock *mrb = NCM_MODEL_ROSENBROCK (ncm_mset_peek (mset, ncm_model_rosenbrock_id ()));
  const gdouble x1        = ncm_model_param_get (NCM_MODEL (mrb), NCM_MODEL_ROSENBROCK_X1);
  const gdouble x2        = ncm_model_param_get (NCM_MODEL (mrb), NCM_MODEL_ROSENBROCK_X2);

  m2lnL[0] = (100.0 * gsl_pow_2 (x2 - x1 * x1) + gsl_pow_2 (1.0 - x1)) * 1.0e-1;
}

/**
 * ncm_data_rosenbrock_new:
 *
<<<<<<< HEAD
 * Creates a new @dim-dimensional MVND.
=======
 * Creates a new rosenbrock distribution object.
>>>>>>> 49b0100d
 *
 * Returns: the newly created object.
 */
NcmDataRosenbrock *
ncm_data_rosenbrock_new (void)
{
  NcmDataRosenbrock *drb = g_object_new (NCM_TYPE_DATA_ROSENBROCK,
                                         NULL);

  return drb;
}

/**
 * ncm_data_rosenbrock_ref:
 * @drb: a #NcmDataRosenbrock
 *
 * Increases the reference count of @drb by one.
 *
 * Returns: (transfer full): @drb
 */
NcmDataRosenbrock *
ncm_data_rosenbrock_ref (NcmDataRosenbrock *drb)
{
  return g_object_ref (drb);
}

/**
 * ncm_data_rosenbrock_free:
 * @drb: a #NcmDataRosenbrock
 *
 * Decreases the reference count of @drb by one.
 *
 */
void
ncm_data_rosenbrock_free (NcmDataRosenbrock *drb)
{
  g_object_unref (drb);
}

/**
 * ncm_data_rosenbrock_clear:
 * @drb: a #NcmDataRosenbrock
 *
 * If @drb is different from NULL, decreases the reference count of
 * @drb by one and sets @drb to NULL.
 *
 */
void
ncm_data_rosenbrock_clear (NcmDataRosenbrock **drb)
{
  g_clear_object (drb);
}
<|MERGE_RESOLUTION|>--- conflicted
+++ resolved
@@ -29,11 +29,7 @@
  * @title: NcmDataRosenbrock
  * @short_description: Rosenbrock distribution.
  *
-<<<<<<< HEAD
- * Class to handle Rosenbrock distribution.
-=======
  * Data object describing the Rosenbrock distribution.
->>>>>>> 49b0100d
  *
  */
 
@@ -120,11 +116,7 @@
 /**
  * ncm_data_rosenbrock_new:
  *
-<<<<<<< HEAD
- * Creates a new @dim-dimensional MVND.
-=======
- * Creates a new rosenbrock distribution object.
->>>>>>> 49b0100d
+ * Creates a new Rosenbrock distribution object.
  *
  * Returns: the newly created object.
  */
