/***************************************************************************
 *            ncm_powspec.h
 *
 *  Tue February 16 17:01:03 2016
 *  Copyright  2016  Sandro Dias Pinto Vitenti
 *  <vitenti@uel.br>
 ****************************************************************************/
/*
 * ncm_powspec.h
 * Copyright (C) 2016 Sandro Dias Pinto Vitenti <vitenti@uel.br>
 *
 * numcosmo is free software: you can redistribute it and/or modify it
 * under the terms of the GNU General Public License as published by the
 * Free Software Foundation, either version 3 of the License, or
 * (at your option) any later version.
 *
 * numcosmo is distributed in the hope that it will be useful, but
 * WITHOUT ANY WARRANTY; without even the implied warranty of
 * MERCHANTABILITY or FITNESS FOR A PARTICULAR PURPOSE.
 * See the GNU General Public License for more details.
 *
 * You should have received a copy of the GNU General Public License along
 * with this program.  If not, see <http://www.gnu.org/licenses/>.
 */

#ifndef _NCM_POWSPEC_H_
#define _NCM_POWSPEC_H_

#include <glib.h>
#include <glib-object.h>
#include <numcosmo/build_cfg.h>
#include <numcosmo/math/ncm_model_ctrl.h>
#include <numcosmo/math/ncm_integral1d_ptr.h>
#include <numcosmo/math/ncm_spline2d.h>

G_BEGIN_DECLS

#define NCM_TYPE_POWSPEC (ncm_powspec_get_type ())

G_DECLARE_DERIVABLE_TYPE (NcmPowspec, ncm_powspec, NCM, POWSPEC, GObject)

struct _NcmPowspecClass
{
  /*< private > */
  GObjectClass parent_class;

  void (*prepare) (NcmPowspec *powspec, NcmModel *model);
  gdouble (*eval) (NcmPowspec *powspec, NcmModel *model, const gdouble z, const gdouble k);
  void (*eval_vec) (NcmPowspec *powspec, NcmModel *model, const gdouble z, NcmVector *k, NcmVector *Pk);
  gdouble (*deriv_z) (NcmPowspec *powspec, NcmModel *model, const gdouble z, const gdouble k);
  void (*get_nknots) (NcmPowspec *powspec, guint *Nz, guint *Nk);
  NcmSpline2d *(*get_spline_2d) (NcmPowspec *powspec, NcmModel *model);

  /* Padding to allow 18 virtual functions without breaking ABI. */
  gpointer padding[13];
};

NcmPowspec *ncm_powspec_ref (NcmPowspec *powspec);

void ncm_powspec_free (NcmPowspec *powspec);
void ncm_powspec_clear (NcmPowspec **powspec);

void ncm_powspec_set_zi (NcmPowspec *powspec, const gdouble zi);
void ncm_powspec_set_zf (NcmPowspec *powspec, const gdouble zf);
void ncm_powspec_set_kmin (NcmPowspec *powspec, const gdouble kmin);
void ncm_powspec_set_kmax (NcmPowspec *powspec, const gdouble kmax);
void ncm_powspec_set_reltol_spline (NcmPowspec *powspec, const gdouble reltol);

void ncm_powspec_require_zi (NcmPowspec *powspec, const gdouble zi);
void ncm_powspec_require_zf (NcmPowspec *powspec, const gdouble zf);
void ncm_powspec_require_kmin (NcmPowspec *powspec, const gdouble kmin);
void ncm_powspec_require_kmax (NcmPowspec *powspec, const gdouble kmax);

gdouble ncm_powspec_get_zi (NcmPowspec *powspec);
gdouble ncm_powspec_get_zf (NcmPowspec *powspec);

gdouble ncm_powspec_get_kmin (NcmPowspec *powspec);
gdouble ncm_powspec_get_kmax (NcmPowspec *powspec);

gdouble ncm_powspec_get_reltol_spline (NcmPowspec *powspec);

void ncm_powspec_get_nknots (NcmPowspec *powspec, guint *Nz, guint *Nk);

void ncm_powspec_prepare (NcmPowspec *powspec, NcmModel *model);
void ncm_powspec_prepare_if_needed (NcmPowspec *powspec, NcmModel *model);
gdouble ncm_powspec_eval (NcmPowspec *powspec, NcmModel *model, const gdouble z, const gdouble k);
void ncm_powspec_eval_vec (NcmPowspec *powspec, NcmModel *model, const gdouble z, NcmVector *k, NcmVector *Pk);
NcmSpline2d *ncm_powspec_get_spline_2d (NcmPowspec *powspec, NcmModel *model);
NcmModelCtrl *ncm_powspec_peek_model_ctrl (NcmPowspec *powspec);

gdouble ncm_powspec_var_tophat_R (NcmPowspec *powspec, NcmModel *model, const gdouble reltol, const gdouble z, const gdouble R);
gdouble ncm_powspec_sigma_tophat_R (NcmPowspec *powspec, NcmModel *model, const gdouble reltol, const gdouble z, const gdouble R);

gdouble ncm_powspec_corr3d (NcmPowspec *powspec, NcmModel *model, const gdouble reltol, const gdouble z, const gdouble r);

gdouble ncm_powspec_sproj (NcmPowspec *powspec, NcmModel *model, const gdouble reltol, const gint ell, const gdouble z1, const gdouble z2, const gdouble xi1, const gdouble xi2);

G_END_DECLS

#endif /* _NCM_POWSPEC_H_ */
<<<<<<< HEAD

#ifndef _NCM_POWSPEC_INLINE_H_
#define _NCM_POWSPEC_INLINE_H_
#ifdef NUMCOSMO_HAVE_INLINE
#ifndef __GTK_DOC_IGNORE__

G_BEGIN_DECLS

NCM_INLINE void 
ncm_powspec_prepare (NcmPowspec *powspec, NcmModel *model)
{
  NCM_POWSPEC_GET_CLASS (powspec)->prepare (powspec, model);
}

NCM_INLINE void
ncm_powspec_prepare_if_needed (NcmPowspec *powspec, NcmModel *model)
{
  gboolean model_up = ncm_model_ctrl_update (powspec->ctrl, NCM_MODEL (model));

  if (model_up)
    ncm_powspec_prepare (powspec, model);
}

NCM_INLINE gdouble 
ncm_powspec_eval (NcmPowspec *powspec, NcmModel *model, const gdouble z, const gdouble k)
{
  return NCM_POWSPEC_GET_CLASS (powspec)->eval (powspec, model, z, k);
}

NCM_INLINE void
ncm_powspec_eval_vec (NcmPowspec *powspec, NcmModel *model, const gdouble z, NcmVector *k, NcmVector *Pk)
{
  return NCM_POWSPEC_GET_CLASS (powspec)->eval_vec (powspec, model, z, k, Pk);
}

NCM_INLINE gdouble 
ncm_powspec_deriv_z (NcmPowspec *powspec, NcmModel *model, const gdouble z, const gdouble k)
{
  return NCM_POWSPEC_GET_CLASS (powspec)->deriv_z (powspec, model, z, k);
}

G_END_DECLS

#endif /* __GTK_DOC_IGNORE__ */
#endif /* NUMCOSMO_HAVE_INLINE */
#endif /* _NCM_POWSPEC_INLINE_H_ */
=======
>>>>>>> b43acc57
<|MERGE_RESOLUTION|>--- conflicted
+++ resolved
@@ -85,6 +85,7 @@
 void ncm_powspec_prepare_if_needed (NcmPowspec *powspec, NcmModel *model);
 gdouble ncm_powspec_eval (NcmPowspec *powspec, NcmModel *model, const gdouble z, const gdouble k);
 void ncm_powspec_eval_vec (NcmPowspec *powspec, NcmModel *model, const gdouble z, NcmVector *k, NcmVector *Pk);
+gdouble ncm_powspec_deriv_z (NcmPowspec *powspec, NcmModel *model, const gdouble z, const gdouble k);
 NcmSpline2d *ncm_powspec_get_spline_2d (NcmPowspec *powspec, NcmModel *model);
 NcmModelCtrl *ncm_powspec_peek_model_ctrl (NcmPowspec *powspec);
 
@@ -98,52 +99,3 @@
 G_END_DECLS
 
 #endif /* _NCM_POWSPEC_H_ */
-<<<<<<< HEAD
-
-#ifndef _NCM_POWSPEC_INLINE_H_
-#define _NCM_POWSPEC_INLINE_H_
-#ifdef NUMCOSMO_HAVE_INLINE
-#ifndef __GTK_DOC_IGNORE__
-
-G_BEGIN_DECLS
-
-NCM_INLINE void 
-ncm_powspec_prepare (NcmPowspec *powspec, NcmModel *model)
-{
-  NCM_POWSPEC_GET_CLASS (powspec)->prepare (powspec, model);
-}
-
-NCM_INLINE void
-ncm_powspec_prepare_if_needed (NcmPowspec *powspec, NcmModel *model)
-{
-  gboolean model_up = ncm_model_ctrl_update (powspec->ctrl, NCM_MODEL (model));
-
-  if (model_up)
-    ncm_powspec_prepare (powspec, model);
-}
-
-NCM_INLINE gdouble 
-ncm_powspec_eval (NcmPowspec *powspec, NcmModel *model, const gdouble z, const gdouble k)
-{
-  return NCM_POWSPEC_GET_CLASS (powspec)->eval (powspec, model, z, k);
-}
-
-NCM_INLINE void
-ncm_powspec_eval_vec (NcmPowspec *powspec, NcmModel *model, const gdouble z, NcmVector *k, NcmVector *Pk)
-{
-  return NCM_POWSPEC_GET_CLASS (powspec)->eval_vec (powspec, model, z, k, Pk);
-}
-
-NCM_INLINE gdouble 
-ncm_powspec_deriv_z (NcmPowspec *powspec, NcmModel *model, const gdouble z, const gdouble k)
-{
-  return NCM_POWSPEC_GET_CLASS (powspec)->deriv_z (powspec, model, z, k);
-}
-
-G_END_DECLS
-
-#endif /* __GTK_DOC_IGNORE__ */
-#endif /* NUMCOSMO_HAVE_INLINE */
-#endif /* _NCM_POWSPEC_INLINE_H_ */
-=======
->>>>>>> b43acc57
