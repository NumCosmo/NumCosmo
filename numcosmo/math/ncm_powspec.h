/***************************************************************************
 *            ncm_powspec.h
 *
 *  Tue February 16 17:01:03 2016
 *  Copyright  2016  Sandro Dias Pinto Vitenti
 *  <vitenti@uel.br>
 ****************************************************************************/
/*
 * ncm_powspec.h
 * Copyright (C) 2016 Sandro Dias Pinto Vitenti <vitenti@uel.br>
 *
 * numcosmo is free software: you can redistribute it and/or modify it
 * under the terms of the GNU General Public License as published by the
 * Free Software Foundation, either version 3 of the License, or
 * (at your option) any later version.
 * 
 * numcosmo is distributed in the hope that it will be useful, but
 * WITHOUT ANY WARRANTY; without even the implied warranty of
 * MERCHANTABILITY or FITNESS FOR A PARTICULAR PURPOSE.
 * See the GNU General Public License for more details.
 * 
 * You should have received a copy of the GNU General Public License along
 * with this program.  If not, see <http://www.gnu.org/licenses/>.
 */

#ifndef _NCM_POWSPEC_H_
#define _NCM_POWSPEC_H_

#include <glib.h>
#include <glib-object.h>
#include <numcosmo/build_cfg.h>
#include <numcosmo/math/ncm_model_ctrl.h>
<<<<<<< HEAD
#include <numcosmo/math/ncm_integral1d_ptr.h>
=======
#include <numcosmo/math/ncm_spline2d.h>
>>>>>>> 301c147e

G_BEGIN_DECLS

#define NCM_TYPE_POWSPEC             (ncm_powspec_get_type ())
#define NCM_POWSPEC(obj)             (G_TYPE_CHECK_INSTANCE_CAST ((obj), NCM_TYPE_POWSPEC, NcmPowspec))
#define NCM_POWSPEC_CLASS(klass)     (G_TYPE_CHECK_CLASS_CAST ((klass), NCM_TYPE_POWSPEC, NcmPowspecClass))
#define NCM_IS_POWSPEC(obj)          (G_TYPE_CHECK_INSTANCE_TYPE ((obj), NCM_TYPE_POWSPEC))
#define NCM_IS_POWSPEC_CLASS(klass)  (G_TYPE_CHECK_CLASS_TYPE ((klass), NCM_TYPE_POWSPEC))
#define NCM_POWSPEC_GET_CLASS(obj)   (G_TYPE_INSTANCE_GET_CLASS ((obj), NCM_TYPE_POWSPEC, NcmPowspecClass))

typedef struct _NcmPowspecClass NcmPowspecClass;
typedef struct _NcmPowspec NcmPowspec;

struct _NcmPowspecClass
{
  /*< private > */
  GObjectClass parent_class;
  
  void (*prepare) (NcmPowspec *powspec, NcmModel *model);
  gdouble (*eval) (NcmPowspec *powspec, NcmModel *model, const gdouble z, const gdouble k);
  void (*eval_vec) (NcmPowspec *powspec, NcmModel *model, const gdouble z, NcmVector *k, NcmVector *Pk);
  void (*get_nknots) (NcmPowspec *powspec, guint *Nz, guint *Nk);
  NcmSpline2d *(*get_spline_2d) (NcmPowspec *powspec, NcmModel *model);
};

struct _NcmPowspec
{
  /*< private > */
  GObject parent_instance;
  gdouble zi;
  gdouble zf;
  gdouble kmin;
  gdouble kmax;
<<<<<<< HEAD
  NcmIntegral1dPtr *var_tophat_R;
  NcmIntegral1dPtr *corr3D;
  NcmIntegral1dPtr *sproj;
=======
  gdouble reltol_spline;
>>>>>>> 301c147e
  NcmModelCtrl *ctrl;
};

GType ncm_powspec_get_type (void) G_GNUC_CONST;

NcmPowspec *ncm_powspec_ref (NcmPowspec *powspec);

void ncm_powspec_free (NcmPowspec *powspec);
void ncm_powspec_clear (NcmPowspec **powspec);

void ncm_powspec_set_zi (NcmPowspec *powspec, const gdouble zi);
void ncm_powspec_set_zf (NcmPowspec *powspec, const gdouble zf);
void ncm_powspec_set_kmin (NcmPowspec *powspec, const gdouble kmin);
void ncm_powspec_set_kmax (NcmPowspec *powspec, const gdouble kmax);
void ncm_powspec_set_reltol_spline (NcmPowspec *powspec, const gdouble reltol);

void ncm_powspec_require_zi (NcmPowspec *powspec, const gdouble zi);
void ncm_powspec_require_zf (NcmPowspec *powspec, const gdouble zf);
void ncm_powspec_require_kmin (NcmPowspec *powspec, const gdouble kmin);
void ncm_powspec_require_kmax (NcmPowspec *powspec, const gdouble kmax);

gdouble ncm_powspec_get_zi (NcmPowspec *powspec);
gdouble ncm_powspec_get_zf (NcmPowspec *powspec);

gdouble ncm_powspec_get_kmin (NcmPowspec *powspec);
gdouble ncm_powspec_get_kmax (NcmPowspec *powspec);

void ncm_powspec_get_nknots (NcmPowspec *powspec, guint *Nz, guint *Nk);

NCM_INLINE void ncm_powspec_prepare (NcmPowspec *powspec, NcmModel *model);
NCM_INLINE void ncm_powspec_prepare_if_needed (NcmPowspec *powspec, NcmModel *model);
NCM_INLINE gdouble ncm_powspec_eval (NcmPowspec *powspec, NcmModel *model, const gdouble z, const gdouble k);
NCM_INLINE void ncm_powspec_eval_vec (NcmPowspec *powspec, NcmModel *model, const gdouble z, NcmVector *k, NcmVector *Pk);
NCM_INLINE NcmSpline2d *ncm_powspec_get_spline_2d (NcmPowspec *powspec, NcmModel *model);

gdouble ncm_powspec_var_tophat_R (NcmPowspec *ps, NcmModel *model, const gdouble reltol, const gdouble z, const gdouble R);
gdouble ncm_powspec_sigma_tophat_R (NcmPowspec *ps, NcmModel *model, const gdouble reltol, const gdouble z, const gdouble R);

gdouble ncm_powspec_corr3d (NcmPowspec *ps, NcmModel *model, const gdouble reltol, const gdouble z, const gdouble r);

gdouble ncm_powspec_sproj (NcmPowspec *ps, NcmModel *model, const gdouble reltol, const gint ell, const gdouble z1, const gdouble z2, const gdouble xi1, const gdouble xi2);

G_END_DECLS

#endif /* _NCM_POWSPEC_H_ */

#ifndef _NCM_POWSPEC_INLINE_H_
#define _NCM_POWSPEC_INLINE_H_
#ifdef NUMCOSMO_HAVE_INLINE
#ifndef __GTK_DOC_IGNORE__

G_BEGIN_DECLS

NCM_INLINE void 
ncm_powspec_prepare (NcmPowspec *powspec, NcmModel *model)
{
  NCM_POWSPEC_GET_CLASS (powspec)->prepare (powspec, model);
}

NCM_INLINE void
ncm_powspec_prepare_if_needed (NcmPowspec *powspec, NcmModel *model)
{
  gboolean model_up = ncm_model_ctrl_update (powspec->ctrl, NCM_MODEL (model));

  if (model_up)
    ncm_powspec_prepare (powspec, model);
}

NCM_INLINE gdouble 
ncm_powspec_eval (NcmPowspec *powspec, NcmModel *model, const gdouble z, const gdouble k)
{
  return NCM_POWSPEC_GET_CLASS (powspec)->eval (powspec, model, z, k);
}

NCM_INLINE void
ncm_powspec_eval_vec (NcmPowspec *powspec, NcmModel *model, const gdouble z, NcmVector *k, NcmVector *Pk)
{
  return NCM_POWSPEC_GET_CLASS (powspec)->eval_vec (powspec, model, z, k, Pk);
}

NCM_INLINE NcmSpline2d *
ncm_powspec_get_spline_2d (NcmPowspec *powspec, NcmModel *model)
{
  return NCM_POWSPEC_GET_CLASS (powspec)->get_spline_2d (powspec, model);
}

G_END_DECLS

#endif /* __GTK_DOC_IGNORE__ */
#endif /* NUMCOSMO_HAVE_INLINE */
#endif /* _NCM_POWSPEC_INLINE_H_ */
<|MERGE_RESOLUTION|>--- conflicted
+++ resolved
@@ -30,11 +30,8 @@
 #include <glib-object.h>
 #include <numcosmo/build_cfg.h>
 #include <numcosmo/math/ncm_model_ctrl.h>
-<<<<<<< HEAD
 #include <numcosmo/math/ncm_integral1d_ptr.h>
-=======
 #include <numcosmo/math/ncm_spline2d.h>
->>>>>>> 301c147e
 
 G_BEGIN_DECLS
 
@@ -68,13 +65,10 @@
   gdouble zf;
   gdouble kmin;
   gdouble kmax;
-<<<<<<< HEAD
   NcmIntegral1dPtr *var_tophat_R;
   NcmIntegral1dPtr *corr3D;
   NcmIntegral1dPtr *sproj;
-=======
   gdouble reltol_spline;
->>>>>>> 301c147e
   NcmModelCtrl *ctrl;
 };
 
