/***************************************************************************
 *            ncm_fit.c
 *
 *  Sat Aug 16 16:22:13 2008
 *  Copyright  2008  Sandro Dias Pinto Vitenti
 *  <vitenti@uel.br>
 ****************************************************************************/
/*
 * numcosmo
 * Copyright (C) Sandro Dias Pinto Vitenti 2012 <vitenti@uel.br>
 *
 * numcosmo is free software: you can redistribute it and/or modify it
 * under the terms of the GNU General Public License as published by the
 * Free Software Foundation, either version 3 of the License, or
 * (at your option) any later version.
 *
 * numcosmo is distributed in the hope that it will be useful, but
 * WITHOUT ANY WARRANTY; without even the implied warranty of
 * MERCHANTABILITY or FITNESS FOR A PARTICULAR PURPOSE.
 * See the GNU General Public License for more details.
 *
 * You should have received a copy of the GNU General Public License along
 * with this program.  If not, see <http://www.gnu.org/licenses/>.
 */

/**
 * SECTION:ncm_fit
 * @title: NcmFit
 * @short_description: Abstract class for implementing fitting methods.
 *
 * This object implements a abstract class for implementing fitting methods.
 *
 */

#ifdef HAVE_CONFIG_H
#  include "config.h"
#endif /* HAVE_CONFIG_H */
#include "build_cfg.h"

#include "math/ncm_fit.h"
#include "math/ncm_cfg.h"
#include "math/ncm_util.h"
#include "math/ncm_integrate.h"
#include "math/ncm_memory_pool.h"
#include "math/ncm_fit_gsl_ls.h"
#include "math/ncm_fit_gsl_mm.h"
#include "math/ncm_fit_gsl_mms.h"
#include "math/ncm_fit_levmar.h"
#include "math/ncm_fit_nlopt.h"
#include "ncm_enum_types.h"

#ifndef NUMCOSMO_GIR_SCAN
#include <gsl/gsl_blas.h>
#include <gsl/gsl_rng.h>
#include <gsl/gsl_cdf.h>
#include <gsl/gsl_linalg.h>
#include <gsl/gsl_randist.h>
#include <gsl/gsl_machine.h>
#include <gsl/gsl_statistics_double.h>
#include <gsl/gsl_sort_vector.h>
#endif /* NUMCOSMO_GIR_SCAN */

enum
{
  PROP_0,
  PROP_LIKELIHOOD,
  PROP_MSET,
  PROP_STATE,
  PROP_GRAD_TYPE,
  PROP_MAXITER,
  PROP_M2LNL_RELTOL,
  PROP_M2LNL_ABSTOL,
  PROP_PARAMS_RELTOL,
  PROP_EQC,
  PROP_EQC_TOT,
  PROP_INEQC,
  PROP_INEQC_TOT,
  PROP_SUBFIT,
  PROP_SIZE,
};

typedef struct _NcmFitPrivate
{
  /*< private >*/
  GObject parent_instance;
  NcmLikelihood *lh;
  NcmMSet *mset;
  NcmFitState *fstate;
  NcmFitRunMsgs mtype;
  NcmFitGrad grad;
  guint maxiter;
  gdouble m2lnL_reltol;
  gdouble m2lnL_abstol;
  gdouble params_reltol;
  GTimer *timer;
  NcmObjArray *equality_constraints;
  GArray *equality_constraints_tot;
  NcmObjArray *inequality_constraints;
  GArray *inequality_constraints_tot;
  NcmFit *sub_fit;
  NcmDiff *diff;
} NcmFitPrivate;

G_DEFINE_ABSTRACT_TYPE_WITH_PRIVATE (NcmFit, ncm_fit, G_TYPE_OBJECT);

static void
ncm_fit_init (NcmFit *fit)
{
  NcmFitPrivate *self = ncm_fit_get_instance_private (fit);

  self->maxiter       = 0;
  self->m2lnL_reltol  = 0.0;
  self->m2lnL_abstol  = 0.0;
  self->params_reltol = 0.0;
  self->timer         = g_timer_new ();
  self->mtype         = NCM_FIT_RUN_MSGS_NONE;

  self->equality_constraints       = ncm_obj_array_new ();
  self->inequality_constraints     = ncm_obj_array_new ();
  self->equality_constraints_tot   = g_array_new (FALSE, FALSE, sizeof (gdouble));
  self->inequality_constraints_tot = g_array_new (FALSE, FALSE, sizeof (gdouble));

  self->sub_fit = NULL;
  self->diff    = ncm_diff_new ();
}

static void
_ncm_fit_set_property (GObject *object, guint prop_id, const GValue *value, GParamSpec *pspec)
{
  NcmFit *fit         = NCM_FIT (object);
  NcmFitPrivate *self = ncm_fit_get_instance_private (fit);

  g_return_if_fail (NCM_IS_FIT (object));

  switch (prop_id)
  {
    case PROP_LIKELIHOOD:
      ncm_likelihood_clear (&self->lh);
      self->lh = g_value_dup_object (value);
      g_assert (self->lh != NULL);
      break;
    case PROP_MSET:
      ncm_mset_clear (&self->mset);
      self->mset = g_value_dup_object (value);
      g_assert (self->mset != NULL);
      break;
    case PROP_STATE:
      ncm_fit_state_clear (&self->fstate);
      self->fstate = g_value_dup_object (value);
      break;
    case PROP_GRAD_TYPE:
      ncm_fit_set_grad_type (fit, g_value_get_enum (value));
      break;
    case PROP_MAXITER:
      ncm_fit_set_maxiter (fit, g_value_get_uint (value));
      break;
    case PROP_M2LNL_RELTOL:
      ncm_fit_set_m2lnL_reltol (fit, g_value_get_double (value));
      break;
    case PROP_M2LNL_ABSTOL:
      ncm_fit_set_m2lnL_abstol (fit, g_value_get_double (value));
      break;
    case PROP_PARAMS_RELTOL:
      ncm_fit_set_params_reltol (fit, g_value_get_double (value));
      break;
    case PROP_EQC:
    {
      NcmObjArray *v = g_value_dup_boxed (value);

      if (v != NULL)
      {
        g_clear_pointer (&self->equality_constraints, g_ptr_array_unref);
        self->equality_constraints = v;
      }
      else
      {
        g_ptr_array_set_size (self->equality_constraints, 0);
      }

      break;
    }
    case PROP_EQC_TOT:
    {
      NcmVector *v = g_value_get_object (value);

      if (v != NULL)
      {
        g_clear_pointer (&self->equality_constraints_tot, g_array_unref);
        self->equality_constraints_tot = ncm_vector_dup_array (v);
      }
      else
      {
        g_array_set_size (self->equality_constraints_tot, 0);
      }

      break;
    }
    case PROP_INEQC:
    {
      NcmObjArray *v = g_value_dup_boxed (value);

      if (v != NULL)
      {
        g_clear_pointer (&self->inequality_constraints, g_ptr_array_unref);
        self->inequality_constraints = v;
      }
      else
      {
        g_ptr_array_set_size (self->inequality_constraints, 0);
      }

      break;
    }
    case PROP_INEQC_TOT:
    {
      NcmVector *v = g_value_get_object (value);

      if (v != NULL)
      {
        g_clear_pointer (&self->inequality_constraints_tot, g_array_unref);
        self->inequality_constraints_tot = ncm_vector_dup_array (v);
      }
      else
      {
        g_array_set_size (self->inequality_constraints_tot, 0);
      }

      break;
    }
    case PROP_SUBFIT:
      ncm_fit_set_sub_fit (fit, g_value_get_object (value));
      break;
    default:                                                      /* LCOV_EXCL_LINE */
      G_OBJECT_WARN_INVALID_PROPERTY_ID (object, prop_id, pspec); /* LCOV_EXCL_LINE */
      break;                                                      /* LCOV_EXCL_LINE */
  }
}

static void
_ncm_fit_get_property (GObject *object, guint prop_id, GValue *value, GParamSpec *pspec)
{
  NcmFit *fit         = NCM_FIT (object);
  NcmFitPrivate *self = ncm_fit_get_instance_private (fit);

  g_return_if_fail (NCM_IS_FIT (object));

  switch (prop_id)
  {
    case PROP_LIKELIHOOD:
      g_value_set_object (value, self->lh);
      break;
    case PROP_MSET:
      g_value_set_object (value, self->mset);
      break;
    case PROP_STATE:
      g_value_set_object (value, self->fstate);
      break;
    case PROP_GRAD_TYPE:
      g_value_set_enum (value, self->grad.gtype);
      break;
    case PROP_MAXITER:
      g_value_set_uint (value, ncm_fit_get_maxiter (fit));
      break;
    case PROP_M2LNL_RELTOL:
      g_value_set_double (value, ncm_fit_get_m2lnL_reltol (fit));
      break;
    case PROP_M2LNL_ABSTOL:
      g_value_set_double (value, ncm_fit_get_m2lnL_abstol (fit));
      break;
    case PROP_PARAMS_RELTOL:
      g_value_set_double (value, ncm_fit_get_params_reltol (fit));
      break;
    case PROP_EQC:
      g_value_set_boxed (value, self->equality_constraints);
      break;
    case PROP_EQC_TOT:

      if (self->equality_constraints_tot->len > 0)
        g_value_take_object (value, ncm_vector_new_array (self->equality_constraints_tot));
      else
        g_value_set_object (value, NULL);

      break;
    case PROP_INEQC:
      g_value_set_boxed (value, self->inequality_constraints);
      break;
    case PROP_INEQC_TOT:

      if (self->inequality_constraints_tot->len > 0)
        g_value_take_object (value, ncm_vector_new_array (self->inequality_constraints_tot));
      else
        g_value_set_object (value, NULL);

      break;
    case PROP_SUBFIT:
      g_value_set_object (value, self->sub_fit);
      break;
    default:                                                      /* LCOV_EXCL_LINE */
      G_OBJECT_WARN_INVALID_PROPERTY_ID (object, prop_id, pspec); /* LCOV_EXCL_LINE */
      break;                                                      /* LCOV_EXCL_LINE */
  }
}

static void
_ncm_fit_constructed (GObject *object)
{
  /* Chain up : start */
  G_OBJECT_CLASS (ncm_fit_parent_class)->constructed (object);
  {
    NcmFit *fit         = NCM_FIT (object);
    NcmFitPrivate *self = ncm_fit_get_instance_private (fit);
    gint n              = ncm_dataset_get_n (self->lh->dset);
    gint n_priors       = ncm_likelihood_priors_length_f (self->lh) +
                          ncm_likelihood_priors_length_m2lnL (self->lh);
    gint data_dof = ncm_dataset_get_dof (self->lh->dset);

    g_assert (ncm_dataset_all_init (self->lh->dset));

    if (!self->mset->valid_map)
      ncm_mset_prepare_fparam_map (self->mset);

    /*
     * It is no longer an error to fit 0 parameters, it just sets the value
     * of m2lnL in the fit object.
     *
     * if (ncm_mset_fparam_len (self->mset) == 0)
     * g_warning ("ncm_fit_new: mset object has 0 free parameters");
     *
     */

    {
      guint data_len   = n + n_priors;
      guint fparam_len = ncm_mset_fparam_len (self->mset);
      gint dof         = data_dof + n_priors - fparam_len;

      if (self->fstate == NULL)
        self->fstate = ncm_fit_state_new (data_len, fparam_len, dof,
                                          NCM_FIT_GET_CLASS (fit)->is_least_squares);
      else
        ncm_fit_state_set_all (self->fstate, data_len, fparam_len, dof,
                               NCM_FIT_GET_CLASS (fit)->is_least_squares);

      g_assert (data_len > 0);
    }
  }
}

static void
ncm_fit_dispose (GObject *object)
{
  NcmFit *fit         = NCM_FIT (object);
  NcmFitPrivate *self = ncm_fit_get_instance_private (fit);

  ncm_likelihood_clear (&self->lh);
  ncm_mset_clear (&self->mset);
  ncm_fit_state_clear (&self->fstate);

  g_clear_pointer (&self->equality_constraints, ncm_obj_array_unref);
  g_clear_pointer (&self->inequality_constraints, ncm_obj_array_unref);
  g_clear_pointer (&self->equality_constraints_tot, g_array_unref);
  g_clear_pointer (&self->inequality_constraints_tot, g_array_unref);

  ncm_fit_clear (&self->sub_fit);

  ncm_diff_clear (&self->diff);

  /* Chain up : end */
  G_OBJECT_CLASS (ncm_fit_parent_class)->dispose (object);
}

static void
ncm_fit_finalize (GObject *object)
{
  NcmFit *fit         = NCM_FIT (object);
  NcmFitPrivate *self = ncm_fit_get_instance_private (fit);

  g_timer_destroy (self->timer);

  /* Chain up : end */
  G_OBJECT_CLASS (ncm_fit_parent_class)->finalize (object);
}

static void _ncm_fit_reset (NcmFit *fit);

static void
ncm_fit_class_init (NcmFitClass *klass)
{
  GObjectClass *object_class = G_OBJECT_CLASS (klass);

  object_class->constructed  = &_ncm_fit_constructed;
  object_class->set_property = &_ncm_fit_set_property;
  object_class->get_property = &_ncm_fit_get_property;
  object_class->dispose      = &ncm_fit_dispose;
  object_class->finalize     = &ncm_fit_finalize;

  klass->is_least_squares = FALSE;
  klass->reset            = &_ncm_fit_reset;

  g_object_class_install_property (object_class,
                                   PROP_LIKELIHOOD,
                                   g_param_spec_object ("likelihood",
                                                        NULL,
                                                        "Likelihood object",
                                                        NCM_TYPE_LIKELIHOOD,
                                                        G_PARAM_READWRITE | G_PARAM_CONSTRUCT_ONLY | G_PARAM_STATIC_NAME | G_PARAM_STATIC_BLURB));
  g_object_class_install_property (object_class,
                                   PROP_MSET,
                                   g_param_spec_object ("mset",
                                                        NULL,
                                                        "Model set object",
                                                        NCM_TYPE_MSET,
                                                        G_PARAM_READWRITE | G_PARAM_CONSTRUCT_ONLY | G_PARAM_STATIC_NAME | G_PARAM_STATIC_BLURB));
  g_object_class_install_property (object_class,
                                   PROP_STATE,
                                   g_param_spec_object ("state",
                                                        NULL,
                                                        "Fit state object",
                                                        NCM_TYPE_FIT_STATE,
                                                        G_PARAM_READWRITE | G_PARAM_CONSTRUCT_ONLY | G_PARAM_STATIC_NAME | G_PARAM_STATIC_BLURB));
  g_object_class_install_property (object_class,
                                   PROP_GRAD_TYPE,
                                   g_param_spec_enum ("grad-type",
                                                      NULL,
                                                      "Differentiation method",
                                                      NCM_TYPE_FIT_GRAD_TYPE, NCM_FIT_GRAD_NUMDIFF_FORWARD,
                                                      G_PARAM_READWRITE | G_PARAM_CONSTRUCT | G_PARAM_STATIC_NAME | G_PARAM_STATIC_BLURB));

  g_object_class_install_property (object_class,
                                   PROP_MAXITER,
                                   g_param_spec_uint ("maxiter",
                                                      NULL,
                                                      "Maximum number of interations",
                                                      0, G_MAXUINT32, NCM_FIT_DEFAULT_MAXITER,
                                                      G_PARAM_READWRITE | G_PARAM_CONSTRUCT | G_PARAM_STATIC_NAME | G_PARAM_STATIC_BLURB));

  g_object_class_install_property (object_class,
                                   PROP_M2LNL_RELTOL,
                                   g_param_spec_double ("m2lnL-reltol",
                                                        NULL,
                                                        "Relative tolarence in m2lnL",
                                                        0.0, G_MAXDOUBLE, NCM_FIT_DEFAULT_M2LNL_RELTOL,
                                                        G_PARAM_READWRITE | G_PARAM_CONSTRUCT | G_PARAM_STATIC_NAME | G_PARAM_STATIC_BLURB));
  g_object_class_install_property (object_class,
                                   PROP_M2LNL_ABSTOL,
                                   g_param_spec_double ("m2lnL-abstol",
                                                        NULL,
                                                        "Absolute tolarence in m2lnL",
                                                        0.0, G_MAXDOUBLE, NCM_FIT_DEFAULT_M2LNL_ABSTOL,
                                                        G_PARAM_READWRITE | G_PARAM_CONSTRUCT | G_PARAM_STATIC_NAME | G_PARAM_STATIC_BLURB));
  g_object_class_install_property (object_class,
                                   PROP_PARAMS_RELTOL,
                                   g_param_spec_double ("params-reltol",
                                                        NULL,
                                                        "Relative tolarence in fitted parameters",
                                                        0.0, G_MAXDOUBLE, NCM_FIT_DEFAULT_PARAMS_RELTOL,
                                                        G_PARAM_READWRITE | G_PARAM_CONSTRUCT | G_PARAM_STATIC_NAME | G_PARAM_STATIC_BLURB));
  g_object_class_install_property (object_class,
                                   PROP_EQC,
                                   g_param_spec_boxed ("equality-constraints",
                                                       NULL,
                                                       "Equality constraints array",
                                                       NCM_TYPE_OBJ_ARRAY,
                                                       G_PARAM_READWRITE | G_PARAM_STATIC_NAME | G_PARAM_STATIC_BLURB));
  g_object_class_install_property (object_class,
                                   PROP_EQC_TOT,
                                   g_param_spec_object ("equality-constraints-tot",
                                                        NULL,
                                                        "Equality constraints tolerance",
                                                        NCM_TYPE_VECTOR,
                                                        G_PARAM_READWRITE | G_PARAM_STATIC_NAME | G_PARAM_STATIC_BLURB));
  g_object_class_install_property (object_class,
                                   PROP_INEQC,
                                   g_param_spec_boxed ("inequality-constraints",
                                                       NULL,
                                                       "Inequality constraints array",
                                                       NCM_TYPE_OBJ_ARRAY,
                                                       G_PARAM_READWRITE | G_PARAM_STATIC_NAME | G_PARAM_STATIC_BLURB));
  g_object_class_install_property (object_class,
                                   PROP_INEQC_TOT,
                                   g_param_spec_object ("inequality-constraints-tot",
                                                        NULL,
                                                        "Inequality constraints tolerance",
                                                        NCM_TYPE_VECTOR,
                                                        G_PARAM_READWRITE | G_PARAM_STATIC_NAME | G_PARAM_STATIC_BLURB));
  g_object_class_install_property (object_class,
                                   PROP_SUBFIT,
                                   g_param_spec_object ("sub-fit",
                                                        NULL,
                                                        "Subsidiary fit",
                                                        NCM_TYPE_FIT,
                                                        G_PARAM_READWRITE | G_PARAM_STATIC_NAME | G_PARAM_STATIC_BLURB));
}

static void
_ncm_fit_reset (NcmFit *fit)
{
  NcmFitPrivate *self = ncm_fit_get_instance_private (fit);
  /*ncm_mset_prepare_fparam_map (self->mset);*/
  {
    guint n          = ncm_dataset_get_n (self->lh->dset);
    gint n_priors    = ncm_likelihood_priors_length_f (self->lh) + ncm_likelihood_priors_length_m2lnL (self->lh);
    guint data_len   = n + n_priors;
    guint fparam_len = ncm_mset_fparam_len (self->mset);
    gint data_dof    = ncm_dataset_get_dof (self->lh->dset);
    gint dof         = data_dof - fparam_len;

    g_assert (ncm_dataset_all_init (self->lh->dset));
    g_assert (data_len > 0);

    ncm_fit_state_set_all (self->fstate, data_len, fparam_len, dof,
                           NCM_FIT_GET_CLASS (fit)->is_least_squares);
    ncm_fit_state_reset (self->fstate);
  }
}

/**
 * ncm_fit_new:
 * @ftype: a #NcmFitType
 * @algo_name: name of the algorithm to be used
 * @lh: a #NcmLikelihood
 * @mset: a #NcmMSet
 * @gtype: a #NcmFitGradType
 *
 * Creates a new #NcmFit object.
 *
 * Returns: (transfer full): a new #NcmFit object.
 */
NcmFit *
ncm_fit_new (NcmFitType ftype, gchar *algo_name, NcmLikelihood *lh, NcmMSet *mset, NcmFitGradType gtype)
{
  switch (ftype)
  {
    case NCM_FIT_TYPE_GSL_LS:
      return ncm_fit_gsl_ls_new (lh, mset, gtype);

      break;
    case NCM_FIT_TYPE_GSL_MM:
      return ncm_fit_gsl_mm_new_by_name (lh, mset, gtype, algo_name);

      break;
    case NCM_FIT_TYPE_GSL_MMS:
      return ncm_fit_gsl_mms_new_by_name (lh, mset, gtype, algo_name);

      break;
    case NCM_FIT_TYPE_LEVMAR:
      return ncm_fit_levmar_new_by_name (lh, mset, gtype, algo_name);

      break;
#ifdef NUMCOSMO_HAVE_NLOPT
    case NCM_FIT_TYPE_NLOPT:
      return ncm_fit_nlopt_new_by_name (lh, mset, gtype, algo_name);

      break;
#endif /* NUMCOSMO_HAVE_NLOPT */
    default:
      g_error ("ncm_fit_new: fit-type not found %d, try to compile the library with the optional package NLOpt.", ftype);
      break;
  }
}

/**
 * ncm_fit_ref:
 * @fit: a #NcmFit
 *
 * Increases the reference count of @fit.
 *
 * Returns: (transfer full): @fit.
 */
NcmFit *
ncm_fit_ref (NcmFit *fit)
{
  return g_object_ref (fit);
}

/**
 * ncm_fit_copy_new:
 * @fit: a #NcmFit
 * @lh: a #NcmLikelihood
 * @mset: a #NcmMSet
 * @gtype: a #NcmFitGradType
 *
 * Duplicates the #NcmFit object with new references for its contents.
 *
 * Returns: (transfer full): Copy of @fit.
 */
NcmFit *
ncm_fit_copy_new (NcmFit *fit, NcmLikelihood *lh, NcmMSet *mset, NcmFitGradType gtype)
{
  return NCM_FIT_GET_CLASS (fit)->copy_new (fit, lh, mset, gtype);
}

/**
 * ncm_fit_dup:
 * @fit: a #NcmFit
 * @ser: a #NcmSerialize
 *
 * Duplicates the #NcmFit object duplicating all its contents.
 *
 * Returns: (transfer full): Duplicate of @fit.
 */
NcmFit *
ncm_fit_dup (NcmFit *fit, NcmSerialize *ser)
{
  return NCM_FIT (ncm_serialize_dup_obj (ser, G_OBJECT (fit)));
}

/**
 * ncm_fit_free:
 * @fit: a #NcmFit
 *
 * Atomically decrements the reference count of @fit by one. If the reference count drops to 0,
 * all memory allocated by @fit is released.
 *
 */
void
ncm_fit_free (NcmFit *fit)
{
  g_object_unref (fit);
}

/**
 * ncm_fit_clear:
 * @fit: a #NcmFit
 *
 * The reference count of @fit is decreased and the pointer is set to NULL.
 *
 */
void
ncm_fit_clear (NcmFit **fit)
{
  g_clear_object (fit);
}

/**
 * ncm_fit_set_sub_fit:
 * @fit: a #NcmFit
 * @sub_fit: a #NcmFit
 *
 * Sets a #NcmFit object to be used as subsidiary fit.
 *
 */
void
ncm_fit_set_sub_fit (NcmFit *fit, NcmFit *sub_fit)
{
  NcmFitPrivate *self     = ncm_fit_get_instance_private (fit);
  NcmFitPrivate *sub_self = ncm_fit_get_instance_private (sub_fit);

  ncm_fit_clear (&self->sub_fit);

  if (self->mset == sub_self->mset)
    g_error ("ncm_fit_set_sub_fit: cannot use the same mset in both fit and sub_fit.");

  if (!ncm_mset_is_subset (self->mset, sub_self->mset))
    g_error ("ncm_fit_set_sub_fit: sub_fit must contain a NcmMSet which is a subset of the NcmMSet of fit.");

  {
    guint fparams_len = ncm_mset_fparams_len (sub_self->mset);
    guint i;

    g_assert_cmpuint (fparams_len, >, 0);

    for (i = 0; i < fparams_len * 0; i++)
    {
      const NcmMSetPIndex *pi = ncm_mset_fparam_get_pi (sub_self->mset, i);

      if (ncm_mset_param_get_ftype (self->mset, pi->mid, pi->pid) != NCM_PARAM_TYPE_FIXED)
        g_error ("ncm_fit_set_sub_fit: parameter [%d %u] (%s) is free in both fit and sub_fit.",
                 pi->mid, pi->pid, ncm_mset_param_name (self->mset, pi->mid, pi->pid));
    }
  }

  self->sub_fit = ncm_fit_ref (sub_fit);
}

/**
 * ncm_fit_get_sub_fit:
 * @fit: a #NcmFit
 *
 * Gets a #NcmFit object to be used as subsidiary fit.
 *
 * Returns: (transfer full): a #NcmFit object.
 */
NcmFit *
ncm_fit_get_sub_fit (NcmFit *fit)
{
  NcmFitPrivate *self = ncm_fit_get_instance_private (fit);

  return ncm_fit_ref (self->sub_fit);
}

static void _ncm_fit_m2lnL_grad_nd_fo (NcmFit *fit, NcmVector *grad);
static void _ncm_fit_m2lnL_grad_nd_ce (NcmFit *fit, NcmVector *grad);
static void _ncm_fit_m2lnL_grad_nd_ac (NcmFit *fit, NcmVector *grad);
static void _ncm_fit_m2lnL_val_grad_nd_fo (NcmFit *fit, gdouble *m2lnL, NcmVector *grad);
static void _ncm_fit_m2lnL_val_grad_nd_ce (NcmFit *fit, gdouble *m2lnL, NcmVector *grad);
static void _ncm_fit_m2lnL_val_grad_nd_ac (NcmFit *fit, gdouble *m2lnL, NcmVector *grad);
static void _ncm_fit_ls_J_nd_fo (NcmFit *fit, NcmMatrix *J);
static void _ncm_fit_ls_J_nd_ce (NcmFit *fit, NcmMatrix *J);
static void _ncm_fit_ls_J_nd_ac (NcmFit *fit, NcmMatrix *J);
static void _ncm_fit_ls_f_J_nd_fo (NcmFit *fit, NcmVector *f, NcmMatrix *J);
static void _ncm_fit_ls_f_J_nd_ce (NcmFit *fit, NcmVector *f, NcmMatrix *J);
static void _ncm_fit_ls_f_J_nd_ac (NcmFit *fit, NcmVector *f, NcmMatrix *J);

static NcmFitGrad _ncm_fit_grad_numdiff_forward = {
  NCM_FIT_GRAD_NUMDIFF_FORWARD,
  "Numerical differentiantion (forward)",
  &_ncm_fit_ls_J_nd_fo,
  &_ncm_fit_ls_f_J_nd_fo,
  &_ncm_fit_m2lnL_grad_nd_fo,
  &_ncm_fit_m2lnL_val_grad_nd_fo,
};

static NcmFitGrad _ncm_fit_grad_numdiff_central = {
  NCM_FIT_GRAD_NUMDIFF_CENTRAL,
  "Numerical differentiantion (central)",
  &_ncm_fit_ls_J_nd_ce,
  &_ncm_fit_ls_f_J_nd_ce,
  &_ncm_fit_m2lnL_grad_nd_ce,
  &_ncm_fit_m2lnL_val_grad_nd_ce,
};

static NcmFitGrad _ncm_fit_grad_numdiff_accurate = {
  NCM_FIT_GRAD_NUMDIFF_ACCURATE,
  "Numerical differentiantion (Richardson extrapolation)",
  &_ncm_fit_ls_J_nd_ac,
  &_ncm_fit_ls_f_J_nd_ac,
  &_ncm_fit_m2lnL_grad_nd_ac,
  &_ncm_fit_m2lnL_val_grad_nd_ac,
};

/**
 * ncm_fit_set_grad_type:
 * @fit: a #NcmLikelihood
 * @gtype: a #NcmFitGradType
 *
 * Sets the differentiation method to be used.
 *
 */
void
ncm_fit_set_grad_type (NcmFit *fit, NcmFitGradType gtype)
{
  NcmFitPrivate *self = ncm_fit_get_instance_private (fit);

  self->grad.gtype = gtype;

  switch (gtype)
  {
    case NCM_FIT_GRAD_NUMDIFF_FORWARD:
      self->grad = _ncm_fit_grad_numdiff_forward;
      break;
    case NCM_FIT_GRAD_NUMDIFF_CENTRAL:
      self->grad = _ncm_fit_grad_numdiff_central;
      break;
    case NCM_FIT_GRAD_NUMDIFF_ACCURATE:
      self->grad = _ncm_fit_grad_numdiff_accurate;
      break;
    default:
      g_error ("Invalid gtype %d", gtype);
      break;
  }
}

/**
 * ncm_fit_set_maxiter:
 * @fit: a #NcmFit
 * @maxiter: maximum number of interations
 *
 * Sets the maximum number of iterations.
 *
 */
void
ncm_fit_set_maxiter (NcmFit *fit, guint maxiter)
{
  NcmFitPrivate *self = ncm_fit_get_instance_private (fit);

  self->maxiter = maxiter;
}

/**
 * ncm_fit_get_grad_type:
 * @fit: a #NcmFit
 *
 * Gets the differentiation method to be used.
 *
 */
NcmFitGradType
ncm_fit_get_grad_type (NcmFit *fit)
{
  NcmFitPrivate *self = ncm_fit_get_instance_private (fit);

  return self->grad.gtype;
}

/**
 * ncm_fit_get_maxiter:
 * @fit: a #NcmFit.
 *
 * Gets the maximum number of iterations.
 *
 * Returns: a integer (maxiter) that corresponds to the maximum number of iterations.
 */
guint
ncm_fit_get_maxiter (NcmFit *fit)
{
  NcmFitPrivate *self = ncm_fit_get_instance_private (fit);

  return self->maxiter;
}

/**
 * ncm_fit_set_m2lnL_reltol:
 * @fit: a #NcmFit
 * @tol: relative tolarance
 *
 * Sets the relative tolerance for the m2lnL.
 *
 */
void
ncm_fit_set_m2lnL_reltol (NcmFit *fit, gdouble tol)
{
  NcmFitPrivate *self = ncm_fit_get_instance_private (fit);

  self->m2lnL_reltol = tol;
}

/**
 * ncm_fit_get_m2lnL_reltol:
 * @fit: a #NcmFit
 *
 * Gets the relative tolerance for the m2lnL.
 *
 * Returns: the relative tolerance (double).
 */
gdouble
ncm_fit_get_m2lnL_reltol (NcmFit *fit)
{
  NcmFitPrivate *self = ncm_fit_get_instance_private (fit);

  return self->m2lnL_reltol;
}

/**
 * ncm_fit_set_m2lnL_abstol:
 * @fit: a #NcmFit
 * @tol: absolute tolerance
 *
 * Sets the absolute tolerance for the m2lnL.
 *
 */
void
ncm_fit_set_m2lnL_abstol (NcmFit *fit, gdouble tol)
{
  NcmFitPrivate *self = ncm_fit_get_instance_private (fit);

  self->m2lnL_abstol = tol;
}

/**
 * ncm_fit_get_m2lnL_abstol:
 * @fit: a #NcmFit
 *
 * Gets the absolute tolerance for the m2lnL.
 *
 * Returns: the absolute tolerance (double).
 */
gdouble
ncm_fit_get_m2lnL_abstol (NcmFit *fit)
{
  NcmFitPrivate *self = ncm_fit_get_instance_private (fit);

  return self->m2lnL_abstol;
}

/**
 * ncm_fit_set_params_reltol:
 * @fit: a #NcmFit
 * @tol: relative tolerance
 *
 * Sets the relative tolerance for the fitted parameters.
 *
 */
void
ncm_fit_set_params_reltol (NcmFit *fit, gdouble tol)
{
  NcmFitPrivate *self = ncm_fit_get_instance_private (fit);

  self->params_reltol = tol;
}

/**
 * ncm_fit_set_messages:
 * @fit: a #NcmFit
 * @mtype: a #NcmFitRunMsgs
 *
 * Sets the log level for the messages to be printed during the fit.
 *
 */
void
ncm_fit_set_messages (NcmFit *fit, NcmFitRunMsgs mtype)
{
  NcmFitPrivate *self = ncm_fit_get_instance_private (fit);

  self->mtype = mtype;
}

/**
 * ncm_fit_get_params_reltol:
 * @fit: a #NcmFit
 *
 * Gets the relative tolerance for the fitted parameters.
 *
 * Returns: the relative tolerance (double).
 */
gdouble
ncm_fit_get_params_reltol (NcmFit *fit)
{
  NcmFitPrivate *self = ncm_fit_get_instance_private (fit);

  return self->params_reltol;
}

/**
 * ncm_fit_get_messages:
 * @fit: a #NcmFit
 *
 * Gets the log level for the messages to be printed during the fit.
 *
 * Returns: a #NcmFitRunMsgs.
 */
NcmFitRunMsgs
ncm_fit_get_messages (NcmFit *fit)
{
  NcmFitPrivate *self = ncm_fit_get_instance_private (fit);

  return self->mtype;
}

/**
 * ncm_fit_is_least_squares:
 * @fit: a #NcmFit
 *
 * Indicates if the least squares fitting is being used (TRUE) or not (FALSE).
 *
 * Returns: whenever the fit object use a least squares method.
 */
gboolean
ncm_fit_is_least_squares (NcmFit *fit)
{
  return NCM_FIT_GET_CLASS (fit)->is_least_squares;
}

/**
 * ncm_fit_peek_mset:
 * @fit: a #NcmFit
 *
 * Peeks the #NcmMSet object.
 *
 * Returns: (transfer none): a #NcmMSet object.
 */
NcmMSet *
ncm_fit_peek_mset (NcmFit *fit)
{
  NcmFitPrivate *self = ncm_fit_get_instance_private (fit);

  return self->mset;
}

/**
 * ncm_fit_peek_state:
 * @fit: a #NcmFit
 *
 * Peeks the #NcmFitState object.
 *
 * Returns: (transfer none): a #NcmFitState object.
 */
NcmFitState *
ncm_fit_peek_state (NcmFit *fit)
{
  NcmFitPrivate *self = ncm_fit_get_instance_private (fit);

  return self->fstate;
}

/**
 * ncm_fit_peek_likelihood:
 * @fit: a #NcmFit
 *
 * Peeks the #NcmLikelihood object.
 *
 * Returns: (transfer none): a #NcmLikelihood object.
 */
NcmLikelihood *
ncm_fit_peek_likelihood (NcmFit *fit)
{
  NcmFitPrivate *self = ncm_fit_get_instance_private (fit);

  return self->lh;
}

/**
 * ncm_fit_peek_diff:
 * @fit: a #NcmFit
 *
 * Peeks the #NcmDiff object.
 *
 * Returns: (transfer none): a #NcmDiff object.
 */
NcmDiff *
ncm_fit_peek_diff (NcmFit *fit)
{
  NcmFitPrivate *self = ncm_fit_get_instance_private (fit);

  return self->diff;
}

/**
 * ncm_fit_params_set:
 * @fit: a #NcmFit
 * @i: the parameter index
 * @x: a double
 *
 * Sets the parameters vector.
 *
 */
void
ncm_fit_params_set (NcmFit *fit, guint i, const gdouble x)
{
  NcmFitPrivate *self = ncm_fit_get_instance_private (fit);

  ncm_mset_fparam_set (self->mset, i, x);
  ncm_fit_params_update (fit);
}

/**
 * ncm_fit_params_set_vector:
 * @fit: a #NcmFit
 * @x: a #NcmVector
 *
 * Sets the parameters vector.
 *
 */
void
ncm_fit_params_set_vector (NcmFit *fit, NcmVector *x)
{
  NcmFitPrivate *self = ncm_fit_get_instance_private (fit);

  ncm_mset_fparams_set_vector (self->mset, x);
  ncm_fit_params_update (fit);
}

/**
 * ncm_fit_params_set_vector_offset:
 * @fit: a #NcmFit
 * @x: a #NcmVector
 * @offset: FIXME
 *
 * Sets the parameters from vector @x starting at @offset.
 *
 */
void
ncm_fit_params_set_vector_offset (NcmFit *fit, NcmVector *x, guint offset)
{
  NcmFitPrivate *self = ncm_fit_get_instance_private (fit);

  ncm_mset_fparams_set_vector_offset (self->mset, x, offset);
  ncm_fit_params_update (fit);
}

/**
 * ncm_fit_params_set_array:
 * @fit: a #NcmFit
 * @x: (in) (array) (element-type gdouble): an array of gdoubles
 *
 * Sets the parameters from array @x.
 *
 */
void
ncm_fit_params_set_array (NcmFit *fit, const gdouble *x)
{
  NcmFitPrivate *self = ncm_fit_get_instance_private (fit);

  ncm_mset_fparams_set_array (self->mset, x);
  ncm_fit_params_update (fit);
}

/**
 * ncm_fit_params_set_gsl_vector: (skip)
 * @fit: a #NcmFit
 * @x: a gsl_vector
 *
 * Sets the parameters from a gsl_vector @x.
 *
 */
void
ncm_fit_params_set_gsl_vector (NcmFit *fit, const gsl_vector *x)
{
  NcmFitPrivate *self = ncm_fit_get_instance_private (fit);

  ncm_mset_fparams_set_gsl_vector (self->mset, x);
  ncm_fit_params_update (fit);
}

/**
 * ncm_fit_params_update:
 * @fit: a #NcmFit
 *
 * Updates the parameters vector.
 *
 */
void
ncm_fit_params_update (NcmFit *fit)
{
  NcmFitPrivate *self = ncm_fit_get_instance_private (fit);

  if (self->sub_fit != NULL)
  {
    NcmFitRunMsgs mlevel = self->mtype == NCM_FIT_RUN_MSGS_FULL ? NCM_FIT_RUN_MSGS_SIMPLE : NCM_FIT_RUN_MSGS_NONE;

    ncm_fit_run (self->sub_fit, mlevel);
  }
}

/**
 * ncm_fit_add_equality_constraint:
 * @fit: a #NcmFit
 * @func: a #NcmMSetFunc
 * @tot: tolerance
 *
 * Adds an equality constraint with the function @func and the tolerance @tot.
 *
 */
void
ncm_fit_add_equality_constraint (NcmFit *fit, NcmMSetFunc *func, const gdouble tot)
{
  NcmFitPrivate *self = ncm_fit_get_instance_private (fit);

  ncm_obj_array_add (self->equality_constraints, G_OBJECT (func));
  g_array_append_val (self->equality_constraints_tot, tot);
}

/**
 * ncm_fit_add_inequality_constraint:
 * @fit: a #NcmFit
 * @func: a #NcmMSetFunc
 * @tot: tolerance
 *
 * Adds an inequality constraint with the function @func and the tolerance @tot.
 *
 */
void
ncm_fit_add_inequality_constraint (NcmFit *fit, NcmMSetFunc *func, const gdouble tot)
{
  NcmFitPrivate *self = ncm_fit_get_instance_private (fit);

  ncm_obj_array_add (self->inequality_constraints, G_OBJECT (func));
  g_array_append_val (self->inequality_constraints_tot, tot);
}

/**
 * ncm_fit_remove_equality_constraints:
 * @fit: a #NcmFit
 *
 * Removes all equality constraints.
 *
 */
void
ncm_fit_remove_equality_constraints (NcmFit *fit)
{
  NcmFitPrivate *self = ncm_fit_get_instance_private (fit);

  g_ptr_array_set_size (self->equality_constraints, 0);
  g_array_set_size (self->equality_constraints_tot, 0);
}

/**
 * ncm_fit_remove_inequality_constraints:
 * @fit: a #NcmFit
 *
 * Removes all inequality constraints.
 *
 */
void
ncm_fit_remove_inequality_constraints (NcmFit *fit)
{
  NcmFitPrivate *self = ncm_fit_get_instance_private (fit);

  g_ptr_array_set_size (self->inequality_constraints, 0);
  g_array_set_size (self->inequality_constraints_tot, 0);
}

/**
 * ncm_fit_equality_constraints_len:
 * @fit: a #NcmFit
 *
 * Gets the number of equality constraints.
 *
 * Returns: the number of equality constraints.
 */
guint
ncm_fit_equality_constraints_len (NcmFit *fit)
{
  NcmFitPrivate *self = ncm_fit_get_instance_private (fit);

  return self->equality_constraints->len;
}

/**
 * ncm_fit_inequality_constraints_len:
 * @fit: a #NcmFit
 *
 * Gets the number of inequality constraints.
 *
 * Returns: the number of inequality constraints.
 */
guint
ncm_fit_inequality_constraints_len (NcmFit *fit)
{
  NcmFitPrivate *self = ncm_fit_get_instance_private (fit);

  return self->inequality_constraints->len;
}

/**
 * ncm_fit_get_equality_constraint:
 * @fit: a #NcmFit
 * @i: index of the equality constraint
 * @func: (out) (transfer none): a #NcmMSetFunc
 * @tot: (out): a double
 *
 * Gets the equality constraint at index @i.
 *
 */
void
ncm_fit_get_equality_constraint (NcmFit *fit, guint i, NcmMSetFunc **func, gdouble *tot)
{
  NcmFitPrivate *self = ncm_fit_get_instance_private (fit);

  g_assert_cmpuint (i, <, self->equality_constraints->len);
  g_assert (func != NULL);
  g_assert (tot != NULL);

  *func = NCM_MSET_FUNC (g_ptr_array_index (self->equality_constraints, i));
  *tot  = g_array_index (self->equality_constraints_tot, gdouble, i);
}

/**
 * ncm_fit_get_inequality_constraint:
 * @fit: a #NcmFit
 * @i: index of the inequality constraint
 * @func: (out) (transfer none): a #NcmMSetFunc
 * @tot: (out): a double
 *
 * Gets the inequality constraint at index @i.
 *
 */
void
ncm_fit_get_inequality_constraint (NcmFit *fit, guint i, NcmMSetFunc **func, gdouble *tot)
{
  NcmFitPrivate *self = ncm_fit_get_instance_private (fit);

  g_assert_cmpuint (i, <, self->inequality_constraints->len);
  g_assert (func != NULL);
  g_assert (tot != NULL);

  *func = NCM_MSET_FUNC (g_ptr_array_index (self->inequality_constraints, i));
  *tot  = g_array_index (self->inequality_constraints_tot, gdouble, i);
}

/**
 * ncm_fit_covar_fparam_var:
 * @fit: a #NcmFit
 * @fpi: index of a free parameter
 *
 * Computes the variance of the fitted parameter @fpi.
 * This index refers to the list of all FREE parameters set in the MSet.
 *
 * See also the similar function ncm_fit_covar_var() to which one has to provide
 * the respective model of the parameter.
 *
 * Returns: the variance of the fitted parameter @fpi
 */
gdouble
ncm_fit_covar_fparam_var (NcmFit *fit, guint fpi)
{
  NcmFitPrivate *self = ncm_fit_get_instance_private (fit);

  g_assert (ncm_fit_state_has_covar (self->fstate));

  {
    NcmMatrix *covar = ncm_fit_state_peek_covar (self->fstate);

    return ncm_matrix_get (covar, fpi, fpi);
  }
}

/**
 * ncm_fit_covar_fparam_sd:
 * @fit: a #NcmFit
 * @fpi: index of a free parameter
 *
 * Computes the standard deviation of the fitted parameter @fpi.
 * This index refers to the list of all FREE parameters set in the MSet.
 *
 * See also the similar function ncm_fit_covar_sd() to which one has to provide
 * the respective model of the parameter.
 *
 * Returns: the standard deviation of the fitted parameter @fpi
 */
gdouble
ncm_fit_covar_fparam_sd (NcmFit *fit, guint fpi)
{
  return sqrt (ncm_fit_covar_fparam_var (fit, fpi));
}

/**
 * ncm_fit_covar_fparam_cov:
 * @fit: a #NcmFit
 * @fpi1: index of a free parameter
 * @fpi2: index of a free parameter
 *
 * Computes the covariance between the fitted parameters @fpi1 and @fpi2.
 * These indices refers to the list of all FREE parameters set in the MSet.
 *
 * See also the similar function ncm_fit_covar_cov() to which one has to provide
 * the respective models of the parameters.
 *
 * Returns: the covariance between the fitted parameters @pdi1 and @fpdi2
 */
gdouble
ncm_fit_covar_fparam_cov (NcmFit *fit, guint fpi1, guint fpi2)
{
  NcmFitPrivate *self = ncm_fit_get_instance_private (fit);

  g_assert (ncm_fit_state_has_covar (self->fstate));

  {
    NcmMatrix *covar = ncm_fit_state_peek_covar (self->fstate);

    return ncm_matrix_get (covar, fpi1, fpi2);
  }
}

/**
 * ncm_fit_covar_fparam_cor:
 * @fit: a #NcmFit
 * @fpi1: index of a free parameter
 * @fpi2: index of a free parameter
 *
 * Computes the correlation between the fitted parameters @fpi1 and @fpi2.
 * These indices refers to the list of all FREE parameters set in the MSet.
 *
 * See also the similar function ncm_fit_covar_cor() to which one has to provide
 * the respective models of the parameters.
 *
 * Returns: the correlation between the fitted parameters @pdi1 and @fpdi2
 */
gdouble
ncm_fit_covar_fparam_cor (NcmFit *fit, guint fpi1, guint fpi2)
{
  return ncm_fit_covar_fparam_cov (fit, fpi1, fpi2) / (ncm_fit_covar_fparam_sd (fit, fpi1) * ncm_fit_covar_fparam_sd (fit, fpi2));
}

/**
 * ncm_fit_covar_var:
 * @fit: a #NcmFit
 * @mid: a #NcmModelID
 * @pid: the parameter's index of the model @mid (integer)
 *
 * Computes the variance of the fitted parameter @pid of the model @mid.
 *
 * Returns: the variance of the fitted parameter @pid
 */
gdouble
ncm_fit_covar_var (NcmFit *fit, NcmModelID mid, guint pid)
{
  NcmFitPrivate *self = ncm_fit_get_instance_private (fit);
  gint fpi            = ncm_mset_fparam_get_fpi (self->mset, mid, pid);

  if (fpi < 0)
    g_error ("Parameter (%d:%u) was not fit.", mid, pid);

  return ncm_fit_covar_fparam_var (fit, fpi);
}

/**
 * ncm_fit_covar_sd:
 * @fit: a #NcmFit
 * @mid: a #NcmModelID
 * @pid: the parameter's index of the model @mid (integer)
 *
 * Computes the standard deviation of the fitted parameter @pid of the model @mid.
 *
 * Returns: the standard deviation of the fitted parameter @pid
 */
gdouble
ncm_fit_covar_sd (NcmFit *fit, NcmModelID mid, guint pid)
{
  return sqrt (ncm_fit_covar_var (fit, mid, pid));
}

/**
 * ncm_fit_covar_cov:
 * @fit: a #NcmFit
 * @mid1: a #NcmModelID
 * @pid1: the parameter's index of the model @mid1 (integer)
 * @mid2: a #NcmModelID
 * @pid2: the parameter's index of the model @mid1 (integer)
 *
 * Computes the covariance between the parameters @pid1 and @pid2 of the models
 * @mid1 and @mid2, respectively.
 *
 * Returns: the covariance between @pid1 and @pid2
 */
gdouble
ncm_fit_covar_cov (NcmFit *fit, NcmModelID mid1, guint pid1, NcmModelID mid2, guint pid2)
{
  NcmFitPrivate *self = ncm_fit_get_instance_private (fit);
  gint fpi1           = ncm_mset_fparam_get_fpi (self->mset, mid1, pid1);
  gint fpi2           = ncm_mset_fparam_get_fpi (self->mset, mid2, pid2);

  if ((fpi1 < 0) || (fpi1 < 0))
    g_error ("Parameters (%d:%u, %d:%u) were not fit.", mid1, pid1, mid2, pid2);

  return ncm_fit_covar_fparam_cov (fit, fpi1, fpi2);
}

/**
 * ncm_fit_covar_cor:
 * @fit: a #NcmFit
 * @mid1: a #NcmModelID
 * @pid1: the parameter's index of the model @mid1 (integer)
 * @mid2: a #NcmModelID
 * @pid2: the parameter's index of the model @mid1 (integer)
 *
 * Computes the correlation between the parameters @pid1 and @pid2 of the models
 * @mid1 and @mid2, respectively.
 *
 * Returns: the correlation between @pid1 and @pid2
 */
gdouble
ncm_fit_covar_cor (NcmFit *fit, NcmModelID mid1, guint pid1, NcmModelID mid2, guint pid2)
{
  NcmFitPrivate *self = ncm_fit_get_instance_private (fit);
  gint fpi1           = ncm_mset_fparam_get_fpi (self->mset, mid1, pid1);
  gint fpi2           = ncm_mset_fparam_get_fpi (self->mset, mid2, pid2);

  if ((fpi1 < 0) || (fpi1 < 0))
    g_error ("Parameters (%d:%u, %d:%u) were not fit.", mid1, pid1, mid2, pid2);

  return ncm_fit_covar_fparam_cov (fit, fpi1, fpi2) / (ncm_fit_covar_fparam_sd (fit, fpi1) * ncm_fit_covar_fparam_sd (fit, fpi2));
}

gboolean
_ncm_fit_run_empty (NcmFit *fit, NcmFitRunMsgs mtype)
{
  NcmFitPrivate *self = ncm_fit_get_instance_private (fit);
  gdouble m2lnL_curval;

  self->mtype = mtype;

  ncm_fit_m2lnL_val (fit, &m2lnL_curval);
  ncm_fit_state_set_m2lnL_curval (self->fstate, m2lnL_curval);
  ncm_fit_log_step (fit);

  ncm_fit_state_set_m2lnL_prec (self->fstate, 0.0);
  ncm_fit_state_set_params_prec (self->fstate, 0.0);

  ncm_fit_state_set_has_covar (self->fstate, FALSE);
  ncm_fit_state_set_is_best_fit (self->fstate, TRUE);
  ncm_fit_state_set_elapsed_time (self->fstate, 0.0);
  ncm_fit_state_set_niter (self->fstate, 0);
  ncm_fit_state_set_func_eval (self->fstate, 0);
  ncm_fit_state_set_grad_eval (self->fstate, 0);

  return TRUE;
}

/**
 * ncm_fit_reset:
 * @fit: a #NcmFit
 *
 * Resets the fit.
 *
 */
void
ncm_fit_reset (NcmFit *fit)
{
  NCM_FIT_GET_CLASS (fit)->reset (fit);
}

/**
 * ncm_fit_run:
 * @fit: a #NcmFit
 * @mtype: a #NcmFitRunMsgs
 *
 * Computes the minimization.
 *
 * Returns: TRUE if the minimization went through.
 */
gboolean
ncm_fit_run (NcmFit *fit, NcmFitRunMsgs mtype)
{
  NcmFitPrivate *self = ncm_fit_get_instance_private (fit);
  gboolean run;
  gdouble m2lnL_i;

  self->mtype = mtype;

  ncm_fit_reset (fit);
  ncm_fit_log_start (fit);
  g_timer_start (self->timer);

  ncm_fit_m2lnL_val (fit, &m2lnL_i);

  if (gsl_finite (m2lnL_i))
  {
    if (ncm_mset_fparam_len (self->mset) == 0)
      run = _ncm_fit_run_empty (fit, mtype);
    else
      run = NCM_FIT_GET_CLASS (fit)->run (fit, mtype);
  }
  else
  {
    g_warning ("ncm_fit_run: initial point provides m2lnL = % 22.15g, giving up.", m2lnL_i);
    run = FALSE;
  }

  ncm_fit_state_set_elapsed_time (self->fstate, g_timer_elapsed (self->timer, NULL));
  ncm_fit_state_set_is_best_fit (self->fstate, run);

  ncm_fit_log_end (fit);

  return run;
}

/**
 * ncm_fit_run_restart:
 * @fit: a #NcmFit
 * @mtype: a #NcmFitRunMsgs
 * @abstol: restart absolute tolerance
 * @reltol: restart relative tolarence
 * @save_mset: (nullable): the #NcmMSet used to save progress
 * @mset_file: (nullable): the file name to save progress
 *
 * Re-runs the fit until the difference between fits are less
 * than the required tolerance, i.e.,
 * $$ m2lnL_{i-1} - m2lnL_i < \mathrm{abstol} + \mathrm{reltol}\vert m2lnL_{i-1}\vert. $$
 *
 */
void
ncm_fit_run_restart (NcmFit *fit, NcmFitRunMsgs mtype, const gdouble abstol, const gdouble reltol, NcmMSet *save_mset, const gchar *mset_file)
{
  NcmFitPrivate *self    = ncm_fit_get_instance_private (fit);
  gboolean save_progress = (mset_file == NULL) ? FALSE : TRUE;
  NcmMSet *mset_out      = (save_mset == NULL) ? self->mset : save_mset;
  NcmSerialize *ser      = ncm_serialize_new (NCM_SERIALIZE_OPT_NONE);

  self->mtype = mtype;

  if (ncm_mset_fparam_len (self->mset) == 0)
  {
    ncm_fit_reset (fit);
    ncm_fit_log_start (fit);

    g_timer_start (self->timer);
    _ncm_fit_run_empty (fit, mtype);

    ncm_fit_state_set_elapsed_time (self->fstate, g_timer_elapsed (self->timer, NULL));
    ncm_fit_state_set_is_best_fit (self->fstate, TRUE);

    ncm_fit_log_end (fit);

    return;
  }
  else
  {
    gboolean restart;
    gdouble last_m2lnL = 0.0, m2lnL = 0.0;
    gint n = 0;

    ncm_fit_m2lnL_val (fit, &last_m2lnL);

    do {
      ncm_fit_run (fit, mtype);

      m2lnL   = ncm_fit_state_get_m2lnL_curval (self->fstate);
      restart = (last_m2lnL - m2lnL) >= (abstol + reltol * fabs (last_m2lnL));

      if (self->mset != mset_out)
        ncm_mset_param_set_mset (mset_out, self->mset);

      if (save_progress)
        ncm_mset_save (mset_out, ser, mset_file, TRUE);

      if (self->mtype > NCM_FIT_RUN_MSGS_NONE)
      {
        ncm_cfg_msg_sepa ();
        g_message ("# Restarting:              %s\n", restart ? "yes" : "no");
        g_message ("#  - absolute improvement: %-22.15g\n", (last_m2lnL - m2lnL));
        g_message ("#  - relative improvement: %-22.15g\n", (last_m2lnL - m2lnL) / last_m2lnL);
        g_message ("#  - m2lnL_%-3d:            %-22.15g\n", n,     last_m2lnL);
        g_message ("#  - m2lnL_%-3d:            %-22.15g\n", n + 1, m2lnL);
      }

      last_m2lnL = m2lnL;

      n++;
    } while (restart);
  }

  ncm_serialize_free (ser);
}

/**
 * ncm_fit_get_desc:
 * @fit: a #NcmFit
 *
 * Gets the fit object description.
 *
 * Returns: (transfer none): fit object description.
 */
const gchar *
ncm_fit_get_desc (NcmFit *fit)
{
  return NCM_FIT_GET_CLASS (fit)->get_desc (fit);
}

/**
 * ncm_fit_log_start:
 * @fit: a #NcmFit
 *
 * This function prints in the log the initial state.
 *
 */
void
ncm_fit_log_start (NcmFit *fit)
{
  NcmFitPrivate *self = ncm_fit_get_instance_private (fit);

  if (self->mtype > NCM_FIT_RUN_MSGS_NONE)
  {
    ncm_cfg_msg_sepa ();
    g_message ("# Model fitting. Interating using:\n");
    g_message ("#  - solver:            %s\n", ncm_fit_get_desc (fit));
    g_message ("#  - differentiation:   %s\n", self->grad.diff_name);

    if (self->mtype == NCM_FIT_RUN_MSGS_SIMPLE)
      g_message ("#");
  }
}

/**
 * ncm_fit_log_step_error:
 * @fit: a #NcmFit
 * @strerror: error message
 * @...: arguments
 *
 * This function prints in the log the error message.
 *
 */
void
ncm_fit_log_step_error (NcmFit *fit, const gchar *strerror, ...)
{
  NcmFitPrivate *self = ncm_fit_get_instance_private (fit);
  va_list ap;

  va_start (ap, strerror);

  if (self->mtype == NCM_FIT_RUN_MSGS_SIMPLE)
  {
    gchar *errmsg = g_strdup_vprintf (strerror, ap);

    g_message ("\n#  [%s] error = %s\n#", ncm_fit_get_desc (fit), errmsg);
    g_free (errmsg);
  }
  else if (self->mtype == NCM_FIT_RUN_MSGS_FULL)
  {
    gchar *errmsg = g_strdup_vprintf (strerror, ap);

    g_message ("#  [%s] error = %s\n", ncm_fit_get_desc (fit), errmsg);
    g_free (errmsg);
  }

  va_end (ap);

  return;
}

/**
 * ncm_fit_log_end:
 * @fit: a #NcmFit
 *
 * This function prints in the log the precision with which the best-fit was found.
 *
 */
void
ncm_fit_log_end (NcmFit *fit)
{
  NcmFitPrivate *self = ncm_fit_get_instance_private (fit);

  g_timer_stop (self->timer);

  if (self->mtype > NCM_FIT_RUN_MSGS_NONE)
  {
    if (self->mtype == NCM_FIT_RUN_MSGS_SIMPLE)
      g_message ("\n");

    g_message ("#  Minimum found with precision: |df|/f = % 8.5e and |dx| = % 8.5e\n",
               ncm_fit_state_get_m2lnL_prec (self->fstate),
               ncm_fit_state_get_params_prec (self->fstate));
  }

  ncm_fit_log_state (fit);

  return;
}

/**
 * ncm_fit_log_state:
 * @fit: a #NcmFit
 *
 * This function prints in the log the current state.
 *
 */
void
ncm_fit_log_state (NcmFit *fit)
{
  NcmFitPrivate *self = ncm_fit_get_instance_private (fit);
  guint i;

  if (self->mtype > NCM_FIT_RUN_MSGS_NONE)
  {
    gdouble elap_sec = g_timer_elapsed (self->timer, NULL);
    gulong elap_min  = elap_sec / 60;
    gulong elap_hour = elap_min / 60;
    gulong elap_day  = elap_hour / 24;

    elap_sec  = fmod (elap_sec, 60);
    elap_min  = elap_min % 60;
    elap_hour =  elap_hour % 24;
    g_message ("#  Elapsed time: %02lu days, %02lu:%02lu:%010.7f\n", elap_day, elap_hour, elap_min, elap_sec);
    g_message ("#  iteration            [%06d]\n", ncm_fit_state_get_niter (self->fstate));
    g_message ("#  function evaluations [%06d]\n", ncm_fit_state_get_func_eval (self->fstate));
    g_message ("#  gradient evaluations [%06d]\n", ncm_fit_state_get_grad_eval (self->fstate));
    g_message ("#  degrees of freedom   [%06d]\n", ncm_fit_state_get_dof (self->fstate));

    if (self->lh->m2lnL_v != NULL)
    {
      g_message ("#  m2lnL     = % 20.15g ( ", ncm_fit_state_get_m2lnL_curval (self->fstate));

      for (i = 0; i < ncm_vector_len (self->lh->m2lnL_v); i++)
      {
        g_message ("% 13.8g ", ncm_vector_get (self->lh->m2lnL_v, i));
      }

      g_message (")\n");
    }
    else
    {
      g_message ("#  m2lnL     = % 20.15g\n", ncm_fit_state_get_m2lnL_curval (self->fstate));
    }

    g_message ("#  Fit parameters:\n#    ");

    for (i = 0; i < ncm_mset_fparam_len (self->mset); i++)
      g_message ("% -20.15g ", ncm_mset_fparam_get (self->mset, i));

    g_message ("\n");
  }

  return;
}

/**
 * ncm_fit_log_step:
 * @fit: a #NcmFit
 *
 * This function prints in the log one step of the minimization.
 *
 */
void
ncm_fit_log_step (NcmFit *fit)
{
  NcmFitPrivate *self = ncm_fit_get_instance_private (fit);

  if (self->mtype == NCM_FIT_RUN_MSGS_FULL)
  {
    ncm_fit_log_state (fit);
  }
  else if (self->mtype == NCM_FIT_RUN_MSGS_SIMPLE)
  {
    const guint niter = ncm_fit_state_get_niter (self->fstate);

    if ((niter < 10) || ((niter % 10) == 0))
      ncm_message (".");
  }

  return;
}

/**
 * ncm_fit_log_info:
 * @fit: a #NcmFit
 *
 * Prints to the log the data set and the model set.
 *
 */
void
ncm_fit_log_info (NcmFit *fit)
{
  NcmFitPrivate *self = ncm_fit_get_instance_private (fit);

  ncm_dataset_log_info (self->lh->dset);
  ncm_mset_pretty_log (self->mset);

  return;
}

/**
 * ncm_fit_log_covar:
 * @fit: a #NcmFit
 *
 * Prints to the log file the names and indices of the fitted parameters, their best-fit
 * values, standard deviations and correlation matrix.
 */
void
ncm_fit_log_covar (NcmFit *fit)
{
  NcmFitPrivate *self = ncm_fit_get_instance_private (fit);

  g_assert (ncm_fit_state_has_covar (self->fstate));
  ncm_mset_fparams_log_covar (self->mset, ncm_fit_state_peek_covar (self->fstate));

  return;
}

/**
 * ncm_fit_data_m2lnL_val:
 * @fit: a #NcmFit
 * @data_m2lnL: (out): minus two times the logarithm base e of the likelihood.
 *
 * This function computes minus two times the logarithm base e of the likelihood
 * using only the data set and not considering any prior. The result is set
 * on @data_m2lnL.
 *
 */
void
ncm_fit_data_m2lnL_val (NcmFit *fit, gdouble *data_m2lnL)
{
  NcmFitPrivate *self = ncm_fit_get_instance_private (fit);

  ncm_dataset_m2lnL_val (self->lh->dset, self->mset, data_m2lnL);
}

/**
 * ncm_fit_priors_m2lnL_val:
 * @fit: a #NcmFit
 * @priors_m2lnL: (out): minus two times the logarithm base e of the likelihood.
 *
 * This function computes minus two times the logarithm base e of the likelihood
 * using the data set and taking into account the assumed priors. The result is
 * set on @priors_m2lnL.
 *
 */
void
ncm_fit_priors_m2lnL_val (NcmFit *fit, gdouble *priors_m2lnL)
{
  NcmFitPrivate *self = ncm_fit_get_instance_private (fit);

  ncm_likelihood_priors_m2lnL_val (self->lh, self->mset, priors_m2lnL);
}

/**
 * ncm_fit_m2lnL_val:
 * @fit: a #NcmFit
 * @m2lnL: (out): minus two times the logarithm base e of the likelihood.
 *
 * Computes minus two times the logarithm base e of the likelihood.
 *
 */
void
ncm_fit_m2lnL_val (NcmFit *fit, gdouble *m2lnL)
{
  NcmFitPrivate *self = ncm_fit_get_instance_private (fit);

  ncm_likelihood_m2lnL_val (self->lh, self->mset, m2lnL);
  ncm_fit_state_add_func_eval (self->fstate, 1);
}

/**
 * ncm_fit_ls_f:
 * @fit: a #NcmFit
 * @f: a #NcmVector
 *
 * Computes the residuals vector.
 *
 */
void
ncm_fit_ls_f (NcmFit *fit, NcmVector *f)
{
  NcmFitPrivate *self = ncm_fit_get_instance_private (fit);

  ncm_likelihood_leastsquares_f (self->lh, self->mset, f);
  ncm_fit_state_add_func_eval (self->fstate, 1);
}

/**
 * ncm_fit_m2lnL_grad:
 * @fit: a #NcmFit
 * @df: a #NcmVector
 *
 * Computes the gradient of the minus two times the logarithm base e of the likelihood.
 *
 */
void
ncm_fit_m2lnL_grad (NcmFit *fit, NcmVector *df)
{
  NcmFitPrivate *self = ncm_fit_get_instance_private (fit);

  self->grad.m2lnL_grad (fit, df);
}

static gdouble _ncm_fit_numdiff_m2lnL_val (NcmVector *x, gpointer user_data);
static void _ncm_fit_numdiff_ls_f (NcmVector *x, NcmVector *y, gpointer user_data);

static void
_ncm_fit_m2lnL_grad_nd_fo (NcmFit *fit, NcmVector *grad)
{
  gdouble m2lnL;

  _ncm_fit_m2lnL_val_grad_nd_fo (fit, &m2lnL, grad);
}

static void
_ncm_fit_m2lnL_grad_nd_ce (NcmFit *fit, NcmVector *grad)
{
  NcmFitPrivate *self = ncm_fit_get_instance_private (fit);
  guint fparam_len    = ncm_mset_fparam_len (self->mset);
  guint i;

  for (i = 0; i < fparam_len; i++)
  {
    const gdouble p       = ncm_mset_fparam_get (self->mset, i);
    const gdouble p_scale = GSL_MAX (fabs (p), ncm_mset_fparam_get_scale (self->mset, i));
    const gdouble h       = p_scale * GSL_ROOT3_DBL_EPSILON;
    const gdouble pph     = p + h;
    const gdouble pmh     = p - h;
    const gdouble twoh    = pph - pmh;
    const gdouble one_2h  = 1.0 / twoh;
    gdouble m2lnL_pph, m2lnL_pmh;

    ncm_fit_params_set (fit, i, pph);
    ncm_likelihood_m2lnL_val (self->lh, self->mset, &m2lnL_pph);
    /*ncm_fit_m2lnL_val (fit, &m2lnL_pph);*/

    ncm_fit_params_set (fit, i, pmh);
    ncm_likelihood_m2lnL_val (self->lh, self->mset, &m2lnL_pmh);
    /*ncm_fit_m2lnL_val (fit, &m2lnL_pmh);*/

    ncm_vector_set (grad, i, (m2lnL_pph - m2lnL_pmh) * one_2h);
    ncm_fit_params_set (fit, i, p);
  }

  ncm_fit_state_add_grad_eval (self->fstate, 1);
}

static void
_ncm_fit_m2lnL_grad_nd_ac (NcmFit *fit, NcmVector *grad)
{
  NcmFitPrivate *self         = ncm_fit_get_instance_private (fit);
  const guint free_params_len = ncm_mset_fparams_len (self->mset);
  GArray *x_a                 = g_array_new (FALSE, FALSE, sizeof (gdouble));
  NcmVector *x                = NULL;
  GArray *grad_a              = NULL;

  g_array_set_size (x_a, free_params_len);
  x = ncm_vector_new_array (x_a);

  ncm_mset_fparams_get_vector (self->mset, x);
  grad_a = ncm_diff_rf_d1_N_to_1 (self->diff, x_a, _ncm_fit_numdiff_m2lnL_val, fit, NULL);

  ncm_vector_set_array (grad, grad_a);
  ncm_mset_fparams_set_vector (self->mset, x);

  g_array_unref (x_a);
  g_array_unref (grad_a);
  ncm_vector_free (x);

  ncm_fit_state_add_grad_eval (self->fstate, 1);
}

/**
 * ncm_fit_m2lnL_val_grad:
 * @fit: a #NcmFit
 * @result: (out): the minus two times the logarithm base e of the likelihood
 * @df: a #NcmVector
 *
 * Computes the minus two times the logarithm base e of the likelihood and its
 * gradient.
 *
 */
void
ncm_fit_m2lnL_val_grad (NcmFit *fit, gdouble *result, NcmVector *df)
{
  NcmFitPrivate *self = ncm_fit_get_instance_private (fit);

  self->grad.m2lnL_val_grad (fit, result, df);
}

static void
_ncm_fit_m2lnL_val_grad_nd_fo (NcmFit *fit, gdouble *m2lnL, NcmVector *grad)
{
  NcmFitPrivate *self = ncm_fit_get_instance_private (fit);
  guint fparam_len    = ncm_mset_fparam_len (self->mset);
  guint i;

  ncm_fit_m2lnL_val (fit, m2lnL);

  for (i = 0; i < fparam_len; i++)
  {
    const gdouble p       = ncm_mset_fparam_get (self->mset, i);
    const gdouble p_scale = GSL_MAX (fabs (p), ncm_mset_fparam_get_scale (self->mset, i));
    const gdouble htilde  = GSL_SQRT_DBL_EPSILON * p_scale;
    const gdouble pph     = p + htilde;
    const gdouble h       = pph - p;
    const gdouble one_h   = 1.0 / h;
    gdouble m2lnL_pph;

    ncm_fit_params_set (fit, i, pph);
    ncm_fit_m2lnL_val (fit, &m2lnL_pph);
    ncm_vector_set (grad, i, (m2lnL_pph - *m2lnL) * one_h);
    ncm_fit_params_set (fit, i, p);
  }

  ncm_fit_state_add_func_eval (self->fstate, 1);
  ncm_fit_state_add_grad_eval (self->fstate, 1);
}

static void
_ncm_fit_m2lnL_val_grad_nd_ce (NcmFit *fit, gdouble *m2lnL, NcmVector *grad)
{
  ncm_fit_m2lnL_val (fit, m2lnL);
  _ncm_fit_m2lnL_grad_nd_ce (fit, grad);
}

static void
_ncm_fit_m2lnL_val_grad_nd_ac (NcmFit *fit, gdouble *m2lnL, NcmVector *grad)
{
  ncm_fit_m2lnL_val (fit, m2lnL);
  _ncm_fit_m2lnL_grad_nd_ac (fit, grad);
}

/**
 * ncm_fit_ls_J:
 * @fit: a #NcmFit
 * @J: a #NcmMatrix
 *
 * Computes the Jacobian matrix for the least squares problem.
 *
 */
void
ncm_fit_ls_J (NcmFit *fit, NcmMatrix *J)
{
  NcmFitPrivate *self = ncm_fit_get_instance_private (fit);

  self->grad.ls_J (fit, J);
}

static void
_ncm_fit_ls_J_nd_fo (NcmFit *fit, NcmMatrix *J)
{
  NcmFitPrivate *self = ncm_fit_get_instance_private (fit);
  guint fparam_len    = ncm_mset_fparam_len (self->mset);
  NcmVector *f        = ncm_fit_state_peek_f (self->fstate);
  guint i;

  ncm_fit_ls_f (fit, f);

  for (i = 0; i < fparam_len; i++)
  {
    NcmVector *J_col_i    = ncm_matrix_get_col (J, i);
    const gdouble p       = ncm_mset_fparam_get (self->mset, i);
    const gdouble p_scale = GSL_MAX (fabs (p), ncm_mset_fparam_get_scale (self->mset, i));
    const gdouble htilde  = p_scale * GSL_SQRT_DBL_EPSILON;
    const gdouble pph     = p + htilde;
    const gdouble h       = pph - p;
    const gdouble one_h   = 1.0 / h;
    guint k;

    ncm_fit_params_set (fit, i, pph);
    ncm_fit_ls_f (fit, J_col_i);

    for (k = 0; k < ncm_vector_len (f); k++)
      ncm_vector_set (J_col_i, k,
                      (ncm_vector_get (J_col_i, k) - ncm_vector_get (f, k)) * one_h
                     );

    ncm_fit_params_set (fit, i, p);
    ncm_vector_free (J_col_i);
  }

  ncm_fit_state_add_grad_eval (self->fstate, 1);
}

static void
_ncm_fit_ls_J_nd_ce (NcmFit *fit, NcmMatrix *J)
{
  NcmFitPrivate *self = ncm_fit_get_instance_private (fit);
  guint fparam_len    = ncm_mset_fparam_len (self->mset);
  NcmVector *f        = ncm_fit_state_peek_f (self->fstate);
  guint i;

  for (i = 0; i < fparam_len; i++)
  {
    NcmVector *J_col_i    = ncm_matrix_get_col (J, i);
    const gdouble p       = ncm_mset_fparam_get (self->mset, i);
    const gdouble p_scale = GSL_MAX (fabs (p), ncm_mset_fparam_get_scale (self->mset, i));
    const gdouble h       = p_scale * GSL_ROOT3_DBL_EPSILON;
    const gdouble pph     = p + h;
    const gdouble pmh     = p - h;
    const gdouble twoh    = pph - pmh;
    const gdouble one_2h  = 1.0 / twoh;
    guint k;

    ncm_fit_params_set (fit, i, pph);
    ncm_fit_ls_f (fit, J_col_i);

    ncm_fit_params_set (fit, i, pmh);
    ncm_fit_ls_f (fit, f);

    for (k = 0; k < ncm_vector_len (f); k++)
      ncm_vector_set (J_col_i, k,
                      (ncm_vector_get (J_col_i, k) - ncm_vector_get (f, k)) * one_2h
                     );

    ncm_fit_params_set (fit, i, p);
    ncm_vector_free (J_col_i);
  }

  ncm_fit_state_add_grad_eval (self->fstate, 1);
}

static void
_ncm_fit_ls_J_nd_ac (NcmFit *fit, NcmMatrix *J)
{
  NcmFitPrivate *self    = ncm_fit_get_instance_private (fit);
  const guint fparam_len = ncm_mset_fparam_len (self->mset);
  const guint data_len   = ncm_fit_state_get_data_len (self->fstate);
  GArray *x_a            = g_array_new (FALSE, FALSE, sizeof (gdouble));
  NcmVector *x           = NULL;
  GArray *J_a            = NULL;

  g_array_set_size (x_a, fparam_len);
  x = ncm_vector_new_array (x_a);

  ncm_mset_fparams_get_vector (self->mset, x);
  J_a = ncm_diff_rf_d1_N_to_M (self->diff, x_a, data_len, _ncm_fit_numdiff_ls_f, fit, NULL);

  ncm_matrix_set_from_array (J, J_a);
  ncm_matrix_transpose (J);
  ncm_mset_fparams_set_vector (self->mset, x);

  g_array_unref (x_a);
  g_array_unref (J_a);
  ncm_vector_free (x);

  ncm_fit_state_add_grad_eval (self->fstate, 1);
}

/**
 * ncm_fit_ls_f_J:
 * @fit: a #NcmFit
 * @f: a #NcmVector
 * @J: a #NcmMatrix
 *
 * Computes the residuals vector and the Jacobian matrix for the least squares problem.
 *
 */
void
ncm_fit_ls_f_J (NcmFit *fit, NcmVector *f, NcmMatrix *J)
{
  NcmFitPrivate *self = ncm_fit_get_instance_private (fit);

  self->grad.ls_f_J (fit, f, J);
}

static void
_ncm_fit_ls_f_J_nd_fo (NcmFit *fit, NcmVector *f, NcmMatrix *J)
{
  NcmFitPrivate *self = ncm_fit_get_instance_private (fit);
  NcmVector *fit_f    = ncm_fit_state_peek_f (self->fstate);

  _ncm_fit_ls_J_nd_fo (fit, J);
  ncm_vector_memcpy (f, fit_f);
}

static void
_ncm_fit_ls_f_J_nd_ce (NcmFit *fit, NcmVector *f, NcmMatrix *J)
{
  ncm_fit_ls_f (fit, f);
  _ncm_fit_ls_J_nd_ce (fit, J);
}

static void
_ncm_fit_ls_f_J_nd_ac (NcmFit *fit, NcmVector *f, NcmMatrix *J)
{
  ncm_fit_ls_f (fit, f);
  _ncm_fit_ls_J_nd_ac (fit, J);
}

static gdouble
_ncm_fit_numdiff_m2lnL_val (NcmVector *x, gpointer user_data)
{
  NcmFit *fit         = NCM_FIT (user_data);
  NcmFitPrivate *self = ncm_fit_get_instance_private (fit);
  gdouble res         = 0.0;

  ncm_mset_fparams_set_vector (self->mset, x);

  ncm_likelihood_m2lnL_val (self->lh, self->mset, &res);

  return res;
}

static void
_ncm_fit_numdiff_ls_f (NcmVector *x, NcmVector *y, gpointer user_data)
{
  NcmFit *fit         = NCM_FIT (user_data);
  NcmFitPrivate *self = ncm_fit_get_instance_private (fit);

  ncm_mset_fparams_set_vector (self->mset, x);

  ncm_fit_ls_f (fit, y);
}

static void
_ncm_fit_numdiff_m2lnL_hessian (NcmFit *fit, NcmMatrix *H, gdouble reltol)
{
  NcmFitPrivate *self         = ncm_fit_get_instance_private (fit);
  const guint free_params_len = ncm_mset_fparams_len (self->mset);
  GArray *x_a                 = g_array_new (FALSE, FALSE, sizeof (gdouble));
  NcmVector *x                = NULL;
  GArray *H_a                 = NULL;

  g_array_set_size (x_a, free_params_len);
  x = ncm_vector_new_array (x_a);

  ncm_mset_fparams_get_vector (self->mset, x);
  H_a = ncm_diff_rf_Hessian_N_to_1 (self->diff, x_a, _ncm_fit_numdiff_m2lnL_val, fit, NULL);

  ncm_matrix_set_from_array (H, H_a);
  ncm_mset_fparams_set_vector (self->mset, x);

  g_array_unref (x_a);
  g_array_unref (H_a);
  ncm_vector_free (x);
}

static void
_ncm_fit_fisher_to_covar (NcmFit *fit, NcmMatrix *fisher)
{
  NcmFitPrivate *self = ncm_fit_get_instance_private (fit);
  NcmMatrix *covar    = ncm_fit_state_peek_covar (self->fstate);
  gint ret;

  if (ncm_mset_fparam_len (self->mset) == 0)
    g_error ("_ncm_fit_fisher_to_covar: mset object has 0 free parameters");

  ncm_matrix_memcpy (covar, fisher);

  ret = ncm_matrix_cholesky_decomp (covar, 'U');

  if (ret == 0)
  {
    ret = ncm_matrix_cholesky_inverse (covar, 'U');

    if (ret != 0)
      g_error ("_ncm_fit_fisher_to_covar[ncm_matrix_cholesky_decomp]: %d.", ret);

    ncm_matrix_copy_triangle (covar, 'U');
  }
  else if (ret > 0)
  {
    NcmMatrix *LU      = ncm_matrix_dup (fisher);
    gsl_permutation *p = gsl_permutation_alloc (ncm_mset_fparam_len (self->mset));
    gint signum;
    gint ret1;

    ncm_matrix_scale (LU, 0.5);

    g_warning ("_ncm_fit_fisher_to_covar: covariance matrix not positive definite, errors are not trustworthy.");

    ret1 = gsl_linalg_LU_decomp (ncm_matrix_gsl (LU), p, &signum);
    NCM_TEST_GSL_RESULT ("_ncm_fit_fisher_to_covar[gsl_linalg_LU_decomp]", ret1);

    ret1 = gsl_linalg_LU_invert (ncm_matrix_gsl (LU), p, ncm_matrix_gsl (covar));
    NCM_TEST_GSL_RESULT ("_ncm_fit_fisher_to_covar[gsl_linalg_LU_invert]", ret1);

    gsl_permutation_free (p);
    ncm_matrix_free (LU);
  }
  else
  {
    g_error ("_ncm_fit_fisher_to_covar[ncm_matrix_cholesky_decomp]: %d.", ret);
  }

  ncm_fit_state_set_has_covar (self->fstate, TRUE);
}

/**
 * ncm_fit_obs_fisher:
 * @fit: a #NcmFit
 *
 * Computes the covariance matrix using the inverse of the Hessian matrix
 * $\partial_i\partial_j -\ln(L)$, where the derivatives are taken with respect to the
 * free parameters. This function does not use the gradient defined in the @fit object,
 * it always uses the accurate numerical differentiation methods implemented in the
 * #NcmDiff object.
 *
 * It sets both the covariance matrix and the Hessian matrix in the #NcmFitState object
 * associated to the @fit object.
 */
void
ncm_fit_obs_fisher (NcmFit *fit)
{
  NcmFitPrivate *self = ncm_fit_get_instance_private (fit);
  NcmMatrix *hessian  = ncm_fit_state_peek_hessian (self->fstate);

  if (ncm_mset_fparam_len (self->mset) == 0)
    g_error ("ncm_fit_numdiff_m2lnL_covar: mset object has 0 free parameters");

  _ncm_fit_numdiff_m2lnL_hessian (fit, hessian, self->params_reltol);
  ncm_matrix_scale (hessian, 0.5);

  _ncm_fit_fisher_to_covar (fit, hessian);
}

/**
 * ncm_fit_ls_fisher:
 * @fit: a #NcmFit
 *
 * Computes the covariance matrix using the jacobian matrix and the least squares
 * problem, see ncm_fit_ls_J(). Note that this function uses the gradient defined
 * in the @fit object using ncm_fit_set_grad_type() to compute the jacobian matrix.
 *
 * This function is similar to ncm_fit_fisher() but it computes the covariance
 * using the full jacobian matrix instead adding the individual contributions
 * of each #NcmData in the data set.
 *
 * It sets both the covariance matrix in the #NcmFitState object associated to the
 * @fit object.
 */
void
ncm_fit_ls_fisher (NcmFit *fit)
{
  NcmFitPrivate *self = ncm_fit_get_instance_private (fit);
  NcmMatrix *J        = ncm_fit_state_peek_J (self->fstate);
  NcmMatrix *covar    = ncm_fit_state_peek_covar (self->fstate);

  ncm_fit_ls_J (fit, J);
  gsl_multifit_covar (ncm_matrix_gsl (J), 0.0,
                      ncm_matrix_gsl (covar));

  ncm_fit_state_set_has_covar (self->fstate, TRUE);
}

/**
 * ncm_fit_fisher:
 * @fit: a #NcmFit
 *
 * Calculates the covariance from the Fisher matrix, see ncm_dataset_fisher_matrix().
 * Note that this function does not use the gradient defined in the @fit object, it
 * always uses the accurate numerical differentiation methods implemented in the
 * #NcmDiff object.
 *
 * It sets both the covariance matrix in the #NcmFitState object associated to the
 * @fit object.
 */
void
ncm_fit_fisher (NcmFit *fit)
{
<<<<<<< HEAD
  NcmMatrix *IM = NULL;

  if ((ncm_likelihood_priors_length_f (fit->lh) > 0) || (ncm_likelihood_priors_length_m2lnL (fit->lh) > 0))
    g_warning ("ncm_fit_fisher: the analysis contains priors which are ignored in the Fisher matrix calculation.");

  ncm_dataset_fisher_matrix (fit->lh->dset, fit->mset, &IM);

  ncm_fit_fisher_to_covar (fit, IM);
=======
  NcmFitPrivate *self = ncm_fit_get_instance_private (fit);
  NcmMatrix *IM       = NULL;

  if ((ncm_likelihood_priors_length_f (self->lh) > 0) || (ncm_likelihood_priors_length_m2lnL (self->lh) > 0))
    g_warning ("ncm_fit_fisher: the analysis contains priors which are ignored in the Fisher matrix calculation.");

  ncm_dataset_fisher_matrix (self->lh->dset, self->mset, &IM);
  _ncm_fit_fisher_to_covar (fit, IM);
>>>>>>> 68a3673a

  ncm_matrix_clear (&IM);

}

/**
 * ncm_fit_numdiff_m2lnL_covar:
 * @fit: a #NcmFit
 *
 * Calcualtes the covariance matrix using the inverse of the
 * Hessian matrix $\partial_i\partial_j -\ln(L)$, where
 * the derivatives are taken with respect to the free parameters.
 *
 * Deprecated: 0.18.2: Use ncm_fit_obs_fisher() instead.
 */
G_DEPRECATED_FOR (ncm_fit_obs_fisher)

void
ncm_fit_numdiff_m2lnL_covar (NcmFit *fit)
{
  ncm_fit_obs_fisher (fit);
}

/**
 * ncm_fit_numdiff_m2lnL_lndet_covar:
 * @fit: a #NcmFit
 *
 * Calculates the logarithm of the determinant of the covariance matrix using the
 * inverse of the Hessian matrix $\partial_i\partial_j -\ln(L)$, where the derivatives
 * are taken with respect to the free parameters.
 *
 * It sets the covariance matrix in the #NcmFitState object associated to the @fit
 * object.
 *
 * Returns: the logarithm of the determinant of the covariance matrix.
 */
gdouble
ncm_fit_numdiff_m2lnL_lndet_covar (NcmFit *fit)
{
  NcmFitPrivate *self = ncm_fit_get_instance_private (fit);
  NcmMatrix *covar    = ncm_fit_state_peek_covar (self->fstate);
  NcmMatrix *hessian  = ncm_fit_state_peek_hessian (self->fstate);
  const guint len     = ncm_matrix_nrows (covar);
  gdouble lndetC      = 0.0;
  guint i;
  gint ret;

  if (ncm_mset_fparam_len (self->mset) == 0)
    g_error ("ncm_fit_numdiff_m2lnL_covar: mset object has 0 free parameters");

  _ncm_fit_numdiff_m2lnL_hessian (fit, hessian, self->params_reltol);
  ncm_matrix_memcpy (covar, hessian);
  ncm_matrix_scale (covar, 0.5);

  ret = ncm_matrix_cholesky_decomp (covar, 'U');

  if (ret == 0)
  {
    for (i = 0; i < len; i++)
      lndetC += log (ncm_matrix_get (covar, i, i));

    lndetC = -2.0 * lndetC;
  }
  else if (ret > 0)
  {
    NcmMatrix *LU      = ncm_matrix_dup (hessian);
    gsl_permutation *p = gsl_permutation_alloc (ncm_mset_fparam_len (self->mset));
    gint signum;
    gint ret1;

    ncm_matrix_scale (LU, 0.5);

    g_warning ("ncm_fit_numdiff_m2lnL_covar: covariance matrix not positive definite, errors are not trustworthy.");

    ret1 = gsl_linalg_LU_decomp (ncm_matrix_gsl (LU), p, &signum);
    NCM_TEST_GSL_RESULT ("ncm_fit_numdiff_m2lnL_covar[gsl_linalg_LU_decomp]", ret1);

    for (i = 0; i < len; i++)
      lndetC += log (fabs (ncm_matrix_get (LU, i, i)));

    lndetC = -lndetC;

    gsl_permutation_free (p);
    ncm_matrix_free (LU);
  }
  else
  {
    g_error ("ncm_fit_numdiff_m2lnL_lndet_covar[ncm_matrix_cholesky_decomp]: %d.", ret);
  }

  return lndetC;
}

/**
 * ncm_fit_get_covar:
 * @fit: a #NcmFit
 *
 * Returns a copy of the covariance matrix (pre-calculated by, e.g, ncm_fit_numdiff_m2lnL_covar()).
 *
 * Returns: (transfer full): the covariance matrix
 */
NcmMatrix *
ncm_fit_get_covar (NcmFit *fit)
{
  NcmFitPrivate *self = ncm_fit_get_instance_private (fit);

  g_assert (ncm_fit_state_has_covar (self->fstate));

  return ncm_matrix_dup (ncm_fit_state_peek_covar (self->fstate));
}

typedef struct _FitDProb
{
  NcmMSetPIndex pi;
  NcmFit *fit_val;
  NcmFit *fit;
} FitDProb;

static gdouble
fit_dprob (gdouble val, gpointer p)
{
  FitDProb *dprob_arg     = (FitDProb *) p;
  NcmFitPrivate *self     = ncm_fit_get_instance_private (dprob_arg->fit);
  NcmFitPrivate *self_val = ncm_fit_get_instance_private (dprob_arg->fit_val);

  ncm_mset_param_set (self_val->mset, dprob_arg->pi.mid, dprob_arg->pi.pid, val);
  ncm_fit_run (dprob_arg->fit_val, NCM_FIT_RUN_MSGS_NONE);

  if (self->mtype > NCM_FIT_RUN_MSGS_NONE)
    g_message (".");

  {
    const gdouble m2lnL_fv = ncm_fit_state_get_m2lnL_curval (self_val->fstate);
    const gdouble m2lnL    = ncm_fit_state_get_m2lnL_curval (self->fstate);

    return exp (-(m2lnL_fv - m2lnL) / 2.0);
  }
}

/**
 * ncm_fit_prob:
 * @fit: a #NcmFit
 * @mid: a #NcmModelID
 * @pid: a parameter id
 * @a: probability lower limit
 * @b: probability upper limit
 *
 * Computes the probability of the parameter @pid of the model @mid
 * to be in the interval [@a, @b].
 *
 * Returns: the probability
 */
gdouble
ncm_fit_prob (NcmFit *fit, NcmModelID mid, guint pid, gdouble a, gdouble b)
{
  NcmFitPrivate *self = ncm_fit_get_instance_private (fit);
  NcmSerialize *ser   = ncm_serialize_global ();
  NcmMSet *mset_val   = ncm_mset_dup (self->mset, ser);
  gsl_integration_workspace **w;
  NcmFit *fit_val;
  FitDProb dprob_arg;
  gdouble result, error;
  gint error_code;
  gsl_function F;

  ncm_serialize_free (ser);
  ncm_mset_param_set_ftype (mset_val, mid, pid, NCM_PARAM_TYPE_FIXED);
  fit_val = ncm_fit_copy_new (fit, self->lh, mset_val, self->grad.gtype);

  dprob_arg.pi.mid  = mid;
  dprob_arg.pi.pid  = pid;
  dprob_arg.fit     = fit;
  dprob_arg.fit_val = fit_val;

  F.function = &fit_dprob;
  F.params   = &dprob_arg;

  w = ncm_integral_get_workspace ();

  if (self->mtype > NCM_FIT_RUN_MSGS_NONE)
    g_message ("#");

  error_code = gsl_integration_qags (&F, a, b, 1e-10, NCM_INTEGRAL_ERROR, NCM_INTEGRAL_PARTITION, *w, &result, &error);

  if (self->mtype > NCM_FIT_RUN_MSGS_NONE)
    g_message ("\n");

  NCM_TEST_GSL_RESULT ("ncm_fit_prob", error_code);
  ncm_memory_pool_return (w);

  ncm_fit_free (fit_val);
  ncm_mset_free (mset_val);

  return result;
}

/**
 * ncm_fit_dprob:
 * @fit: a #NcmFit
 * @mid: a #NcmModelID
 * @pid: a parameter id
 * @a: probability lower limit
 * @b: probability upper limit
 * @step: probability density step
 * @norm: normalization factor
 *
 * Computes the probability density of the parameter @pid of the model @mid
 * in the interval [@a, @b] with a step @step.
 *
 */
void
ncm_fit_dprob (NcmFit *fit, NcmModelID mid, guint pid, gdouble a, gdouble b, gdouble step, gdouble norm)
{
  NcmFitPrivate *self = ncm_fit_get_instance_private (fit);
  NcmSerialize *ser   = ncm_serialize_global ();
  NcmMSet *mset_val   = ncm_mset_dup (self->mset, ser);
  NcmFit *fit_val;
  FitDProb dprob_arg;
  gdouble point;

  ncm_serialize_free (ser);
  ncm_mset_param_set_ftype (mset_val, mid, pid, NCM_PARAM_TYPE_FIXED);
  fit_val = ncm_fit_copy_new (fit, self->lh, mset_val, self->grad.gtype);

  dprob_arg.pi.mid  = mid;
  dprob_arg.pi.pid  = pid;
  dprob_arg.fit     = fit;
  dprob_arg.fit_val = fit_val;

  for (point = a; point <= b; point += step)
  {
    g_message ("%g %g\n", point, fit_dprob (point, &dprob_arg) / norm);
  }

  ncm_fit_free (fit_val);
  ncm_mset_free (mset_val);

  return;
}

/**
 * ncm_fit_lr_test_range:
 * @fit: a #NcmFit
 * @mid: a #NcmModelID.
 * @pid: the parameter id
 * @start: starting value
 * @stop: ending value
 * @step: step size
 *
 * Computes the likelihood ratio test for the parameter @pid of the model @mid
 * in the interval [@start, @stop] with a step @step. The result is printed
 * to the log.
 *
 */
void
ncm_fit_lr_test_range (NcmFit *fit, NcmModelID mid, guint pid, gdouble start, gdouble stop, gdouble step)
{
  NcmFitPrivate *self = ncm_fit_get_instance_private (fit);
  NcmSerialize *ser   = ncm_serialize_global ();
  NcmMSet *mset_val   = ncm_mset_dup (self->mset, ser);
  NcmFit *fit_val;
  gdouble walk;

  ncm_serialize_free (ser);
  ncm_mset_param_set_ftype (mset_val, mid, pid, NCM_PARAM_TYPE_FIXED);
  fit_val = ncm_fit_copy_new (fit, self->lh, mset_val, self->grad.gtype);

  {
    NcmFitPrivate *self_val = ncm_fit_get_instance_private (fit_val);

    for (walk = start; walk <= stop; walk += step)
    {
      ncm_mset_param_set (self_val->mset, mid, pid, walk);
      ncm_fit_run (fit_val, NCM_FIT_RUN_MSGS_NONE);

      {
        const gdouble m2lnL_fv = ncm_fit_state_get_m2lnL_curval (self_val->fstate);
        const gdouble m2lnL    = ncm_fit_state_get_m2lnL_curval (self->fstate);

        g_message ("%g %g %g %g %g\n", walk,
                   (m2lnL_fv - m2lnL),
                   gsl_ran_chisq_pdf (m2lnL_fv - m2lnL, 1),
                   gsl_cdf_chisq_Q (m2lnL_fv - m2lnL, 1),
                   gsl_cdf_ugaussian_Q (sqrt (m2lnL_fv - m2lnL))
                  );
      }
    }

    ncm_fit_free (fit_val);
    ncm_mset_free (mset_val);
  }

  return;
}

/**
 * ncm_fit_lr_test:
 * @fit: a #NcmFit.
 * @mid: a #NcmModelID.
 * @pid: the parameter id
 * @val: the parameter value
 * @dof: degrees of freedom
 *
 * Computes the likelihood ratio test for the parameter @pid of the model @mid
 * with the value @val.
 *
 * Returns: the probability of the null hypothesis.
 */
gdouble
ncm_fit_lr_test (NcmFit *fit, NcmModelID mid, guint pid, gdouble val, gint dof)
{
  NcmFitPrivate *self = ncm_fit_get_instance_private (fit);
  NcmSerialize *ser   = ncm_serialize_global ();
  NcmMSet *mset_val   = ncm_mset_dup (self->mset, ser);
  NcmFit *fit_val;
  gdouble result;

  ncm_serialize_free (ser);
  ncm_mset_param_set_ftype (mset_val, mid, pid, NCM_PARAM_TYPE_FIXED);
  fit_val = ncm_fit_copy_new (fit, self->lh, mset_val, self->grad.gtype);

  {
    NcmFitPrivate *self_val = ncm_fit_get_instance_private (fit_val);

    ncm_mset_param_set (self_val->mset, mid, pid, val);
    ncm_fit_run (fit_val, NCM_FIT_RUN_MSGS_NONE);
    {
      const gdouble m2lnL_fv = ncm_fit_state_get_m2lnL_curval (self_val->fstate);
      const gdouble m2lnL    = ncm_fit_state_get_m2lnL_curval (self->fstate);

      result = gsl_cdf_chisq_Q (m2lnL_fv - m2lnL, dof);
    }
    ncm_fit_free (fit_val);
    ncm_mset_free (mset_val);
  }

  return result;
}

/*
 * ncm_fit_chisq_test:
 * @fit: a #NcmFit
 * @bins: FIXME
 *
 * FIXME
 *
 * Returns: FIXME
 *
 *  gdouble
 *  ncm_fit_chisq_test (NcmFit *fit, size_t bins)
 *  {
 *  NcmLikelihood *lh = self->lh;
 *  NcmDataset *ds = lh->ds;
 *  NcmData *data = nc_dataset_get_data (ds, 0);
 *  NcFunction distance = nc_function_get (data->res_type);
 *  gsl_histogram *obs = gsl_histogram_alloc (bins);
 *  gsl_histogram *exp = gsl_histogram_alloc (bins);
 *  gsl_vector_view y_exp;
 *  gdouble y_min, y_max;
 *  gint i;
 *  if (data == NULL)
 *  return GSL_NAN;
 *
 *  ncm_distance_thread_pool (distance.f, self->cp, data->x, self->f, NULL, NULL);
 *  y_exp = gsl_vector_subvector (self->f, 0, data->x->size);
 *  y_min = GSL_MIN (gsl_vector_min (data->y), gsl_vector_min (&y_exp.vector))*0.999;
 *  y_max = GSL_MAX (gsl_vector_max (data->y), gsl_vector_max (&y_exp.vector))*1.001;
 *
 *  gsl_histogram_set_ranges_uniform (obs, y_min, y_max);
 *  gsl_histogram_set_ranges_uniform (exp, y_min, y_max);
 *
 *  for (i = 0; i < data->x->size; i++)
 *  {
 *    gsl_histogram_increment (obs, gsl_vector_get (data->y, i));
 *    gsl_histogram_increment (exp, gsl_vector_get (&y_exp.vector, i));
 *    }
 *
 *    gsl_histogram_sub (obs, exp);
 *    //  if (gsl_histogram_min_val (exp) == 0.0)
 *    //    g_error ("Cannot chisq test");
 *    gsl_histogram_mul (obs, obs);
 *    gsl_histogram_div (obs, exp);
 *    //gsl_histogram_fprintf (self->log, obs, "%f", "%f");
 *    g_message ("\n");
 *    //gsl_histogram_fprintf (self->log, exp, "%f", "%f");
 *    g_message ("\n");
 *    g_message ("BLA [%g, %g] %zu %g [%g]\n", y_min, y_max, bins, gsl_histogram_sum (obs), gsl_histogram_sum (exp));
 *    return gsl_histogram_sum (obs);
 *    }
 */

/**
 * ncm_fit_function_error:
 * @fit: a #NcmFit
 * @func: a #NcmMSetFunc
 * @x: FIXME
 * @pretty_print: FIXME
 * @f: (out): FIXME
 * @sigma_f: (out): FIXME
 *
 * FIXME
 *
 */
void
ncm_fit_function_error (NcmFit *fit, NcmMSetFunc *func, gdouble *x, gboolean pretty_print, gdouble *f, gdouble *sigma_f)
{
  NcmFitPrivate *self = ncm_fit_get_instance_private (fit);

  if (ncm_mset_fparam_len (self->mset) < 1)
  {
    g_warning ("ncm_fit_function_error: called but no free parameters were set in #NcmMSet.");
    *f       = ncm_mset_func_eval_nvar (func, self->mset, x);
    *sigma_f = 0.0;
  }
  else
  {
    NcmMatrix *covar = ncm_fit_state_peek_covar (self->fstate);
    NcmVector *v     = NULL;
    NcmVector *tmp1  = NULL;
    gdouble result;
    gint ret;

    ncm_mset_func_numdiff_fparams (func, self->mset, x, &v);
    tmp1 = ncm_vector_dup (v);

    if (!ncm_fit_state_has_covar (self->fstate))
      g_error ("ncm_fit_function_error: called without any covariance matrix calculated.");

    ret = gsl_blas_dgemv (CblasNoTrans, 1.0, ncm_matrix_gsl (covar), ncm_vector_gsl (v), 0.0, ncm_vector_gsl (tmp1));
    NCM_TEST_GSL_RESULT ("ncm_fit_function_error[covar.v]", ret);
    ret = gsl_blas_ddot (ncm_vector_gsl (v), ncm_vector_gsl (tmp1), &result);
    NCM_TEST_GSL_RESULT ("ncm_fit_function_error[v.covar.v]", ret);

    *f       = ncm_mset_func_eval_nvar (func, self->mset, x);
    *sigma_f = sqrt (result);

    if (pretty_print)
      g_message ("# % -12.4g +/- % -12.4g\n", *f, *sigma_f);

    ncm_vector_free (v);
    ncm_vector_free (tmp1);

    return;
  }
}

/**
 * ncm_fit_function_cov:
 * @fit: a #NcmFit
 * @func1: a #NcmMSetFunc
 * @z1: FIXME
 * @func2: a #NcmMSetFunc
 * @z2: FIXME
 * @pretty_print: FIXME
 *
 * FIXME
 *
 * Returns: FIXME
 */
gdouble
ncm_fit_function_cov (NcmFit *fit, NcmMSetFunc *func1, gdouble z1, NcmMSetFunc *func2, gdouble z2, gboolean pretty_print)
{
  NCM_UNUSED (fit);
  NCM_UNUSED (func1);
  NCM_UNUSED (z1);
  NCM_UNUSED (func2);
  NCM_UNUSED (z2);
  NCM_UNUSED (pretty_print);
  g_assert_not_reached ();

  /*
   *  gdouble result, cor, s1, s2;
   *  gint ret;
   *  NcmVector *tmp1 = ncm_fit_params_get_tmp_vector (self->pt, self->mset);
   *  NcmVector *tmp2 = ncm_fit_params_get_tmp_vector (self->pt, self->mset);
   *
   *  NCM_FUNC_DF (func1, self->mset, self->pt, z1, tmp1);
   *  NCM_FUNC_DF (func2, self->mset, self->pt, z2, tmp2);
   *
   *  ret = gsl_blas_dgemv (CblasNoTrans, 1.0, ncm_matrix_gsl (self->fstate->covar), ncm_vector_gsl (tmp1), 0.0, ncm_vector_gsl (self->df));
   *  NCM_TEST_GSL_RESULT("ncm_fit_function_error[covar.v]", ret);
   *  ret = gsl_blas_ddot (ncm_vector_gsl (self->df), ncm_vector_gsl (tmp1), &result);
   *  NCM_TEST_GSL_RESULT("ncm_fit_function_error[v.covar.v]", ret);
   *  s1 = sqrt(result);
   *
   *  ret = gsl_blas_dgemv (CblasNoTrans, 1.0, ncm_matrix_gsl (self->fstate->covar), ncm_vector_gsl (tmp2), 0.0, ncm_vector_gsl (self->df));
   *  NCM_TEST_GSL_RESULT("ncm_fit_function_error[covar.v]", ret);
   *  ret = gsl_blas_ddot (ncm_vector_gsl (self->df), ncm_vector_gsl (tmp2), &result);
   *  NCM_TEST_GSL_RESULT("ncm_fit_function_error[v.covar.v]", ret);
   *  s2 = sqrt(result);
   *
   *  ret = gsl_blas_dgemv (CblasNoTrans, 1.0, ncm_matrix_gsl (self->fstate->covar), ncm_vector_gsl (tmp1), 0.0, ncm_vector_gsl (self->df));
   *  NCM_TEST_GSL_RESULT("ncm_fit_function_error[covar.v]", ret);
   *  ret = gsl_blas_ddot (ncm_vector_gsl (self->df), ncm_vector_gsl (tmp2), &result);
   *  NCM_TEST_GSL_RESULT("ncm_fit_function_error[v.covar.v]", ret);
   *  cor = result / (s1*s2);
   *
   *  if (pretty_print)
   *  {
   *  g_message ("# % -12.4g\t| % -12.4g\n", NCM_FUNC_F(func1, self->mset, z1), NCM_FUNC_F(func2, self->mset, z2));
   *  g_message ("#---------------------------------------------\n");
   *  g_message ("# % -12.4g\t | % -12.4g\t| % -12.4g\n", s1, 1.0, cor);
   *  g_message ("# % -12.4g\t | % -12.4g\t| % -12.4g\n", s2, cor, 1.0);
   *  g_message ("#---------------------------------------------\n");
   *  }
   *
   *  ncm_fit_params_return_tmp_vector (self->pt, tmp1);
   *  ncm_fit_params_return_tmp_vector (self->pt, tmp2);
   *
   *  return sqrt(result);
   */
}
<|MERGE_RESOLUTION|>--- conflicted
+++ resolved
@@ -2379,16 +2379,6 @@
 void
 ncm_fit_fisher (NcmFit *fit)
 {
-<<<<<<< HEAD
-  NcmMatrix *IM = NULL;
-
-  if ((ncm_likelihood_priors_length_f (fit->lh) > 0) || (ncm_likelihood_priors_length_m2lnL (fit->lh) > 0))
-    g_warning ("ncm_fit_fisher: the analysis contains priors which are ignored in the Fisher matrix calculation.");
-
-  ncm_dataset_fisher_matrix (fit->lh->dset, fit->mset, &IM);
-
-  ncm_fit_fisher_to_covar (fit, IM);
-=======
   NcmFitPrivate *self = ncm_fit_get_instance_private (fit);
   NcmMatrix *IM       = NULL;
 
@@ -2397,7 +2387,6 @@
 
   ncm_dataset_fisher_matrix (self->lh->dset, self->mset, &IM);
   _ncm_fit_fisher_to_covar (fit, IM);
->>>>>>> 68a3673a
 
   ncm_matrix_clear (&IM);
 
