--- conflicted
+++ resolved
@@ -152,12 +152,7 @@
   PROP_MAX_ORDER_2,
 };
 
-<<<<<<< HEAD
-G_DEFINE_TYPE_WITH_PRIVATE (NcmCSQ1D, ncm_csq1d, G_TYPE_OBJECT);
-=======
-G_DEFINE_BOXED_TYPE (NcmCSQ1DSingFitUp, ncm_csq1d_sing_fit_up, ncm_csq1d_sing_fit_up_dup, ncm_csq1d_sing_fit_up_free)
 G_DEFINE_TYPE_WITH_PRIVATE (NcmCSQ1D, ncm_csq1d, G_TYPE_OBJECT)
->>>>>>> 2daee406
 
 static void
 ncm_csq1d_init (NcmCSQ1D *csq1d)
@@ -1836,57 +1831,6 @@
   }
 }
 
-<<<<<<< HEAD
-=======
-static gdouble
-_ncm_csq1d_mass_root (gdouble t, gpointer params)
-{
-  NcmCSQ1DWS *ws               = (NcmCSQ1DWS *) params;
-  NcmCSQ1DPrivate * const self = ncm_csq1d_get_instance_private (ws->csq1d);
-
-  return ncm_csq1d_eval_m (ws->csq1d, ws->model, t, self->k);
-}
-
-static gdouble
-_ncm_csq1d_sing_detect (NcmCSQ1D *csq1d, NcmCSQ1DWS *ws, NcmModel *model, gdouble ti, gdouble tf)
-{
-  /*NcmCSQ1DPrivate * const self = ncm_csq1d_get_instance_private (csq1d);*/
-  gdouble tsing = 0.5 * (tf + ti);
-  guint iter = 0, max_iter = 1000;
-  const gdouble root_reltol = 1.0e-12;
-  const gsl_root_fsolver_type *T;
-  gsl_root_fsolver *s;
-  gsl_function F;
-  gint status;
-
-  F.function = &_ncm_csq1d_mass_root;
-  F.params   = ws;
-
-  T = gsl_root_fsolver_brent;
-  s = gsl_root_fsolver_alloc (T);
-  gsl_root_fsolver_set (s, &F, ti, tf);
-
-  if (PRINT_EVOL)
-    printf ("# Searching for singularities:\n");
-
-  do {
-    iter++;
-    status = gsl_root_fsolver_iterate (s);
-    tsing  = gsl_root_fsolver_root (s);
-    ti     = gsl_root_fsolver_x_lower (s);
-    tf     = gsl_root_fsolver_x_upper (s);
-    status = gsl_root_test_interval (ti, tf, 0.0, root_reltol);
-
-    if (PRINT_EVOL)
-      printf ("#   %5d [%.7e, %.7e] %.7e %+.7e\n", iter, ti, tf, tsing, tf - ti);
-  } while (status == GSL_CONTINUE && iter < max_iter);
-
-  gsl_root_fsolver_free (s);
-
-  return tsing;
-}
-
->>>>>>> 2daee406
 /**
  * ncm_csq1d_prepare: (virtual prepare)
  * @csq1d: a #NcmCSQ1D
