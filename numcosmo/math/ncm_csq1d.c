--- conflicted
+++ resolved
@@ -157,11 +157,7 @@
 static void
 ncm_csq1d_init (NcmCSQ1D *csq1d)
 {
-<<<<<<< HEAD
-  NcmCSQ1DPrivate * const self = ncm_csq1d_get_instance_private (csq1d);
-=======
-  NcmCSQ1DPrivate * const self = csq1d->priv = ncm_csq1d_get_instance_private (csq1d);
->>>>>>> 5916d604
+  NcmCSQ1DPrivate * const self = ncm_csq1d_get_instance_private (csq1d);
 
   self->reltol          = 0.0;
   self->abstol          = 0.0;
@@ -233,11 +229,7 @@
 _ncm_csq1d_dispose (GObject *object)
 {
   NcmCSQ1D *csq1d              = NCM_CSQ1D (object);
-<<<<<<< HEAD
-  NcmCSQ1DPrivate * const self = ncm_csq1d_get_instance_private (csq1d);
-=======
-  NcmCSQ1DPrivate * const self = csq1d->priv;
->>>>>>> 5916d604
+  NcmCSQ1DPrivate * const self = ncm_csq1d_get_instance_private (csq1d);
 
   ncm_model_ctrl_clear (&self->ctrl);
   ncm_spline_clear (&self->alpha_s);
@@ -260,11 +252,7 @@
 _ncm_csq1d_finalize (GObject *object)
 {
   NcmCSQ1D *csq1d              = NCM_CSQ1D (object);
-<<<<<<< HEAD
-  NcmCSQ1DPrivate * const self = ncm_csq1d_get_instance_private (csq1d);
-=======
-  NcmCSQ1DPrivate * const self = csq1d->priv;
->>>>>>> 5916d604
+  NcmCSQ1DPrivate * const self = ncm_csq1d_get_instance_private (csq1d);
 
   if (self->cvode != NULL)
   {
@@ -633,12 +621,7 @@
 static gdouble
 _ncm_csq1d_eval_F2 (NcmCSQ1D *csq1d, NcmModel *model, const gdouble t, const gdouble k)
 {
-<<<<<<< HEAD
-  g_error ("_ncm_csq1d_eval_F2: not implemented.");
-
-  return 0.0;
-=======
-  NcmCSQ1DPrivate * const self = csq1d->priv;
+  NcmCSQ1DPrivate * const self = ncm_csq1d_get_instance_private (csq1d);
   NcmCSQ1DWS ws                = {csq1d, model, 0.0};
   const gdouble nu             = ncm_csq1d_eval_nu (csq1d, model, t, self->k);
   const gdouble twonu          = 2.0 * nu;
@@ -646,7 +629,6 @@
   gdouble err;
 
   return ncm_diff_rc_d1_1_to_1 (self->diff, t, &_ncm_csq1d_F1_func, &ws, &err) / twonu;
->>>>>>> 5916d604
 }
 
 static gdouble
@@ -749,11 +731,7 @@
 void
 ncm_csq1d_sing_fit_up_fit (NcmCSQ1DSingFitUp *sing_up, NcmCSQ1D *csq1d, NcmModel *model, NcmVector *t, NcmVector *chim_t, NcmVector *exp_Up)
 {
-<<<<<<< HEAD
-  NcmCSQ1DPrivate * const self = ncm_csq1d_get_instance_private (csq1d);
-=======
-  NcmCSQ1DPrivate * const self = csq1d->priv;
->>>>>>> 5916d604
+  NcmCSQ1DPrivate * const self = ncm_csq1d_get_instance_private (csq1d);
 
   g_assert_cmpint (ncm_vector_len (t), ==, ncm_vector_len (chim_t));
   g_assert_cmpint (ncm_vector_len (t), ==, ncm_vector_len (exp_Up));
@@ -1044,11 +1022,7 @@
 void
 ncm_csq1d_set_reltol (NcmCSQ1D *csq1d, const gdouble reltol)
 {
-<<<<<<< HEAD
-  NcmCSQ1DPrivate * const self = ncm_csq1d_get_instance_private (csq1d);
-=======
-  NcmCSQ1DPrivate * const self = csq1d->priv;
->>>>>>> 5916d604
+  NcmCSQ1DPrivate * const self = ncm_csq1d_get_instance_private (csq1d);
 
   self->reltol = reltol;
 }
@@ -1064,11 +1038,7 @@
 void
 ncm_csq1d_set_abstol (NcmCSQ1D *csq1d, const gdouble abstol)
 {
-<<<<<<< HEAD
-  NcmCSQ1DPrivate * const self = ncm_csq1d_get_instance_private (csq1d);
-=======
-  NcmCSQ1DPrivate * const self = csq1d->priv;
->>>>>>> 5916d604
+  NcmCSQ1DPrivate * const self = ncm_csq1d_get_instance_private (csq1d);
 
   self->abstol = abstol;
 }
@@ -1084,11 +1054,7 @@
 void
 ncm_csq1d_set_k (NcmCSQ1D *csq1d, const gdouble k)
 {
-<<<<<<< HEAD
-  NcmCSQ1DPrivate * const self = ncm_csq1d_get_instance_private (csq1d);
-=======
-  NcmCSQ1DPrivate * const self = csq1d->priv;
->>>>>>> 5916d604
+  NcmCSQ1DPrivate * const self = ncm_csq1d_get_instance_private (csq1d);
 
   self->k = k;
 }
@@ -1104,11 +1070,7 @@
 void
 ncm_csq1d_set_ti (NcmCSQ1D *csq1d, const gdouble ti)
 {
-<<<<<<< HEAD
-  NcmCSQ1DPrivate * const self = ncm_csq1d_get_instance_private (csq1d);
-=======
-  NcmCSQ1DPrivate * const self = csq1d->priv;
->>>>>>> 5916d604
+  NcmCSQ1DPrivate * const self = ncm_csq1d_get_instance_private (csq1d);
 
   if (self->ti != ti)
   {
@@ -1128,11 +1090,7 @@
 void
 ncm_csq1d_set_tf (NcmCSQ1D *csq1d, const gdouble tf)
 {
-<<<<<<< HEAD
-  NcmCSQ1DPrivate * const self = ncm_csq1d_get_instance_private (csq1d);
-=======
-  NcmCSQ1DPrivate * const self = csq1d->priv;
->>>>>>> 5916d604
+  NcmCSQ1DPrivate * const self = ncm_csq1d_get_instance_private (csq1d);
 
   self->tf = tf;
 }
@@ -1148,11 +1106,7 @@
 void
 ncm_csq1d_set_adiab_threshold (NcmCSQ1D *csq1d, const gdouble adiab_threshold)
 {
-<<<<<<< HEAD
-  NcmCSQ1DPrivate * const self = ncm_csq1d_get_instance_private (csq1d);
-=======
-  NcmCSQ1DPrivate * const self = csq1d->priv;
->>>>>>> 5916d604
+  NcmCSQ1DPrivate * const self = ncm_csq1d_get_instance_private (csq1d);
 
   self->adiab_threshold = adiab_threshold;
 }
@@ -1168,11 +1122,7 @@
 void
 ncm_csq1d_set_prop_threshold (NcmCSQ1D *csq1d, const gdouble prop_threshold)
 {
-<<<<<<< HEAD
-  NcmCSQ1DPrivate * const self = ncm_csq1d_get_instance_private (csq1d);
-=======
-  NcmCSQ1DPrivate * const self = csq1d->priv;
->>>>>>> 5916d604
+  NcmCSQ1DPrivate * const self = ncm_csq1d_get_instance_private (csq1d);
 
   self->prop_threshold = prop_threshold;
 }
@@ -1188,11 +1138,7 @@
 void
 ncm_csq1d_set_save_evol (NcmCSQ1D *csq1d, gboolean save_evol)
 {
-<<<<<<< HEAD
-  NcmCSQ1DPrivate * const self = ncm_csq1d_get_instance_private (csq1d);
-=======
-  NcmCSQ1DPrivate * const self = csq1d->priv;
->>>>>>> 5916d604
+  NcmCSQ1DPrivate * const self = ncm_csq1d_get_instance_private (csq1d);
 
   if (self->save_evol != save_evol)
   {
@@ -1213,11 +1159,7 @@
 void
 ncm_csq1d_set_sing_detect (NcmCSQ1D *csq1d, gboolean enable)
 {
-<<<<<<< HEAD
-  NcmCSQ1DPrivate * const self = ncm_csq1d_get_instance_private (csq1d);
-=======
-  NcmCSQ1DPrivate * const self = csq1d->priv;
->>>>>>> 5916d604
+  NcmCSQ1DPrivate * const self = ncm_csq1d_get_instance_private (csq1d);
 
   if (self->sing_detect != enable)
   {
@@ -1241,11 +1183,7 @@
 void
 ncm_csq1d_set_init_cond (NcmCSQ1D *csq1d, NcmCSQ1DEvolState state, const gdouble ti, const gdouble x, const gdouble y)
 {
-<<<<<<< HEAD
-  NcmCSQ1DPrivate * const self = ncm_csq1d_get_instance_private (csq1d);
-=======
-  NcmCSQ1DPrivate * const self = csq1d->priv;
->>>>>>> 5916d604
+  NcmCSQ1DPrivate * const self = ncm_csq1d_get_instance_private (csq1d);
 
   switch (state)
   {
@@ -1307,11 +1245,7 @@
 gdouble
 ncm_csq1d_get_reltol (NcmCSQ1D *csq1d)
 {
-<<<<<<< HEAD
-  NcmCSQ1DPrivate * const self = ncm_csq1d_get_instance_private (csq1d);
-=======
-  NcmCSQ1DPrivate * const self = csq1d->priv;
->>>>>>> 5916d604
+  NcmCSQ1DPrivate * const self = ncm_csq1d_get_instance_private (csq1d);
 
   return self->reltol;
 }
@@ -1325,11 +1259,7 @@
 gdouble
 ncm_csq1d_get_abstol (NcmCSQ1D *csq1d)
 {
-<<<<<<< HEAD
-  NcmCSQ1DPrivate * const self = ncm_csq1d_get_instance_private (csq1d);
-=======
-  NcmCSQ1DPrivate * const self = csq1d->priv;
->>>>>>> 5916d604
+  NcmCSQ1DPrivate * const self = ncm_csq1d_get_instance_private (csq1d);
 
   return self->abstol;
 }
@@ -1343,11 +1273,7 @@
 gdouble
 ncm_csq1d_get_k (NcmCSQ1D *csq1d)
 {
-<<<<<<< HEAD
-  NcmCSQ1DPrivate * const self = ncm_csq1d_get_instance_private (csq1d);
-=======
-  NcmCSQ1DPrivate * const self = csq1d->priv;
->>>>>>> 5916d604
+  NcmCSQ1DPrivate * const self = ncm_csq1d_get_instance_private (csq1d);
 
   return self->k;
 }
@@ -1361,11 +1287,7 @@
 gdouble
 ncm_csq1d_get_ti (NcmCSQ1D *csq1d)
 {
-<<<<<<< HEAD
-  NcmCSQ1DPrivate * const self = ncm_csq1d_get_instance_private (csq1d);
-=======
-  NcmCSQ1DPrivate * const self = csq1d->priv;
->>>>>>> 5916d604
+  NcmCSQ1DPrivate * const self = ncm_csq1d_get_instance_private (csq1d);
 
   return self->ti;
 }
@@ -1379,11 +1301,7 @@
 gdouble
 ncm_csq1d_get_tf (NcmCSQ1D *csq1d)
 {
-<<<<<<< HEAD
-  NcmCSQ1DPrivate * const self = ncm_csq1d_get_instance_private (csq1d);
-=======
-  NcmCSQ1DPrivate * const self = csq1d->priv;
->>>>>>> 5916d604
+  NcmCSQ1DPrivate * const self = ncm_csq1d_get_instance_private (csq1d);
 
   return self->tf;
 }
@@ -1397,11 +1315,7 @@
 gdouble
 ncm_csq1d_get_adiab_threshold (NcmCSQ1D *csq1d)
 {
-<<<<<<< HEAD
-  NcmCSQ1DPrivate * const self = ncm_csq1d_get_instance_private (csq1d);
-=======
-  NcmCSQ1DPrivate * const self = csq1d->priv;
->>>>>>> 5916d604
+  NcmCSQ1DPrivate * const self = ncm_csq1d_get_instance_private (csq1d);
 
   return self->adiab_threshold;
 }
@@ -1415,11 +1329,7 @@
 gdouble
 ncm_csq1d_get_prop_threshold (NcmCSQ1D *csq1d)
 {
-<<<<<<< HEAD
-  NcmCSQ1DPrivate * const self = ncm_csq1d_get_instance_private (csq1d);
-=======
-  NcmCSQ1DPrivate * const self = csq1d->priv;
->>>>>>> 5916d604
+  NcmCSQ1DPrivate * const self = ncm_csq1d_get_instance_private (csq1d);
 
   return self->prop_threshold;
 }
@@ -1433,11 +1343,7 @@
 gboolean
 ncm_csq1d_get_save_evol (NcmCSQ1D *csq1d)
 {
-<<<<<<< HEAD
-  NcmCSQ1DPrivate * const self = ncm_csq1d_get_instance_private (csq1d);
-=======
-  NcmCSQ1DPrivate * const self = csq1d->priv;
->>>>>>> 5916d604
+  NcmCSQ1DPrivate * const self = ncm_csq1d_get_instance_private (csq1d);
 
   return self->save_evol;
 }
@@ -1451,11 +1357,7 @@
 gboolean
 ncm_csq1d_get_sing_detect (NcmCSQ1D *csq1d)
 {
-<<<<<<< HEAD
-  NcmCSQ1DPrivate * const self = ncm_csq1d_get_instance_private (csq1d);
-=======
-  NcmCSQ1DPrivate * const self = csq1d->priv;
->>>>>>> 5916d604
+  NcmCSQ1DPrivate * const self = ncm_csq1d_get_instance_private (csq1d);
 
   return self->sing_detect;
 }
@@ -1619,11 +1521,7 @@
 _ncm_csq1d_f (realtype t, N_Vector y, N_Vector ydot, gpointer f_data)
 {
   NcmCSQ1DWS *ws               = (NcmCSQ1DWS *) f_data;
-<<<<<<< HEAD
   NcmCSQ1DPrivate * const self = ncm_csq1d_get_instance_private (ws->csq1d);
-=======
-  NcmCSQ1DPrivate * const self = ws->csq1d->priv;
->>>>>>> 5916d604
 
   const gdouble alpha  = NV_Ith_S (y, 0);
   const gdouble dgamma = NV_Ith_S (y, 1);
@@ -1643,11 +1541,7 @@
 _ncm_csq1d_f_Up (realtype t, N_Vector y_Up, N_Vector ydot, gpointer f_data)
 {
   NcmCSQ1DWS *ws               = (NcmCSQ1DWS *) f_data;
-<<<<<<< HEAD
   NcmCSQ1DPrivate * const self = ncm_csq1d_get_instance_private (ws->csq1d);
-=======
-  NcmCSQ1DPrivate * const self = ws->csq1d->priv;
->>>>>>> 5916d604
 
   const gdouble chi = NV_Ith_S (y_Up, 0);
   const gdouble Up  = NV_Ith_S (y_Up, 1);
@@ -1667,11 +1561,7 @@
 _ncm_csq1d_f_Um (realtype t, N_Vector y, N_Vector ydot, gpointer f_data)
 {
   NcmCSQ1DWS *ws               = (NcmCSQ1DWS *) f_data;
-<<<<<<< HEAD
   NcmCSQ1DPrivate * const self = ncm_csq1d_get_instance_private (ws->csq1d);
-=======
-  NcmCSQ1DPrivate * const self = ws->csq1d->priv;
->>>>>>> 5916d604
 
   const gdouble chi = NV_Ith_S (y, 0);
   const gdouble Um  = NV_Ith_S (y, 1);
@@ -1691,11 +1581,7 @@
 _ncm_csq1d_J (realtype t, N_Vector y, N_Vector fy, SUNMatrix J, gpointer jac_data, N_Vector tmp1, N_Vector tmp2, N_Vector tmp3)
 {
   NcmCSQ1DWS *ws               = (NcmCSQ1DWS *) jac_data;
-<<<<<<< HEAD
   NcmCSQ1DPrivate * const self = ncm_csq1d_get_instance_private (ws->csq1d);
-=======
-  NcmCSQ1DPrivate * const self = ws->csq1d->priv;
->>>>>>> 5916d604
 
   const gdouble alpha  = NV_Ith_S (y, 0);
   const gdouble dgamma = NV_Ith_S (y, 1);
@@ -1719,11 +1605,7 @@
 _ncm_csq1d_J_Up (realtype t, N_Vector y_Up, N_Vector fy, SUNMatrix J, gpointer jac_data, N_Vector tmp1, N_Vector tmp2, N_Vector tmp3)
 {
   NcmCSQ1DWS *ws               = (NcmCSQ1DWS *) jac_data;
-<<<<<<< HEAD
   NcmCSQ1DPrivate * const self = ncm_csq1d_get_instance_private (ws->csq1d);
-=======
-  NcmCSQ1DPrivate * const self = ws->csq1d->priv;
->>>>>>> 5916d604
 
   const gdouble chi = NV_Ith_S (y_Up, 0);
   const gdouble Up  = NV_Ith_S (y_Up, 1);
@@ -1748,11 +1630,7 @@
 _ncm_csq1d_J_Um (realtype t, N_Vector y, N_Vector fy, SUNMatrix J, gpointer jac_data, N_Vector tmp1, N_Vector tmp2, N_Vector tmp3)
 {
   NcmCSQ1DWS *ws               = (NcmCSQ1DWS *) jac_data;
-<<<<<<< HEAD
   NcmCSQ1DPrivate * const self = ncm_csq1d_get_instance_private (ws->csq1d);
-=======
-  NcmCSQ1DPrivate * const self = ws->csq1d->priv;
->>>>>>> 5916d604
 
   const gdouble chi = NV_Ith_S (y, 0);
   const gdouble Um  = NV_Ith_S (y, 1);
@@ -2280,11 +2158,7 @@
 _ncm_csq1d_mass_root (gdouble t, gpointer params)
 {
   NcmCSQ1DWS *ws               = (NcmCSQ1DWS *) params;
-<<<<<<< HEAD
   NcmCSQ1DPrivate * const self = ncm_csq1d_get_instance_private (ws->csq1d);
-=======
-  NcmCSQ1DPrivate * const self = ws->csq1d->priv;
->>>>>>> 5916d604
 
   return ncm_csq1d_eval_m (ws->csq1d, ws->model, t, self->k);
 }
@@ -2408,11 +2282,7 @@
 _ncm_csq1d_find_adiab_time_limit_f (gdouble t, gpointer params)
 {
   NcmCSQ1DWS *ws = (NcmCSQ1DWS *) params;
-<<<<<<< HEAD
   /*NcmCSQ1DPrivate * const self = ws->ncm_csq1d_get_instance_private (csq1d);*/
-=======
-  /*NcmCSQ1DPrivate * const self = ws->csq1d->priv;*/
->>>>>>> 5916d604
 
   gdouble alpha, dgamma, cmp, alpha_reltol, dgamma_reltol;
 
@@ -2516,7 +2386,7 @@
 _ncm_csq1d_F1_func (const gdouble t, gpointer user_data)
 {
   NcmCSQ1DWS *ws               = (NcmCSQ1DWS *) user_data;
-  NcmCSQ1DPrivate * const self = ws->csq1d->priv;
+  NcmCSQ1DPrivate * const self = ncm_csq1d_get_instance_private (ws->csq1d);
   const gdouble F1             = ncm_csq1d_eval_F1 (ws->csq1d, ws->model, t, self->k);
 
   return F1;
@@ -2734,11 +2604,7 @@
 void
 ncm_csq1d_eval_nonadiab_at (NcmCSQ1D *csq1d, NcmModel *model, guint nonadiab_frame, const gdouble t, gdouble *chi, gdouble *Up)
 {
-<<<<<<< HEAD
-  NcmCSQ1DPrivate * const self = ncm_csq1d_get_instance_private (csq1d);
-=======
-  NcmCSQ1DPrivate * const self = csq1d->priv;
->>>>>>> 5916d604
+  NcmCSQ1DPrivate * const self = ncm_csq1d_get_instance_private (csq1d);
   const gdouble q0             = ncm_csq1d_eval_int_1_m (csq1d, model, t, self->k);
   const gdouble q1             = ncm_csq1d_eval_int_q2mnu2 (csq1d, model, t, self->k);
   const gdouble p1             = ncm_csq1d_eval_int_qmnu2 (csq1d, model, t, self->k);
@@ -2850,11 +2716,7 @@
 void
 ncm_csq1d_get_H_poincare_hp (NcmCSQ1D *csq1d, NcmModel *model, const gdouble t, gdouble *x, gdouble *lny)
 {
-<<<<<<< HEAD
-  NcmCSQ1DPrivate * const self = ncm_csq1d_get_instance_private (csq1d);
-=======
-  NcmCSQ1DPrivate * const self = csq1d->priv;
->>>>>>> 5916d604
+  NcmCSQ1DPrivate * const self = ncm_csq1d_get_instance_private (csq1d);
 
   x[0]   = 0.0;
   lny[0] = -ncm_csq1d_eval_xi (csq1d, model, t, self->k);
@@ -3068,11 +2930,7 @@
 void
 ncm_csq1d_get_Hadiab_poincare_hp (NcmCSQ1D *csq1d, NcmModel *model, const gdouble t, gdouble *x, gdouble *lny)
 {
-<<<<<<< HEAD
-  NcmCSQ1DPrivate * const self = ncm_csq1d_get_instance_private (csq1d);
-=======
-  NcmCSQ1DPrivate * const self = csq1d->priv;
->>>>>>> 5916d604
+  NcmCSQ1DPrivate * const self = ncm_csq1d_get_instance_private (csq1d);
 
   gdouble alpha, dgamma, gamma;
 
@@ -3119,11 +2977,7 @@
 void
 ncm_csq1d_get_Hadiab_poincare_disc (NcmCSQ1D *csq1d, NcmModel *model, const gdouble t, gdouble *x, gdouble *lny)
 {
-<<<<<<< HEAD
-  NcmCSQ1DPrivate * const self = ncm_csq1d_get_instance_private (csq1d);
-=======
-  NcmCSQ1DPrivate * const self = csq1d->priv;
->>>>>>> 5916d604
+  NcmCSQ1DPrivate * const self = ncm_csq1d_get_instance_private (csq1d);
 
   gdouble alpha, dgamma, gamma;
 
@@ -3232,11 +3086,7 @@
 _ncm_csq1d_f_Prop (realtype t, N_Vector y, N_Vector ydot, gpointer f_data)
 {
   NcmCSQ1DWS *ws               = (NcmCSQ1DWS *) f_data;
-<<<<<<< HEAD
   NcmCSQ1DPrivate * const self = ncm_csq1d_get_instance_private (ws->csq1d);
-=======
-  NcmCSQ1DPrivate * const self = ws->csq1d->priv;
->>>>>>> 5916d604
 
   const gdouble a = NV_Ith_S (y, 0);
   const gdouble b = NV_Ith_S (y, 1);
@@ -3273,11 +3123,7 @@
 _ncm_csq1d_J_Prop (realtype t, N_Vector y, N_Vector fy, SUNMatrix J, gpointer jac_data, N_Vector tmp1, N_Vector tmp2, N_Vector tmp3)
 {
   NcmCSQ1DWS *ws               = (NcmCSQ1DWS *) jac_data;
-<<<<<<< HEAD
   NcmCSQ1DPrivate * const self = ncm_csq1d_get_instance_private (ws->csq1d);
-=======
-  NcmCSQ1DPrivate * const self = ws->csq1d->priv;
->>>>>>> 5916d604
 
   const gdouble m       = ncm_csq1d_eval_m (ws->csq1d, ws->model, t, self->k);
   const gdouble nu2     = ncm_csq1d_eval_nu2 (ws->csq1d, ws->model, t, self->k);
@@ -3451,11 +3297,7 @@
 _ncm_csq1d_prepare_prop_mnu2 (gdouble t, gpointer params)
 {
   NcmCSQ1DWS *ws               = (NcmCSQ1DWS *) params;
-<<<<<<< HEAD
   NcmCSQ1DPrivate * const self = ncm_csq1d_get_instance_private (ws->csq1d);
-=======
-  NcmCSQ1DPrivate * const self = ws->csq1d->priv;
->>>>>>> 5916d604
 
   const gdouble m   = ncm_csq1d_eval_m (ws->csq1d, ws->model, t, self->k);
   const gdouble nu2 = ncm_csq1d_eval_nu2 (ws->csq1d, ws->model, t, self->k);
@@ -3467,11 +3309,7 @@
 _ncm_csq1d_prepare_prop_qmnu2 (gdouble t, gpointer params)
 {
   NcmCSQ1DWS *ws               = (NcmCSQ1DWS *) params;
-<<<<<<< HEAD
   NcmCSQ1DPrivate * const self = ncm_csq1d_get_instance_private (ws->csq1d);
-=======
-  NcmCSQ1DPrivate * const self = ws->csq1d->priv;
->>>>>>> 5916d604
 
   const gdouble m    = ncm_csq1d_eval_m (ws->csq1d, ws->model, t, self->k);
   const gdouble nu2  = ncm_csq1d_eval_nu2 (ws->csq1d, ws->model, t, self->k);
@@ -3494,11 +3332,7 @@
 _ncm_csq1d_prepare_prop_q2mnu2 (gdouble t, gpointer params)
 {
   NcmCSQ1DWS *ws               = (NcmCSQ1DWS *) params;
-<<<<<<< HEAD
   NcmCSQ1DPrivate * const self = ncm_csq1d_get_instance_private (ws->csq1d);
-=======
-  NcmCSQ1DPrivate * const self = ws->csq1d->priv;
->>>>>>> 5916d604
 
   const gdouble m    = ncm_csq1d_eval_m (ws->csq1d, ws->model, t, self->k);
   const gdouble nu2  = ncm_csq1d_eval_nu2 (ws->csq1d, ws->model, t, self->k);
@@ -3526,11 +3360,7 @@
 gdouble
 ncm_csq1d_get_tf_prop (NcmCSQ1D *csq1d)
 {
-<<<<<<< HEAD
-  NcmCSQ1DPrivate * const self = ncm_csq1d_get_instance_private (csq1d);
-=======
-  NcmCSQ1DPrivate * const self = csq1d->priv;
->>>>>>> 5916d604
+  NcmCSQ1DPrivate * const self = ncm_csq1d_get_instance_private (csq1d);
 
   return self->tf_Prop;
 }
