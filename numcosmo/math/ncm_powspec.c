/***************************************************************************
 *            ncm_powspec.c
 *
 *  Tue February 16 17:00:52 2016
 *  Copyright  2016  Sandro Dias Pinto Vitenti
 *  <vitenti@uel.br>
 ****************************************************************************/
/*
 * ncm_powspec.c
 * Copyright (C) 2016 Sandro Dias Pinto Vitenti <vitenti@uel.br>
 *
 * numcosmo is free software: you can redistribute it and/or modify it
 * under the terms of the GNU General Public License as published by the
 * Free Software Foundation, either version 3 of the License, or
 * (at your option) any later version.
 *
 * numcosmo is distributed in the hope that it will be useful, but
 * WITHOUT ANY WARRANTY; without even the implied warranty of
 * MERCHANTABILITY or FITNESS FOR A PARTICULAR PURPOSE.
 * See the GNU General Public License for more details.
 *
 * You should have received a copy of the GNU General Public License along
 * with this program.  If not, see <http://www.gnu.org/licenses/>.
 */

/**
 * SECTION:ncm_powspec
 * @title: NcmPowspec
 * @short_description: Abstrac class for power spectrum implementation.
 * @stability: Stable
 * @include: numcosmo/math/ncm_powspec.h
 *
 * This module comprises the set of functions to compute a power spectrum and
 * derived quantities.
 *
 * Given a field $\delta(\vec{x})$ at position $\vec{x}$, the power spectrum is
 * defined as the Fourier transform of the two-point correlation point, i.e.,
 * $$\xi(\vec{x} - \vec{x}^\prime) = \int \frac{d^3 k}{(2 \pi)^3} e^{i \vec{k}.(\vec{x} - \vec{x}^\prime)} P(k),$$
 * where $\langle \delta(\vec{k} - \vec{k}^\prime)\rangle = (2\pi)^3 \delta_D(\vec{k} - \vec{k}^\prime) P(k)$
 * and $\delta_D$ is the Dirac's delta function.
 * The standard output is the dimensional power spectrum, not the dimensionless one $\Delta(k)^2$,
 * $$P(k) \equiv \frac{2 \pi^2 \Delta(k)^2}{k^3}.$$
 *
 */

#ifdef HAVE_CONFIG_H
#  include "config.h"
#endif /* HAVE_CONFIG_H */
#include "build_cfg.h"

#include "math/ncm_powspec.h"
#include "math/ncm_serialize.h"
#include "math/ncm_cfg.h"
#include "math/ncm_integral1d_ptr.h"
#include "math/ncm_memory_pool.h"
#include "math/ncm_sf_sbessel.h"
#include "math/ncm_c.h"
#include "math/ncm_spline2d_bicubic.h"

#ifndef NUMCOSMO_GIR_SCAN
#include <gsl/gsl_sf_bessel.h>
#endif /* NUMCOSMO_GIR_SCAN */

typedef struct _NcmPowspecPrivate
{
  /*< private > */
  GObject parent_instance;
  gdouble zi;
  gdouble zf;
  gdouble kmin;
  gdouble kmax;
  NcmIntegral1dPtr *var_tophat_R;
  NcmIntegral1dPtr *corr3D;
  NcmIntegral1dPtr *sproj;
  gdouble reltol_spline;
  NcmModelCtrl *ctrl;
} NcmPowspecPrivate;

enum
{
  PROP_0,
  PROP_ZI,
  PROP_ZF,
  PROP_KMIN,
  PROP_KMAX,
  PROP_RELTOL_SPLINE,
};

G_DEFINE_ABSTRACT_TYPE_WITH_PRIVATE (NcmPowspec, ncm_powspec, G_TYPE_OBJECT)

static gdouble _ncm_powspec_var_tophat_R_integ (gpointer user_data, gdouble lnk, gdouble weight);
static gdouble _ncm_powspec_corr3D_integ (gpointer user_data, gdouble lnk, gdouble weight);
static gdouble _ncm_powspec_sproj_integ (gpointer user_data, gdouble lnk, gdouble weight);

static void
ncm_powspec_init (NcmPowspec *powspec)
{
  NcmPowspecPrivate * const self = ncm_powspec_get_instance_private (powspec);

  self->zi            = 0.0;
  self->zf            = 0.0;
  self->kmin          = 0.0;
  self->kmax          = 0.0;
  self->reltol_spline = 0.0;

  self->var_tophat_R = ncm_integral1d_ptr_new (&_ncm_powspec_var_tophat_R_integ, NULL);
  self->corr3D       = ncm_integral1d_ptr_new (&_ncm_powspec_corr3D_integ, NULL);
  self->sproj        = ncm_integral1d_ptr_new (&_ncm_powspec_sproj_integ, NULL);

  self->ctrl = ncm_model_ctrl_new (NULL);
}

static void
_ncm_powspec_dispose (GObject *object)
{
  NcmPowspec *powspec            = NCM_POWSPEC (object);
  NcmPowspecPrivate * const self = ncm_powspec_get_instance_private (powspec);

  ncm_model_ctrl_clear (&self->ctrl);
  ncm_integral1d_ptr_clear (&self->var_tophat_R);
  ncm_integral1d_ptr_clear (&self->corr3D);
  ncm_integral1d_ptr_clear (&self->sproj);

  /* Chain up : end */
  G_OBJECT_CLASS (ncm_powspec_parent_class)->dispose (object);
}

static void
_ncm_powspec_finalize (GObject *object)
{
  /* Chain up : end */
  G_OBJECT_CLASS (ncm_powspec_parent_class)->finalize (object);
}

static void
_ncm_powspec_set_property (GObject *object, guint prop_id, const GValue *value, GParamSpec *pspec)
{
  NcmPowspec *powspec = NCM_POWSPEC (object);

  g_return_if_fail (NCM_IS_POWSPEC (object));

  switch (prop_id)
  {
    case PROP_ZI:
      ncm_powspec_set_zi (powspec, g_value_get_double (value));
      break;
    case PROP_ZF:
      ncm_powspec_set_zf (powspec, g_value_get_double (value));
      break;
    case PROP_KMIN:
      ncm_powspec_set_kmin (powspec, g_value_get_double (value));
      break;
    case PROP_KMAX:
      ncm_powspec_set_kmax (powspec, g_value_get_double (value));
      break;
    case PROP_RELTOL_SPLINE:
      ncm_powspec_set_reltol_spline (powspec, g_value_get_double (value));
      break;
    default:                                                      /* LCOV_EXCL_LINE */
      G_OBJECT_WARN_INVALID_PROPERTY_ID (object, prop_id, pspec); /* LCOV_EXCL_LINE */
      break;                                                      /* LCOV_EXCL_LINE */
  }
}

static void
_ncm_powspec_get_property (GObject *object, guint prop_id, GValue *value, GParamSpec *pspec)
{
  NcmPowspec *powspec = NCM_POWSPEC (object);

  g_return_if_fail (NCM_IS_POWSPEC (object));

  switch (prop_id)
  {
    case PROP_ZI:
      g_value_set_double (value, ncm_powspec_get_zi (powspec));
      break;
    case PROP_ZF:
      g_value_set_double (value, ncm_powspec_get_zf (powspec));
      break;
    case PROP_KMIN:
      g_value_set_double (value, ncm_powspec_get_kmin (powspec));
      break;
    case PROP_KMAX:
      g_value_set_double (value, ncm_powspec_get_kmax (powspec));
      break;
    case PROP_RELTOL_SPLINE:
      g_value_set_double (value, ncm_powspec_get_reltol_spline (powspec));
      break;
    default:                                                      /* LCOV_EXCL_LINE */
      G_OBJECT_WARN_INVALID_PROPERTY_ID (object, prop_id, pspec); /* LCOV_EXCL_LINE */
      break;                                                      /* LCOV_EXCL_LINE */
  }
}

static void
_ncm_powspec_prepare (NcmPowspec *powspec, NcmModel *model)
{
  g_error ("_ncm_powspec_prepare: no default implementation, all children must implement it.");
}

static gdouble
_ncm_powspec_eval (NcmPowspec *powspec, NcmModel *model, const gdouble z, const gdouble k)
{
  g_error ("_ncm_powspec_eval: no default implementation, all children must implement it.");

  return 0.0;
}

static gdouble
_ncm_powspec_deriv_z (NcmPowspec *powspec, NcmModel *model, const gdouble z, const gdouble k)
{
  g_error ("_ncm_powspec_deriv_z: no default implementation, all children must implement it.");

  return 0.0;
}

static void _ncm_powspec_eval_vec (NcmPowspec *powspec, NcmModel *model, const gdouble z, NcmVector *k, NcmVector *Pk);

typedef struct __NcmPowspecSplineData
{
  NcmPowspec *powspec;
  NcmModel *model;
  gdouble z_m;
  gdouble k_m;
} _NcmPowspecSplineData;

static gdouble
__P_z (gdouble z, gpointer p)
{
  _NcmPowspecSplineData *data = (_NcmPowspecSplineData *) p;

  return ncm_powspec_eval (data->powspec, data->model, z, data->k_m);
}

static gdouble
__P_k (gdouble k, gpointer p)
{
  _NcmPowspecSplineData *data = (_NcmPowspecSplineData *) p;

  return ncm_powspec_eval (data->powspec, data->model, data->z_m, k);
}

static NcmSpline2d *
_ncm_powspec_get_spline_2d (NcmPowspec *powspec, NcmModel *model)
{
  NcmPowspecPrivate * const self = ncm_powspec_get_instance_private (powspec);
  NcmSpline2d *pk_s2d            = ncm_spline2d_bicubic_notaknot_new ();
  _NcmPowspecSplineData data     = {
    powspec, model,
    0.5 * (self->zi + self->zf),
    exp (0.5 * (log (self->kmin) + log (self->kmax)))
  };
  gsl_function Fx, Fy;
  guint i, j;

  Fx.function = __P_z;
  Fx.params   = &data;

  Fy.function = __P_k;
  Fy.params   = &data;

  ncm_spline2d_set_function (pk_s2d,
                             NCM_SPLINE_FUNCTION_SPLINE,
                             &Fx, &Fy,
                             self->zi, self->zf,
                             self->kmin, self->kmax,
                             self->reltol_spline);
  {
    NcmVector *xv = ncm_spline2d_peek_xv (pk_s2d);
    NcmVector *yv = ncm_spline2d_peek_yv (pk_s2d);
    NcmMatrix *zm = ncm_spline2d_peek_zm (pk_s2d);

    const guint nz = ncm_vector_len (xv);
    const guint nk = ncm_vector_len (yv);

    for (i = 0; i < nk; i++)
    {
      const gdouble k = ncm_vector_get (yv, i);

      for (j = 0; j < nz; j++)
      {
        const gdouble z   = ncm_vector_get (xv, j);
        const gdouble Pkz = ncm_powspec_eval (powspec, model, z, k);

        ncm_matrix_set (zm, i, j, Pkz);
      }
    }
  }
  ncm_spline2d_prepare (pk_s2d);

  return pk_s2d;
}

static void
ncm_powspec_class_init (NcmPowspecClass *klass)
{
  GObjectClass *object_class = G_OBJECT_CLASS (klass);

  object_class->set_property = &_ncm_powspec_set_property;
  object_class->get_property = &_ncm_powspec_get_property;

  object_class->dispose  = &_ncm_powspec_dispose;
  object_class->finalize = &_ncm_powspec_finalize;

  /**
   * NcmPowspec:zi:
   *
   * The initial time (redshift) to compute $P(k,z)$.
   */
  g_object_class_install_property (object_class,
                                   PROP_ZI,
                                   g_param_spec_double ("zi",
                                                        NULL,
                                                        "Initial time",
                                                        0.0, G_MAXDOUBLE, 0.0,
                                                        G_PARAM_READWRITE | G_PARAM_CONSTRUCT | G_PARAM_STATIC_NAME | G_PARAM_STATIC_BLURB));

  /**
   * NcmPowspec:zf:
   *
   * The final time (redshift) to compute $P(k,z)$.
   */
  g_object_class_install_property (object_class,
                                   PROP_ZF,
                                   g_param_spec_double ("zf",
                                                        NULL,
                                                        "Final time",
                                                        0.0, G_MAXDOUBLE, 1.0,
                                                        G_PARAM_READWRITE | G_PARAM_CONSTRUCT | G_PARAM_STATIC_NAME | G_PARAM_STATIC_BLURB));

  /**
   * NcmPowspec:kmin:
   *
   * The minimum mode (wave-number) value to compute $P(k,z)$.
   */
  g_object_class_install_property (object_class,
                                   PROP_KMIN,
                                   g_param_spec_double ("kmin",
                                                        NULL,
                                                        "Minimum mode value",
                                                        0.0, G_MAXDOUBLE, 1.0e-5,
                                                        G_PARAM_READWRITE | G_PARAM_CONSTRUCT | G_PARAM_STATIC_NAME | G_PARAM_STATIC_BLURB));

  /**
   * NcmPowspec:kmax:
   *
   * The maximum mode (wave-number) value to compute $P(k,z)$.
   */
  g_object_class_install_property (object_class,
                                   PROP_KMAX,
                                   g_param_spec_double ("kmax",
                                                        NULL,
                                                        "Maximum mode value",
                                                        0.0, G_MAXDOUBLE, 1.0,
                                                        G_PARAM_READWRITE | G_PARAM_CONSTRUCT | G_PARAM_STATIC_NAME | G_PARAM_STATIC_BLURB));
<<<<<<< HEAD
  
  klass->prepare  = &_ncm_powspec_prepare;
  klass->eval     = &_ncm_powspec_eval;
  klass->eval_vec = &_ncm_powspec_eval_vec;
  klass->deriv_z  = &_ncm_powspec_deriv_z;
=======

  /**
   * NcmPowspec:reltol:
   *
   * The relative tolerance on the interpolation error.
   */
  g_object_class_install_property (object_class,
                                   PROP_RELTOL_SPLINE,
                                   g_param_spec_double ("reltol",
                                                        NULL,
                                                        "Relative tolerance on the interpolation error",
                                                        GSL_DBL_EPSILON, 1.0, sqrt (GSL_DBL_EPSILON),
                                                        G_PARAM_READWRITE | G_PARAM_CONSTRUCT | G_PARAM_STATIC_NAME | G_PARAM_STATIC_BLURB));

  klass->prepare       = &_ncm_powspec_prepare;
  klass->eval          = &_ncm_powspec_eval;
  klass->eval_vec      = &_ncm_powspec_eval_vec;
  klass->get_spline_2d = &_ncm_powspec_get_spline_2d;
>>>>>>> b43acc57
}

static void
_ncm_powspec_eval_vec (NcmPowspec *powspec, NcmModel *model, const gdouble z, NcmVector *k, NcmVector *Pk)
{
  const guint len = ncm_vector_len (k);
  guint i;

  for (i = 0; i < len; i++)
  {
    const gdouble ki  = ncm_vector_get (k, i);
    const gdouble Pki = ncm_powspec_eval (powspec, model, z, ki);

    ncm_vector_set (Pk, i, Pki);
  }

  return;
}

/**
 * ncm_powspec_ref:
 * @powspec: a #NcmPowspec
 *
 * Increases the reference count of @powspec by one atomically.
 *
 * Returns: (transfer full): @powspec.
 */
NcmPowspec *
ncm_powspec_ref (NcmPowspec *powspec)
{
  return g_object_ref (powspec);
}

/**
 * ncm_powspec_free:
 * @powspec: a #NcmPowspec
 *
 * Atomically decrements the reference count of @powspec by one.
 * If the reference count drops to 0,
 * all memory allocated by @powspec is released.
 *
 */
void
ncm_powspec_free (NcmPowspec *powspec)
{
  g_object_unref (powspec);
}

/**
 * ncm_powspec_clear:
 * @powspec: a #NcmPowspec
 *
 * If @powspec is different from NULL,
 * atomically decrements the reference count of @powspec by one.
 * If the reference count drops to 0,
 * all memory allocated by @powspec is released and @powspec is set to NULL.
 *
 */
void
ncm_powspec_clear (NcmPowspec **powspec)
{
  g_clear_object (powspec);
}

/**
 * ncm_powspec_set_zi:
 * @powspec: a #NcmPowspec
 * @zi: initial time $z_i$
 *
 * Sets the initial time $z_i$.
 *
 */
void
ncm_powspec_set_zi (NcmPowspec *powspec, const gdouble zi)
{
  NcmPowspecPrivate * const self = ncm_powspec_get_instance_private (powspec);

  if (self->zi != zi)
  {
    self->zi = zi;
    ncm_model_ctrl_force_update (self->ctrl);
  }
}

/**
 * ncm_powspec_set_zf:
 * @powspec: a #NcmPowspec
 * @zf: final time $z_f$
 *
 * Sets the final time $z_f$.
 *
 */
void
ncm_powspec_set_zf (NcmPowspec *powspec, const gdouble zf)
{
  NcmPowspecPrivate * const self = ncm_powspec_get_instance_private (powspec);

  if (self->zf != zf)
  {
    self->zf = zf;
    ncm_model_ctrl_force_update (self->ctrl);
  }
}

/**
 * ncm_powspec_set_kmin:
 * @powspec: a #NcmPowspec
 * @kmin: minimum mode $k_\mathrm{min}$
 *
 * Sets the minimum mode value $k_\mathrm{min}$.
 *
 */
void
ncm_powspec_set_kmin (NcmPowspec *powspec, const gdouble kmin)
{
  NcmPowspecPrivate * const self = ncm_powspec_get_instance_private (powspec);

  if (self->kmin != kmin)
  {
    self->kmin = kmin;
    ncm_model_ctrl_force_update (self->ctrl);
  }
}

/**
 * ncm_powspec_set_kmax:
 * @powspec: a #NcmPowspec
 * @kmax: maxmimum mode $k_\mathrm{max}$
 *
 * Sets the maximum mode value $k_\mathrm{max}$.
 *
 */
void
ncm_powspec_set_kmax (NcmPowspec *powspec, const gdouble kmax)
{
  NcmPowspecPrivate * const self = ncm_powspec_get_instance_private (powspec);

  if (self->kmax != kmax)
  {
    self->kmax = kmax;
    ncm_model_ctrl_force_update (self->ctrl);
  }
}

/**
 * ncm_powspec_set_reltol_spline:
 * @powspec: a #NcmPowspec
 * @reltol: relative tolerance for interpolation errors
 *
 * Sets the relative tolerance for interpolation errors to @reltol.
 *
 */
void
ncm_powspec_set_reltol_spline (NcmPowspec *powspec, const gdouble reltol)
{
  NcmPowspecPrivate * const self = ncm_powspec_get_instance_private (powspec);

  self->reltol_spline = reltol;
}

/**
 * ncm_powspec_require_zi:
 * @powspec: a #NcmPowspec
 * @zi: initial time $z_i$
 *
 * Requires the initial time to be less or equal to $z_i$.
 *
 */
void
ncm_powspec_require_zi (NcmPowspec *powspec, const gdouble zi)
{
  NcmPowspecPrivate * const self = ncm_powspec_get_instance_private (powspec);

  if (zi < self->zi)
    ncm_powspec_set_zi (powspec, zi);
}

/**
 * ncm_powspec_require_zf:
 * @powspec: a #NcmPowspec
 * @zf: final time $z_f$
 *
 * Requires the final time to be greater or equal to $z_f$.
 *
 */
void
ncm_powspec_require_zf (NcmPowspec *powspec, const gdouble zf)
{
  NcmPowspecPrivate * const self = ncm_powspec_get_instance_private (powspec);

  if (zf > self->zf)
    ncm_powspec_set_zf (powspec, zf);
}

/**
 * ncm_powspec_require_kmin:
 * @powspec: a #NcmPowspec
 * @kmin: minimum mode $k_\mathrm{min}$
 *
 * Requires the minimum mode value to be less or equal to $k_\mathrm{min}$.
 *
 */
void
ncm_powspec_require_kmin (NcmPowspec *powspec, const gdouble kmin)
{
  NcmPowspecPrivate * const self = ncm_powspec_get_instance_private (powspec);

  if (kmin < self->kmin)
    ncm_powspec_set_kmin (powspec, kmin);
}

/**
 * ncm_powspec_require_kmax:
 * @powspec: a #NcmPowspec
 * @kmax: maxmimum mode $k_\mathrm{max}$
 *
 * Sets the maximum mode value $k_\mathrm{max}$.
 *
 */
void
ncm_powspec_require_kmax (NcmPowspec *powspec, const gdouble kmax)
{
  NcmPowspecPrivate * const self = ncm_powspec_get_instance_private (powspec);

  if (kmax > self->kmax)
    ncm_powspec_set_kmax (powspec, kmax);
}

/**
 * ncm_powspec_get_zi:
 * @powspec: a #NcmPowspec
 *
 * Gets the initial value $z_i$.
 *
 */
gdouble
ncm_powspec_get_zi (NcmPowspec *powspec)
{
  NcmPowspecPrivate * const self = ncm_powspec_get_instance_private (powspec);

  return self->zi;
}

/**
 * ncm_powspec_get_zf:
 * @powspec: a #NcmPowspec
 *
 * Gets the final value $z_f$.
 *
 */
gdouble
ncm_powspec_get_zf (NcmPowspec *powspec)
{
  NcmPowspecPrivate * const self = ncm_powspec_get_instance_private (powspec);

  return self->zf;
}

/**
 * ncm_powspec_get_kmin:
 * @powspec: a #NcmPowspec
 *
 * Gets the minimum mode value $k_\mathrm{min}$.
 *
 */
gdouble
ncm_powspec_get_kmin (NcmPowspec *powspec)
{
  NcmPowspecPrivate * const self = ncm_powspec_get_instance_private (powspec);

  return self->kmin;
}

/**
 * ncm_powspec_get_kmax:
 * @powspec: a #NcmPowspec
 *
 * Gets the maximum mode value $k_\mathrm{max}$.
 *
 */
gdouble
ncm_powspec_get_kmax (NcmPowspec *powspec)
{
  NcmPowspecPrivate * const self = ncm_powspec_get_instance_private (powspec);

  return self->kmax;
}

/**
 * ncm_powspec_get_reltol_spline:
 * @powspec: a #NcmPowspec
 *
 * Gets the relative tolerance for interpolation errors.
 *
 * Returns: the relative tolerance for interpolation errors.
 */
gdouble
ncm_powspec_get_reltol_spline (NcmPowspec *powspec)
{
  NcmPowspecPrivate * const self = ncm_powspec_get_instance_private (powspec);

  return self->reltol_spline;
}

/**
 * ncm_powspec_get_nknots: (virtual get_nknots)
 * @powspec: a #NcmPowspec
 * @Nz: (out): number of knots in $z$
 * @Nk: (out): number of knots in $k$
 *
 * Gets the number of knots used to calculate the power spectrum.
 *
 */
void
ncm_powspec_get_nknots (NcmPowspec *powspec, guint *Nz, guint *Nk)
{
  NCM_POWSPEC_GET_CLASS (powspec)->get_nknots (powspec, Nz, Nk);
}

/**
 * ncm_powspec_prepare:
 * @powspec: a #NcmPowspec
 * @model: (allow-none): a #NcmModel
 *
 * Prepares the power spectrum @powspec using the model @model.
 *
 */

void
ncm_powspec_prepare (NcmPowspec *powspec, NcmModel *model)
{
  NCM_POWSPEC_GET_CLASS (powspec)->prepare (powspec, model);
}

/**
 * ncm_powspec_prepare_if_needed:
 * @powspec: a #NcmPowspec
 * @model: (allow-none): a #NcmModel
 *
 * Prepares the object @powspec using the model @model if it was changed
 * since last preparation.
 *
 */
void
ncm_powspec_prepare_if_needed (NcmPowspec *powspec, NcmModel *model)
{
  NcmPowspecPrivate * const self = ncm_powspec_get_instance_private (powspec);
  gboolean model_up              = ncm_model_ctrl_update (self->ctrl, NCM_MODEL (model));

  if (model_up)
    ncm_powspec_prepare (powspec, model);
}

/**
 * ncm_powspec_eval:
 * @powspec: a #NcmPowspec
 * @model: (allow-none): a #NcmModel
 * @z: time $z$
 * @k: mode $k$
 *
 * Evaluates the power spectrum @powspec at $(z, k)$.
 *
 * Returns: $P(z, k)$.
 */
gdouble
ncm_powspec_eval (NcmPowspec *powspec, NcmModel *model, const gdouble z, const gdouble k)
{
  return NCM_POWSPEC_GET_CLASS (powspec)->eval (powspec, model, z, k);
}

/**
 * ncm_powspec_eval_vec:
 * @powspec: a #NcmPowspec
 * @model: (allow-none): a #NcmModel
 * @z: time $z$
 * @k: a #NcmVector
 * @Pk: a #NcmVector
 *
 * Evaluates the power spectrum @powspec at $z$ and in the knots
 * contained in @k and puts the result in @Pk.
 *
 */
void
ncm_powspec_eval_vec (NcmPowspec *powspec, NcmModel *model, const gdouble z, NcmVector *k, NcmVector *Pk)
{
  NCM_POWSPEC_GET_CLASS (powspec)->eval_vec (powspec, model, z, k, Pk);
}

/**
 * ncm_powspec_get_spline_2d:
 * @powspec: a #NcmPowspec
 * @model: (allow-none): a #NcmModel
 *
 * Compute a 2D spline for the power spectrum.
 *
 * Returns: (transfer full): a #NcmSpline2d interpolating spline as a function of $(z, k)$.
 */
NcmSpline2d *
ncm_powspec_get_spline_2d (NcmPowspec *powspec, NcmModel *model)
{
  return NCM_POWSPEC_GET_CLASS (powspec)->get_spline_2d (powspec, model);
}

/**
 * ncm_powspec_peek_model_ctrl:
 * @powspec: a #NcmPowspec
 *
 * Gets the #NcmModelCtrl used by @powspec.
 *
 * Returns: (transfer none): the #NcmModelCtrl used by @powspec.
 */
NcmModelCtrl *
ncm_powspec_peek_model_ctrl (NcmPowspec *powspec)
{
  NcmPowspecPrivate * const self = ncm_powspec_get_instance_private (powspec);

  return self->ctrl;
}

typedef struct _NcmPowspecInt
{
  const gdouble z;
  const gdouble R;
  NcmPowspec *ps;
  NcmModel *model;
  const gdouble z2;
  const gdouble xi1;
  const gdouble xi2;
  const gint ell;
} NcmPowspecInt;

static gdouble
_ncm_powspec_var_tophat_R_integ (gpointer user_data, gdouble lnk, gdouble weight)
{
  NcmPowspecInt *data = (NcmPowspecInt *) user_data;
  const gdouble k     = exp (lnk);
  const gdouble x     = k * data->R;
  const gdouble Pk    = ncm_powspec_eval (data->ps, data->model, data->z, k);
  const gdouble W     = 3.0 * gsl_sf_bessel_j1 (x) / x;
  const gdouble W2    = W * W;

  return gsl_pow_3 (k) * Pk * W2;
}

/**
 * ncm_powspec_var_tophat_R:
 * @powspec: a #NcmPowspec
 * @model: (allow-none): a #NcmModel
 * @reltol: relative tolerance for integration
 * @z: the value of $z$
 * @R: the value of $R$
 *
 * This function computes the value of the linearly extrapolated
 * rms fluctuations of mass in a sphere of radius $R$ applying a top-hat filter at redshift $z$,
 * $$\sigma_{R}^{2}(z) = \frac{1}{2\pi^2} \int_{k_{\mathrm{min}}}^{k_\mathrm{max}}  W^{2}_{TH}(kR) \, P(k,z) \, k^2 \, \mathrm{d}k \, .$$
 * Where, $W_{TH}(t)$ is the top-hat filter in Fourier space,
 * $$W_{TH}(t) = \frac{3}{t^3} \left( \sin t - t \cos t  \right) = \frac{3}{t} j_{1}(t),$$
 * and $j_1(t)$ is the first order spherical Bessel function of the first kind.
 * This function is recommended for a small set of $z$ and $R$ values.
 * For a wide range of values it is best to apply #NcmPowspecFilter, instead.
 *
 * Returns: $\sigma_{R}^{2}(z)$.
 */
gdouble
ncm_powspec_var_tophat_R (NcmPowspec *powspec, NcmModel *model, const gdouble reltol, const gdouble z, const gdouble R)
{
  NcmPowspecPrivate * const self = ncm_powspec_get_instance_private (powspec);
  NcmPowspecInt data             = {z, R, powspec, model, 0.0, 0.0, 0.0, 0};
  const gdouble kmin             = ncm_powspec_get_kmin (powspec);
  const gdouble kmax             = ncm_powspec_get_kmax (powspec);
  const gdouble lnkmin           = log (kmin);
  const gdouble lnkmax           = log (kmax);
  const gdouble one_2pi2         = 1.0 / ncm_c_two_pi_2 ();
  gdouble error, sigma2_2pi2;

  ncm_powspec_prepare_if_needed (powspec, model);

  ncm_integral1d_ptr_set_userdata (self->var_tophat_R, &data);
  ncm_integral1d_set_reltol (NCM_INTEGRAL1D (self->var_tophat_R), reltol);

  sigma2_2pi2 = ncm_integral1d_eval (NCM_INTEGRAL1D (self->var_tophat_R), lnkmin, lnkmax, &error);

  return sigma2_2pi2 * one_2pi2;
}

/**
 * ncm_powspec_sigma_tophat_R:
 * @powspec: a #NcmPowspec
 * @model: (allow-none): a #NcmModel
 * @reltol: relative tolerance for integration
 * @z: the value of $z$
 * @R: the value of $R$
 *
 * Computes $\sigma_R(z) = \sqrt{\sigma_{R}^{2}(z)}$. See ncm_powspec_var_tophat_R().
 *
 * Returns: $\sigma_R(z)$.
 */
gdouble
ncm_powspec_sigma_tophat_R (NcmPowspec *powspec, NcmModel *model, const gdouble reltol, const gdouble z, const gdouble R)
{
  return sqrt (ncm_powspec_var_tophat_R (powspec, model, reltol, z, R));
}

static gdouble
_ncm_powspec_corr3D_integ (gpointer user_data, gdouble lnk, gdouble weight)
{
  NcmPowspecInt *data = (NcmPowspecInt *) user_data;
  const gdouble k     = exp (lnk);
  const gdouble x     = k * data->R;
  const gdouble Pk    = ncm_powspec_eval (data->ps, data->model, data->z, k);
  const gdouble W     = gsl_sf_bessel_j0 (x);

  return gsl_pow_3 (k) * Pk * W;
}

/**
 * ncm_powspec_corr3d:
 * @powspec: a #NcmPowspec
 * @model: (allow-none): a #NcmModel
 * @reltol: relative tolerance for integration
 * @z: the value of $z$
 * @r: the value of $r$
 *
 * Computes the spatial correlation function in configuration space at redshift $z$ and position $r$,
 * $$\xi(r,z) = \frac{1}{2\pi^2} \int_{k_{\mathrm{min}}}^{k_\mathrm{max}} P(k,z) \, j_{0}(kr) \, k^2 \, \mathrm{d}k \, ,$$
 * where, $j_0(t)$ is the zero order spherical Bessel function of the first kind.
 * This function is recommended for a small set of $r$ and $z$ values.
 * For a wide range of values it is best to apply #NcmPowspecCorr3d, instead.
 *
 * Returns: $\xi(r,z)$.
 */
gdouble
ncm_powspec_corr3d (NcmPowspec *powspec, NcmModel *model, const gdouble reltol, const gdouble z, const gdouble r)
{
  NcmPowspecPrivate * const self = ncm_powspec_get_instance_private (powspec);
  NcmPowspecInt data             = {z, r, powspec, model, 0.0, 0.0, 0.0, 0};
  const gdouble kmin             = ncm_powspec_get_kmin (powspec);
  const gdouble kmax             = ncm_powspec_get_kmax (powspec);
  const gdouble lnkmin           = log (kmin);
  const gdouble lnkmax           = log (kmax);
  const gdouble one_2pi2         = 1.0 / ncm_c_two_pi_2 ();
  gdouble error, xi_2pi2;

  ncm_powspec_prepare_if_needed (powspec, model);

  ncm_integral1d_ptr_set_userdata (self->corr3D, &data);
  ncm_integral1d_set_reltol (NCM_INTEGRAL1D (self->corr3D), reltol);

  xi_2pi2 = ncm_integral1d_eval (NCM_INTEGRAL1D (self->corr3D), lnkmin, lnkmax, &error);

  return xi_2pi2 * one_2pi2;
}

static gdouble
_ncm_powspec_sproj_integ (gpointer user_data, gdouble lnk, gdouble weight)
{
  NcmPowspecInt *data = (NcmPowspecInt *) user_data;
  const gdouble k     = exp (lnk);
  const gdouble x1    = k * data->xi1;
  const gdouble x2    = k * data->xi2;
  const gdouble Pk    = sqrt (ncm_powspec_eval (data->ps, data->model, data->z, k) * ncm_powspec_eval (data->ps, data->model, data->z2, k));
  const gdouble W     = ncm_sf_sbessel (data->ell, x1) * ncm_sf_sbessel (data->ell, x2);

  return gsl_pow_3 (k) * Pk * W;
}

/**
 * ncm_powspec_sproj:
 * @powspec: a #NcmPowspec
 * @model: (allow-none): a #NcmModel
 * @reltol: relative tolerance for integration
 * @ell: the value of $\ell$
 * @z1: the value of $z_1$
 * @z2: the value of $z_2$
 * @xi1: the value of $\xi_1$
 * @xi2: the value of $\xi_2$
 *
 * Computes \(C_\ell (z_1, z_2) = \int\dots\). This method calculates the angular power
 * spectrum directly from the power spectrum by integrating over the wave-numbers. It
 * is slow and intended for testing purposes only.
 *
 */
gdouble
ncm_powspec_sproj (NcmPowspec *powspec, NcmModel *model, const gdouble reltol, const gint ell, const gdouble z1, const gdouble z2, const gdouble xi1, const gdouble xi2)
{
  NcmPowspecPrivate * const self = ncm_powspec_get_instance_private (powspec);
  NcmPowspecInt data             = {z1, 0.0, powspec, model, z2, xi1, xi2, ell};
  const gdouble kmin             = ncm_powspec_get_kmin (powspec);
  const gdouble kmax             = ncm_powspec_get_kmax (powspec);
  const gdouble lnkmin           = log (kmin);
  const gdouble lnkmax           = log (kmax);
  const gdouble two_pi           = 2.0 / ncm_c_pi ();
  gdouble error, xi_two_pi;

  ncm_powspec_prepare_if_needed (powspec, model);

  ncm_integral1d_ptr_set_userdata (self->sproj, &data);
  ncm_integral1d_set_reltol (NCM_INTEGRAL1D (self->sproj), reltol);

  xi_two_pi = ncm_integral1d_eval (NCM_INTEGRAL1D (self->sproj), lnkmin, lnkmax, &error);

  return xi_two_pi * two_pi;
}
<|MERGE_RESOLUTION|>--- conflicted
+++ resolved
@@ -353,13 +353,6 @@
                                                         "Maximum mode value",
                                                         0.0, G_MAXDOUBLE, 1.0,
                                                         G_PARAM_READWRITE | G_PARAM_CONSTRUCT | G_PARAM_STATIC_NAME | G_PARAM_STATIC_BLURB));
-<<<<<<< HEAD
-  
-  klass->prepare  = &_ncm_powspec_prepare;
-  klass->eval     = &_ncm_powspec_eval;
-  klass->eval_vec = &_ncm_powspec_eval_vec;
-  klass->deriv_z  = &_ncm_powspec_deriv_z;
-=======
 
   /**
    * NcmPowspec:reltol:
@@ -378,7 +371,7 @@
   klass->eval          = &_ncm_powspec_eval;
   klass->eval_vec      = &_ncm_powspec_eval_vec;
   klass->get_spline_2d = &_ncm_powspec_get_spline_2d;
->>>>>>> b43acc57
+  klass->deriv_z       = &_ncm_powspec_deriv_z;
 }
 
 static void
@@ -765,6 +758,23 @@
 ncm_powspec_eval_vec (NcmPowspec *powspec, NcmModel *model, const gdouble z, NcmVector *k, NcmVector *Pk)
 {
   NCM_POWSPEC_GET_CLASS (powspec)->eval_vec (powspec, model, z, k, Pk);
+}
+
+/**
+ * ncm_powspec_deriv_z:
+ * @powspec: a #NcmPowspec
+ * @model: (allow-none): a #NcmModel
+ * @z: time $z$
+ * @k: mode $k$
+ *
+ * Evaluates the derivative of the power spectrum @powspec with respect to $z$ at $(z, k)$.
+ *
+ * Returns: $\partial P(z, k) / \partial z$.
+ */
+gdouble
+ncm_powspec_deriv_z (NcmPowspec *powspec, NcmModel *model, const gdouble z, const gdouble k)
+{
+  return NCM_POWSPEC_GET_CLASS (powspec)->deriv_z (powspec, model, z, k);
 }
 
 /**
