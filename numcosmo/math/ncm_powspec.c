/***************************************************************************
 *            ncm_powspec.c
 *
 *  Tue February 16 17:00:52 2016
 *  Copyright  2016  Sandro Dias Pinto Vitenti
 *  <vitenti@uel.br>
 ****************************************************************************/
/*
 * ncm_powspec.c
 * Copyright (C) 2016 Sandro Dias Pinto Vitenti <vitenti@uel.br>
 *
 * numcosmo is free software: you can redistribute it and/or modify it
 * under the terms of the GNU General Public License as published by the
 * Free Software Foundation, either version 3 of the License, or
 * (at your option) any later version.
 *
 * numcosmo is distributed in the hope that it will be useful, but
 * WITHOUT ANY WARRANTY; without even the implied warranty of
 * MERCHANTABILITY or FITNESS FOR A PARTICULAR PURPOSE.
 * See the GNU General Public License for more details.
 *
 * You should have received a copy of the GNU General Public License along
 * with this program.  If not, see <http://www.gnu.org/licenses/>.
 */

/**
 * SECTION:ncm_powspec
 * @title: NcmPowspec
 * @short_description: Abstrac class for power spectrum implementation.
 * @stability: Stable
 * @include: numcosmo/math/ncm_powspec.h
 *
 * This module comprises the set of functions to compute a power spectrum and
 * derived quantities.
 *
 * Given a field $\delta(\vec{x})$ at position $\vec{x}$, the power spectrum is
 * defined as the Fourier transform of the two-point correlation point, i.e.,
 * $$\xi(\vec{x} - \vec{x}^\prime) = \int \frac{d^3 k}{(2 \pi)^3} e^{i \vec{k}.(\vec{x} - \vec{x}^\prime)} P(k),$$
 * where $\langle \delta(\vec{k} - \vec{k}^\prime)\rangle = (2\pi)^3 \delta_D(\vec{k} - \vec{k}^\prime) P(k)$
 * and $\delta_D$ is the Dirac's delta function.
 * The standard output is the dimensional power spectrum, not the dimensionless one $\Delta(k)^2$,
 * $$P(k) \equiv \frac{2 \pi^2 \Delta(k)^2}{k^3}.$$
 *
 */

#ifdef HAVE_CONFIG_H
#  include "config.h"
#endif /* HAVE_CONFIG_H */
#include "build_cfg.h"

#include "math/ncm_powspec.h"
#include "math/ncm_serialize.h"
#include "math/ncm_cfg.h"
#include "math/ncm_integral1d_ptr.h"
#include "math/ncm_memory_pool.h"
#include "math/ncm_sf_sbessel.h"
#include "math/ncm_c.h"
#include "math/ncm_spline2d_bicubic.h"

#ifndef NUMCOSMO_GIR_SCAN
#include <gsl/gsl_sf_bessel.h>
#endif /* NUMCOSMO_GIR_SCAN */

enum
{
  PROP_0,
  PROP_ZI,
  PROP_ZF,
  PROP_KMIN,
  PROP_KMAX,
  PROP_RELTOL_SPLINE,
};

G_DEFINE_ABSTRACT_TYPE (NcmPowspec, ncm_powspec, G_TYPE_OBJECT);

static gdouble _ncm_powspec_var_tophat_R_integ (gpointer user_data, gdouble lnk, gdouble weight);
static gdouble _ncm_powspec_corr3D_integ (gpointer user_data, gdouble lnk, gdouble weight);
static gdouble _ncm_powspec_sproj_integ (gpointer user_data, gdouble lnk, gdouble weight);

static void
ncm_powspec_init (NcmPowspec *powspec)
{
<<<<<<< HEAD
  powspec->zi   = 0.0;
  powspec->zf   = 0.0;
  powspec->kmin = 0.0;
  powspec->kmax = 0.0;

  powspec->var_tophat_R = ncm_integral1d_ptr_new (&_ncm_powspec_var_tophat_R_integ, NULL);
  powspec->corr3D       = ncm_integral1d_ptr_new (&_ncm_powspec_corr3D_integ, NULL);
  powspec->sproj        = ncm_integral1d_ptr_new (&_ncm_powspec_sproj_integ, NULL);

=======
  powspec->zi            = 0.0;
  powspec->zf            = 0.0;
  powspec->kmin          = 0.0;
  powspec->kmax          = 0.0;
  powspec->reltol_spline = 0.0;
  
>>>>>>> 301c147e
  powspec->ctrl = ncm_model_ctrl_new (NULL);
}

static void
_ncm_powspec_dispose (GObject *object)
{
  NcmPowspec *powspec = NCM_POWSPEC (object);
  
  ncm_model_ctrl_clear (&powspec->ctrl);
  ncm_integral1d_ptr_clear (&powspec->var_tophat_R);
  ncm_integral1d_ptr_clear (&powspec->corr3D);
  ncm_integral1d_ptr_clear (&powspec->sproj);
  
  /* Chain up : end */
  G_OBJECT_CLASS (ncm_powspec_parent_class)->dispose (object);
}

static void
_ncm_powspec_finalize (GObject *object)
{
  /* Chain up : end */
  G_OBJECT_CLASS (ncm_powspec_parent_class)->finalize (object);
}

static void
_ncm_powspec_set_property (GObject *object, guint prop_id, const GValue *value, GParamSpec *pspec)
{
  NcmPowspec *powspec = NCM_POWSPEC (object);
  
  g_return_if_fail (NCM_IS_POWSPEC (object));
  
  switch (prop_id)
  {
    case PROP_ZI:
      ncm_powspec_set_zi (powspec, g_value_get_double (value));
      break;
    case PROP_ZF:
      ncm_powspec_set_zf (powspec, g_value_get_double (value));
      break;
    case PROP_KMIN:
      ncm_powspec_set_kmin (powspec, g_value_get_double (value));
      break;
    case PROP_KMAX:
      ncm_powspec_set_kmax (powspec, g_value_get_double (value));
      break;
    case PROP_RELTOL_SPLINE:
      ncm_powspec_set_reltol_spline (powspec, g_value_get_double (value));
      break;
    default:
      G_OBJECT_WARN_INVALID_PROPERTY_ID (object, prop_id, pspec);
      break;
  }
}

static void
_ncm_powspec_get_property (GObject *object, guint prop_id, GValue *value, GParamSpec *pspec)
{
  NcmPowspec *powspec = NCM_POWSPEC (object);
  
  g_return_if_fail (NCM_IS_POWSPEC (object));
  
  switch (prop_id)
  {
    case PROP_ZI:
      g_value_set_double (value, powspec->zi);
      break;
    case PROP_ZF:
      g_value_set_double (value, powspec->zf);
      break;
    case PROP_KMIN:
      g_value_set_double (value, powspec->kmin);
      break;
    case PROP_KMAX:
      g_value_set_double (value, powspec->kmax);
      break;
    case PROP_RELTOL_SPLINE:
      g_value_set_double (value, powspec->reltol_spline);
      break;
    default:
      G_OBJECT_WARN_INVALID_PROPERTY_ID (object, prop_id, pspec);
      break;
  }
}

static void
_ncm_powspec_prepare (NcmPowspec *powspec, NcmModel *model)
{
  g_error ("_ncm_powspec_prepare: no default implementation, all children must implement it.");
}

static gdouble
_ncm_powspec_eval (NcmPowspec *powspec, NcmModel *model, const gdouble z, const gdouble k)
{
  g_error ("_ncm_powspec_eval: no default implementation, all children must implement it.");
  
  return 0.0;
}

static void _ncm_powspec_eval_vec (NcmPowspec *powspec, NcmModel *model, const gdouble z, NcmVector *k, NcmVector *Pk);

typedef struct __NcmPowspecSplineData
{
  NcmPowspec *powspec;
  NcmModel *model;
  gdouble z_m;
  gdouble k_m;
} _NcmPowspecSplineData;

static gdouble
__P_z (gdouble z, gpointer p)
{
  _NcmPowspecSplineData *data = (_NcmPowspecSplineData *) p;
  return ncm_powspec_eval (data->powspec, data->model, z, data->k_m);
}

static gdouble
__P_k (gdouble k, gpointer p)
{
  _NcmPowspecSplineData *data = (_NcmPowspecSplineData *) p;
  return ncm_powspec_eval (data->powspec, data->model, data->z_m, k);
}

static NcmSpline2d *
_ncm_powspec_get_spline_2d (NcmPowspec *powspec, NcmModel *model)
{
  NcmSpline2d *pk_s2d = ncm_spline2d_bicubic_notaknot_new ();
  _NcmPowspecSplineData data = {powspec, model,
      0.5 * (powspec->zi + powspec->zf),
      exp (0.5 * (log (powspec->kmin) + log(powspec->kmax)))};
  gsl_function Fx, Fy;
  gint i, j;

  Fx.function = __P_z;
  Fx.params   = &data;

  Fy.function = __P_k;
  Fy.params   = &data;

  ncm_spline2d_set_function (pk_s2d,
                             NCM_SPLINE_FUNCTION_SPLINE,
                             &Fx, &Fy,
                             powspec->zi, powspec->zf,
                             powspec->kmin, powspec->kmax,
                             powspec->reltol_spline);
  {
    const guint nz = ncm_vector_len (pk_s2d->xv);
    const guint nk = ncm_vector_len (pk_s2d->yv);

    for (i = 0; i < nk; i++)
    {
      const gdouble k = ncm_vector_get (pk_s2d->yv, i);
      for (j = 0; j < nz; j++)
      {
        const gdouble z   = ncm_vector_get (pk_s2d->xv, j);
        const gdouble Pkz = ncm_powspec_eval (powspec, model, z, k);

        ncm_matrix_set (pk_s2d->zm, i, j, Pkz);
      }
    }
  }
  ncm_spline2d_prepare (pk_s2d);

  return pk_s2d;
}

static void
ncm_powspec_class_init (NcmPowspecClass *klass)
{
  GObjectClass *object_class = G_OBJECT_CLASS (klass);
  
  object_class->set_property = &_ncm_powspec_set_property;
  object_class->get_property = &_ncm_powspec_get_property;
  
  object_class->dispose  = &_ncm_powspec_dispose;
  object_class->finalize = &_ncm_powspec_finalize;
  
  /**
   * NcmPowspec:zi:
   *
   * The initial time (redshift) to compute $P(k,z)$.
   */
  g_object_class_install_property (object_class,
                                   PROP_ZI,
                                   g_param_spec_double ("zi",
                                                        NULL,
                                                        "Initial time",
                                                        0.0, G_MAXDOUBLE, 0.0,
                                                        G_PARAM_READWRITE | G_PARAM_CONSTRUCT | G_PARAM_STATIC_NAME | G_PARAM_STATIC_BLURB));
  
  /**
   * NcmPowspec:zf:
   *
   * The final time (redshift) to compute $P(k,z)$.
   */
  g_object_class_install_property (object_class,
                                   PROP_ZF,
                                   g_param_spec_double ("zf",
                                                        NULL,
                                                        "Final time",
                                                        0.0, G_MAXDOUBLE, 1.0,
                                                        G_PARAM_READWRITE | G_PARAM_CONSTRUCT | G_PARAM_STATIC_NAME | G_PARAM_STATIC_BLURB));
  
  /**
   * NcmPowspec:kmin:
   *
   * The minimum mode (wave-number) value to compute $P(k,z)$.
   */
  g_object_class_install_property (object_class,
                                   PROP_KMIN,
                                   g_param_spec_double ("kmin",
                                                        NULL,
                                                        "Minimum mode value",
                                                        0.0, G_MAXDOUBLE, 1.0e-5,
                                                        G_PARAM_READWRITE | G_PARAM_CONSTRUCT | G_PARAM_STATIC_NAME | G_PARAM_STATIC_BLURB));
  
  /**
   * NcmPowspec:kmax:
   *
   * The maximum mode (wave-number) value to compute $P(k,z)$.
   */
  g_object_class_install_property (object_class,
                                   PROP_KMAX,
                                   g_param_spec_double ("kmax",
                                                        NULL,
                                                        "Maximum mode value",
                                                        0.0, G_MAXDOUBLE, 1.0,
                                                        G_PARAM_READWRITE | G_PARAM_CONSTRUCT | G_PARAM_STATIC_NAME | G_PARAM_STATIC_BLURB));
  /**
   * NcmPowspec:reltol:
   *
   * The relative tolerance on the interpolation error.
   */
  g_object_class_install_property (object_class,
                                   PROP_RELTOL_SPLINE,
                                   g_param_spec_double ("reltol",
                                                        NULL,
                                                        "Relative tolerance on the interpolation error",
                                                        GSL_DBL_EPSILON, 1.0, sqrt (GSL_DBL_EPSILON),
                                                        G_PARAM_READWRITE | G_PARAM_CONSTRUCT | G_PARAM_STATIC_NAME | G_PARAM_STATIC_BLURB));

  klass->prepare       = &_ncm_powspec_prepare;
  klass->eval          = &_ncm_powspec_eval;
  klass->eval_vec      = &_ncm_powspec_eval_vec;
  klass->get_spline_2d = &_ncm_powspec_get_spline_2d;
}

static void
_ncm_powspec_eval_vec (NcmPowspec *powspec, NcmModel *model, const gdouble z, NcmVector *k, NcmVector *Pk)
{
  const guint len = ncm_vector_len (k);
  guint i;
  
  for (i = 0; i < len; i++)
  {
    const gdouble ki  = ncm_vector_get (k, i);
    const gdouble Pki = ncm_powspec_eval (powspec, model, z, ki);
    
    ncm_vector_set (Pk, i, Pki);
  }
  
  return;
}

/**
 * ncm_powspec_ref:
 * @powspec: a #NcmPowspec
 *
 * Increases the reference count of @powspec by one atomically.
 *
 * Returns: (transfer full): @powspec.
 */
NcmPowspec *
ncm_powspec_ref (NcmPowspec *powspec)
{
  return g_object_ref (powspec);
}

/**
 * ncm_powspec_free:
 * @powspec: a #NcmPowspec
 *
 * Atomically decrements the reference count of @powspec by one.
 * If the reference count drops to 0,
 * all memory allocated by @powspec is released.
 *
 */
void
ncm_powspec_free (NcmPowspec *powspec)
{
  g_object_unref (powspec);
}

/**
 * ncm_powspec_clear:
 * @powspec: a #NcmPowspec
 *
 * If @powspec is different from NULL,
 * atomically decrements the reference count of @powspec by one.
 * If the reference count drops to 0,
 * all memory allocated by @powspec is released and @powspec is set to NULL.
 *
 */
void
ncm_powspec_clear (NcmPowspec **powspec)
{
  g_clear_object (powspec);
}

/**
 * ncm_powspec_set_zi:
 * @powspec: a #NcmPowspec
 * @zi: initial time $z_i$
 *
 * Sets the initial time $z_i$.
 *
 */
void
ncm_powspec_set_zi (NcmPowspec *powspec, const gdouble zi)
{
  if (powspec->zi != zi)
  {
    powspec->zi = zi;
    ncm_model_ctrl_force_update (powspec->ctrl);
  }
}

/**
 * ncm_powspec_set_zf:
 * @powspec: a #NcmPowspec
 * @zf: final time $z_f$
 *
 * Sets the final time $z_f$.
 *
 */
void
ncm_powspec_set_zf (NcmPowspec *powspec, const gdouble zf)
{
  if (powspec->zf != zf)
  {
    powspec->zf = zf;
    ncm_model_ctrl_force_update (powspec->ctrl);
  }
}

/**
 * ncm_powspec_set_kmin:
 * @powspec: a #NcmPowspec
 * @kmin: minimum mode $k_\mathrm{min}$
 *
 * Sets the minimum mode value $k_\mathrm{min}$.
 *
 */
void
ncm_powspec_set_kmin (NcmPowspec *powspec, const gdouble kmin)
{
  if (powspec->kmin != kmin)
  {
    powspec->kmin = kmin;
    ncm_model_ctrl_force_update (powspec->ctrl);
  }
}

/**
 * ncm_powspec_set_kmax:
 * @powspec: a #NcmPowspec
 * @kmax: maxmimum mode $k_\mathrm{max}$
 *
 * Sets the maximum mode value $k_\mathrm{max}$.
 *
 */
void
ncm_powspec_set_kmax (NcmPowspec *powspec, const gdouble kmax)
{
  if (powspec->kmax != kmax)
  {
    powspec->kmax = kmax;
    ncm_model_ctrl_force_update (powspec->ctrl);
  }
}

/**
 * ncm_powspec_set_reltol_spline:
 * @powspec: a #NcmPowspec
 * @reltol: relative tolerance for interpolation errors
 *
 * Sets the relative tolerance for interpolation errors to @reltol.
 *
 */
void
ncm_powspec_set_reltol_spline (NcmPowspec *powspec, const gdouble reltol)
{
  powspec->reltol_spline = reltol;
}

/**
 * ncm_powspec_require_zi:
 * @powspec: a #NcmPowspec
 * @zi: initial time $z_i$
 *
 * Requires the initial time to be less or equal to $z_i$.
 *
 */
void
ncm_powspec_require_zi (NcmPowspec *powspec, const gdouble zi)
{
  if (zi < powspec->zi)
    ncm_powspec_set_zi (powspec, zi);
}

/**
 * ncm_powspec_require_zf:
 * @powspec: a #NcmPowspec
 * @zf: final time $z_f$
 *
 * Requires the final time to be greater or equal to $z_f$.
 *
 */
void
ncm_powspec_require_zf (NcmPowspec *powspec, const gdouble zf)
{
  if (zf > powspec->zf)
    ncm_powspec_set_zf (powspec, zf);
}

/**
 * ncm_powspec_require_kmin:
 * @powspec: a #NcmPowspec
 * @kmin: minimum mode $k_\mathrm{min}$
 *
 * Requires the minimum mode value to be less or equal to $k_\mathrm{min}$.
 *
 */
void
ncm_powspec_require_kmin (NcmPowspec *powspec, const gdouble kmin)
{
  if (kmin < powspec->kmin)
    ncm_powspec_set_kmin (powspec, kmin);
}

/**
 * ncm_powspec_require_kmax:
 * @powspec: a #NcmPowspec
 * @kmax: maxmimum mode $k_\mathrm{max}$
 *
 * Sets the maximum mode value $k_\mathrm{max}$.
 *
 */
void
ncm_powspec_require_kmax (NcmPowspec *powspec, const gdouble kmax)
{
  if (kmax > powspec->kmax)
    ncm_powspec_set_kmax (powspec, kmax);
}

/**
 * ncm_powspec_get_zi:
 * @powspec: a #NcmPowspec
 *
 * Gets the initial value $z_i$.
 *
 */
gdouble
ncm_powspec_get_zi (NcmPowspec *powspec)
{
  return powspec->zi;
}

/**
 * ncm_powspec_get_zf:
 * @powspec: a #NcmPowspec
 *
 * Gets the final value $z_f$.
 *
 */
gdouble
ncm_powspec_get_zf (NcmPowspec *powspec)
{
  return powspec->zf;
}

/**
 * ncm_powspec_get_kmin:
 * @powspec: a #NcmPowspec
 *
 * Gets the minimum mode value $k_\mathrm{min}$.
 *
 */
gdouble
ncm_powspec_get_kmin (NcmPowspec *powspec)
{
  return powspec->kmin;
}

/**
 * ncm_powspec_get_kmax:
 * @powspec: a #NcmPowspec
 *
 * Gets the maximum mode value $k_\mathrm{max}$.
 *
 */
gdouble
ncm_powspec_get_kmax (NcmPowspec *powspec)
{
  return powspec->kmax;
}

/**
 * ncm_powspec_get_nknots: (virtual get_nknots)
 * @powspec: a #NcmPowspec
 * @Nz: (out): number of knots in $z$
 * @Nk: (out): number of knots in $k$
 *
 * Gets the number of knots used to calculate the power spectrum.
 *
 */
void
ncm_powspec_get_nknots (NcmPowspec *powspec, guint *Nz, guint *Nk)
{
  NCM_POWSPEC_GET_CLASS (powspec)->get_nknots (powspec, Nz, Nk);
}

/**
 * ncm_powspec_prepare:
 * @powspec: a #NcmPowspec
 * @model: a #NcmModel
 *
 * Prepares the power spectrum @powspec using the model @model.
 *
 */
/**
 * ncm_powspec_prepare_if_needed:
 * @powspec: a #NcmPowspec
 * @model: a #NcmModel
 *
 * Prepares the object @powspec using the model @model if it was changed
 * since last preparation.
 *
 */
/**
 * ncm_powspec_eval:
 * @powspec: a #NcmPowspec
 * @model: a #NcmModel
 * @z: time $z$
 * @k: mode $k$
 *
 * Evaluates the power spectrum @powspec at $(z, k)$.
 *
 * Returns: $P(z, k)$.
 */
/**
 * ncm_powspec_eval_vec:
 * @powspec: a #NcmPowspec
 * @model: a #NcmModel
 * @z: time $z$
 * @k: a #NcmVector
 * @Pk: (out caller-allocates): a #NcmVector
 *
 * Evaluates the power spectrum @powspec at $z$ and in the knots
 * contained in @k and puts the result in @Pk.
 *
 */
/**
 * ncm_powspec_get_spline_2d:
 * @powspec: a #NcmPowspec
 *
 * Compute a 2D spline for the power spectrum.
 *
 * Returns: (transfer full): a #NcmSpline2d interpolating spline as a function of $(z, k)$.
 */

typedef struct _NcmPowspecInt
{
  const gdouble z;
  const gdouble R;
  NcmPowspec *ps;
  NcmModel *model;
  const gdouble z2;
  const gdouble xi1;
  const gdouble xi2;
  const gint ell;
} NcmPowspecInt;

static gdouble
_ncm_powspec_var_tophat_R_integ (gpointer user_data, gdouble lnk, gdouble weight)
{
  NcmPowspecInt *data = (NcmPowspecInt *) user_data;
  const gdouble k     = exp (lnk);
  const gdouble x     = k * data->R;
  const gdouble Pk    = ncm_powspec_eval (data->ps, data->model, data->z, k);
  const gdouble W     = 3.0 * gsl_sf_bessel_j1 (x) / x;
  const gdouble W2    = W * W;
  
  return gsl_pow_3 (k) * Pk * W2;
}

/**
 * ncm_powspec_var_tophat_R:
 * @ps: a #NcmPowspec
 * @model: a #NcmModel
 * @reltol: relative tolerance for integration
 * @z: the value of $z$
 * @R: the value of $R$
 *
 * This function computes the value of the linearly extrapolated
 * rms fluctuations of mass in a sphere of radius $R$ applying a top-hat filter at redshift $z$,
 * $$\sigma_{R}^{2}(z) = \frac{1}{2\pi^2} \int_{k_{\mathrm{min}}}^{k_\mathrm{max}}  W^{2}_{TH}(kR) \, P(k,z) \, k^2 \, \mathrm{d}k \, .$$
 * Where, $W_{TH}(t)$ is the top-hat filter in Fourier space,
 * $$W_{TH}(t) = \frac{3}{t^3} \left( \sin t - t \cos t  \right) = \frac{3}{t} j_{1}(t),$$
 * and $j_1(t)$ is the first order spherical Bessel function of the first kind.
 * This function is recommended for a small set of $z$ and $R$ values.
 * For a wide range of values it is best to apply #NcmPowspecFilter, instead.
 *
 * Returns: $\sigma_{R}^{2}(z)$.
 */
gdouble
ncm_powspec_var_tophat_R (NcmPowspec *ps, NcmModel *model, const gdouble reltol, const gdouble z, const gdouble R)
{
  NcmPowspecInt data = {z, R, ps, model};
  const gdouble kmin = ncm_powspec_get_kmin (ps);
  const gdouble kmax = ncm_powspec_get_kmax (ps);
  const gdouble lnkmin = log (kmin);
  const gdouble lnkmax = log (kmax);
  const gdouble one_2pi2 = 1.0 / ncm_c_2_pi_2 ();
  gdouble error, sigma2_2pi2;
  
  ncm_powspec_prepare_if_needed (ps, model);
  
  ncm_integral1d_ptr_set_userdata (ps->var_tophat_R, &data);
  ncm_integral1d_set_reltol (NCM_INTEGRAL1D (ps->var_tophat_R), reltol);

  sigma2_2pi2 = ncm_integral1d_eval (NCM_INTEGRAL1D (ps->var_tophat_R), lnkmin, lnkmax, &error);

  return sigma2_2pi2 * one_2pi2;
}

/**
 * ncm_powspec_sigma_tophat_R:
 * @ps: a #NcmPowspec
 * @model: a #NcmModel
 * @reltol: relative tolerance for integration
 * @z: the value of $z$
 * @R: the value of $R$
 *
 * Computes $\sigma_R(z) = \sqrt{\sigma_{R}^{2}(z)}$. See ncm_powspec_var_tophat_R().
 *
 * Returns: $\sigma_R(z)$.
 */
gdouble
ncm_powspec_sigma_tophat_R (NcmPowspec *ps, NcmModel *model, const gdouble reltol, const gdouble z, const gdouble R)
{
  return sqrt (ncm_powspec_var_tophat_R (ps, model, reltol, z, R));
}

static gdouble
_ncm_powspec_corr3D_integ (gpointer user_data, gdouble lnk, gdouble weight)
{
  NcmPowspecInt *data = (NcmPowspecInt *) user_data;
  const gdouble k     = exp (lnk);
  const gdouble x     = k * data->R;
  const gdouble Pk    = ncm_powspec_eval (data->ps, data->model, data->z, k);
  const gdouble W     = gsl_sf_bessel_j0 (x);
  
  return gsl_pow_3 (k) * Pk * W;
}

/**
 * ncm_powspec_corr3d:
 * @ps: a #NcmPowspec
 * @model: a #NcmModel
 * @reltol: relative tolerance for integration
 * @z: the value of $z$
 * @r: the value of $r$
 *
 * Computes the spatial correlation function in configuration space at redshift $z$ and position $r$,
 * $$\xi(r,z) = \frac{1}{2\pi^2} \int_{k_{\mathrm{min}}}^{k_\mathrm{max}} P(k,z) \, j_{0}(kr) \, k^2 \, \mathrm{d}k \, ,$$
 * where, $j_0(t)$ is the zero order spherical Bessel function of the first kind.
 * This function is recommended for a small set of $r$ and $z$ values.
 * For a wide range of values it is best to apply #NcmPowspecCorr3d, instead.
 *
 * Returns: $\xi(r,z)$.
 */
gdouble
ncm_powspec_corr3d (NcmPowspec *ps, NcmModel *model, const gdouble reltol, const gdouble z, const gdouble r)
{
  NcmPowspecInt data = {z, r, ps, model};
  const gdouble kmin = ncm_powspec_get_kmin (ps);
  const gdouble kmax = ncm_powspec_get_kmax (ps);
  const gdouble lnkmin = log (kmin);
  const gdouble lnkmax = log (kmax);
  const gdouble one_2pi2 = 1.0 / ncm_c_2_pi_2 ();
  gdouble error, xi_2pi2;
  
  ncm_powspec_prepare_if_needed (ps, model);

  ncm_integral1d_ptr_set_userdata (ps->corr3D, &data);
  ncm_integral1d_set_reltol (NCM_INTEGRAL1D (ps->corr3D), reltol);

  xi_2pi2 = ncm_integral1d_eval (NCM_INTEGRAL1D (ps->corr3D), lnkmin, lnkmax, &error);
  
  return xi_2pi2 * one_2pi2;
}

static gdouble
_ncm_powspec_sproj_integ (gpointer user_data, gdouble lnk, gdouble weight)
{
  NcmPowspecInt *data = (NcmPowspecInt *) user_data;
  const gdouble k     = exp (lnk);
  const gdouble x1    = k * data->xi1;
  const gdouble x2    = k * data->xi2;
  const gdouble Pk    = sqrt (ncm_powspec_eval (data->ps, data->model, data->z, k) * ncm_powspec_eval (data->ps, data->model, data->z2, k));
  const gdouble W     = ncm_sf_sbessel (data->ell, x1) * ncm_sf_sbessel (data->ell, x2);
  
  return gsl_pow_3 (k) * Pk * W;
}

/**
 * ncm_powspec_sproj:
 * @ps: a #NcmPowspec
 * @model: a #NcmModel
 * @reltol: relative tolerance for integration
 * @ell: the value of $\ell$
 * @z1: the value of $z_1$
 * @z2: the value of $z_2$
 * @xi1: the value of $\xi_1$
 * @xi2: the value of $\xi_2$
 *
 * Computes $C_\ell (z_1, z_2) = \int\dots$. FIXME
 *
 */
gdouble
ncm_powspec_sproj (NcmPowspec *ps, NcmModel *model, const gdouble reltol, const gint ell, const gdouble z1, const gdouble z2, const gdouble xi1, const gdouble xi2)
{
  NcmPowspecInt data = {z1, 0.0, ps, model, z2, xi1, xi2, ell};
  const gdouble kmin = ncm_powspec_get_kmin (ps);
  const gdouble kmax = ncm_powspec_get_kmax (ps);
  const gdouble lnkmin = log (kmin);
  const gdouble lnkmax = log (kmax);
  const gdouble two_pi = 2.0 / ncm_c_pi ();
  gdouble error, xi_two_pi;
  
  ncm_powspec_prepare_if_needed (ps, model);
  
  ncm_integral1d_ptr_set_userdata (ps->sproj, &data);
  ncm_integral1d_set_reltol (NCM_INTEGRAL1D (ps->sproj), reltol);

  xi_two_pi = ncm_integral1d_eval (NCM_INTEGRAL1D (ps->sproj), lnkmin, lnkmax, &error);
  
  return xi_two_pi * two_pi;
}
<|MERGE_RESOLUTION|>--- conflicted
+++ resolved
@@ -80,24 +80,16 @@
 static void
 ncm_powspec_init (NcmPowspec *powspec)
 {
-<<<<<<< HEAD
-  powspec->zi   = 0.0;
-  powspec->zf   = 0.0;
-  powspec->kmin = 0.0;
-  powspec->kmax = 0.0;
-
-  powspec->var_tophat_R = ncm_integral1d_ptr_new (&_ncm_powspec_var_tophat_R_integ, NULL);
-  powspec->corr3D       = ncm_integral1d_ptr_new (&_ncm_powspec_corr3D_integ, NULL);
-  powspec->sproj        = ncm_integral1d_ptr_new (&_ncm_powspec_sproj_integ, NULL);
-
-=======
   powspec->zi            = 0.0;
   powspec->zf            = 0.0;
   powspec->kmin          = 0.0;
   powspec->kmax          = 0.0;
   powspec->reltol_spline = 0.0;
-  
->>>>>>> 301c147e
+
+  powspec->var_tophat_R = ncm_integral1d_ptr_new (&_ncm_powspec_var_tophat_R_integ, NULL);
+  powspec->corr3D       = ncm_integral1d_ptr_new (&_ncm_powspec_corr3D_integ, NULL);
+  powspec->sproj        = ncm_integral1d_ptr_new (&_ncm_powspec_sproj_integ, NULL);
+
   powspec->ctrl = ncm_model_ctrl_new (NULL);
 }
 
