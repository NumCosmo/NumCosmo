/***************************************************************************
 *            ncm_data_gauss_cov.c
 *
 *  Tue November 20 18:46:02 2012
 *  Copyright  2012  Sandro Dias Pinto Vitenti
 *  <sandro@isoftware.com.br>
 ****************************************************************************/
/*
 * numcosmo
 * Copyright (C) 2012 Sandro Dias Pinto Vitenti <sandro@isoftware.com.br>
 *
 * numcosmo is free software: you can redistribute it and/or modify it
 * under the terms of the GNU General Public License as published by the
 * Free Software Foundation, either version 3 of the License, or
 * (at your option) any later version.
 *
 * numcosmo is distributed in the hope that it will be useful, but
 * WITHOUT ANY WARRANTY; without even the implied warranty of
 * MERCHANTABILITY or FITNESS FOR A PARTICULAR PURPOSE.
 * See the GNU General Public License for more details.
 *
 * You should have received a copy of the GNU General Public License along
 * with this program.  If not, see <http://www.gnu.org/licenses/>.
 */

/**
 * SECTION:ncm_data_gauss_cov
 * @title: NcmDataGaussCov
 * @short_description: Gaussian data -- covariance provided.
 *
 * Generic gaussian distribution which uses the covariance matrix as input.
 *
 */

#ifdef HAVE_CONFIG_H
#include "config.h"
#endif /* HAVE_CONFIG_H */
#include "build_cfg.h"

#include "math/ncm_c.h"
#include "math/ncm_cfg.h"
#include "math/ncm_data_gauss_cov.h"
#include "math/ncm_lapack.h"

#include <gsl/gsl_blas.h>
#include <gsl/gsl_linalg.h>
#include <gsl/gsl_randist.h>

enum
{
	PROP_0,
	PROP_NPOINTS,
	PROP_USE_NORMA,
	PROP_MEAN,
	PROP_COV,
	PROP_SIZE,
};

G_DEFINE_ABSTRACT_TYPE (NcmDataGaussCov, ncm_data_gauss_cov, NCM_TYPE_DATA);

static void
ncm_data_gauss_cov_init (NcmDataGaussCov* gauss)
{
	gauss->np = 0;
	gauss->y = NULL;
	gauss->v = NULL;
	gauss->cov = NULL;
	gauss->LLT = NULL;
	gauss->prepared_LLT = FALSE;
	gauss->use_norma = FALSE;
}

static void
_ncm_data_gauss_cov_constructed (GObject* object)
{
	/* Chain up : start */
	G_OBJECT_CLASS (ncm_data_gauss_cov_parent_class)
	->constructed (object);
	{
	}
}

static void
_ncm_data_gauss_cov_set_property (GObject* object, guint prop_id, const GValue* value, GParamSpec* pspec)
{
	NcmDataGaussCov* gauss = NCM_DATA_GAUSS_COV (object);
	g_return_if_fail (NCM_IS_DATA_GAUSS_COV (object));

	switch (prop_id)
	{
	case PROP_NPOINTS:
		ncm_data_gauss_cov_set_size (gauss, g_value_get_uint (value));
		break;
	case PROP_USE_NORMA:
		gauss->use_norma = g_value_get_boolean (value);
		break;
	case PROP_MEAN:
	{
		NcmVector* v = g_value_get_object (value);
		ncm_vector_substitute (&gauss->y, v, TRUE);
		break;
	}
	case PROP_COV:
		ncm_matrix_substitute (&gauss->cov, g_value_get_object (value), TRUE);
		break;
	default:
		G_OBJECT_WARN_INVALID_PROPERTY_ID (object, prop_id, pspec);
		break;
	}
}

static void
_ncm_data_gauss_cov_get_property (GObject* object, guint prop_id, GValue* value, GParamSpec* pspec)
{
	NcmDataGaussCov* gauss = NCM_DATA_GAUSS_COV (object);
	g_return_if_fail (NCM_IS_DATA_GAUSS_COV (object));

	switch (prop_id)
	{
	case PROP_NPOINTS:
		g_value_set_uint (value, gauss->np);
		break;
	case PROP_USE_NORMA:
		g_value_set_boolean (value, gauss->use_norma);
		break;
	case PROP_MEAN:
		g_value_set_object (value, gauss->y);
		break;
	case PROP_COV:
		g_value_set_object (value, gauss->cov);
		break;
	default:
		G_OBJECT_WARN_INVALID_PROPERTY_ID (object, prop_id, pspec);
		break;
	}
}

static void
_ncm_data_gauss_cov_dispose (GObject* object)
{
	NcmDataGaussCov* gauss = NCM_DATA_GAUSS_COV (object);

	ncm_vector_clear (&gauss->y);
	ncm_vector_clear (&gauss->v);
	ncm_matrix_clear (&gauss->cov);
	ncm_matrix_clear (&gauss->LLT);

	/* Chain up : end */
	G_OBJECT_CLASS (ncm_data_gauss_cov_parent_class)
	->dispose (object);
}

static void
_ncm_data_gauss_cov_finalize (GObject* object)
{

	/* Chain up : end */
	G_OBJECT_CLASS (ncm_data_gauss_cov_parent_class)
	->finalize (object);
}

static guint _ncm_data_gauss_cov_get_length (NcmData* data);
/* static void _ncm_data_gauss_cov_begin (NcmData *data); */
static void _ncm_data_gauss_cov_resample (NcmData* data, NcmMSet* mset, NcmRNG* rng);
static void _ncm_data_gauss_cov_m2lnL_val (NcmData* data, NcmMSet* mset, gdouble* m2lnL);
static void _ncm_data_gauss_cov_leastsquares_f (NcmData* data, NcmMSet* mset, NcmVector* v);
static void _ncm_data_gauss_cov_set_size (NcmDataGaussCov* gauss, guint np);
static guint _ncm_data_gauss_cov_get_size (NcmDataGaussCov* gauss);
static void _ncm_data_gauss_cov_lnNorma2 (NcmDataGaussCov* gauss, NcmMSet* mset, gdouble* m2lnL);
static void _ncm_data_gauss_cov_lnNorma2_bs (NcmDataGaussCov* gauss, NcmMSet* mset, NcmBootstrap* bstrap, gdouble* m2lnL);

static void
ncm_data_gauss_cov_class_init (NcmDataGaussCovClass* klass)
{
<<<<<<< HEAD
	GObjectClass* object_class = G_OBJECT_CLASS (klass);
	NcmDataClass* data_class = NCM_DATA_CLASS (klass);
	NcmDataGaussCovClass* gauss_cov_class = NCM_DATA_GAUSS_COV_CLASS (klass);

	object_class->constructed = &_ncm_data_gauss_cov_constructed;
	object_class->set_property = &_ncm_data_gauss_cov_set_property;
	object_class->get_property = &_ncm_data_gauss_cov_get_property;
	object_class->dispose = &_ncm_data_gauss_cov_dispose;
	object_class->finalize = &_ncm_data_gauss_cov_finalize;

	g_object_class_install_property (object_class,
	                                 PROP_NPOINTS,
	                                 g_param_spec_uint ("n-points",
	                                                    NULL,
	                                                    "Data sample size",
	                                                    0, G_MAXUINT, 0,
	                                                    G_PARAM_READWRITE | G_PARAM_CONSTRUCT | G_PARAM_STATIC_NAME | G_PARAM_STATIC_BLURB));

	g_object_class_install_property (object_class,
	                                 PROP_USE_NORMA,
	                                 g_param_spec_boolean ("use-norma",
	                                                       NULL,
	                                                       "Use the likelihood normalization to calculate -2lnL",
	                                                       FALSE,
	                                                       G_PARAM_READWRITE | G_PARAM_STATIC_NAME | G_PARAM_STATIC_BLURB));

	g_object_class_install_property (object_class,
	                                 PROP_MEAN,
	                                 g_param_spec_object ("mean",
	                                                      NULL,
	                                                      "Data mean",
	                                                      NCM_TYPE_VECTOR,
	                                                      G_PARAM_READWRITE | G_PARAM_STATIC_NAME | G_PARAM_STATIC_BLURB));

	g_object_class_install_property (object_class,
	                                 PROP_COV,
	                                 g_param_spec_object ("cov",
	                                                      NULL,
	                                                      "Data covariance",
	                                                      NCM_TYPE_MATRIX,
	                                                      G_PARAM_READWRITE | G_PARAM_STATIC_NAME | G_PARAM_STATIC_BLURB));

	data_class->bootstrap = TRUE;

	data_class->get_length = &_ncm_data_gauss_cov_get_length;
	data_class->begin = NULL;

	data_class->resample = &_ncm_data_gauss_cov_resample;
	data_class->m2lnL_val = &_ncm_data_gauss_cov_m2lnL_val;
	data_class->leastsquares_f = &_ncm_data_gauss_cov_leastsquares_f;

	gauss_cov_class->mean_func = NULL;
	gauss_cov_class->cov_func = NULL;
	gauss_cov_class->lnNorma2 = &_ncm_data_gauss_cov_lnNorma2;
	gauss_cov_class->lnNorma2_bs = &_ncm_data_gauss_cov_lnNorma2_bs;
	gauss_cov_class->set_size = &_ncm_data_gauss_cov_set_size;
	gauss_cov_class->get_size = &_ncm_data_gauss_cov_get_size;
=======
  GObjectClass* object_class     = G_OBJECT_CLASS (klass);
  NcmDataClass *data_class       = NCM_DATA_CLASS (klass);
  NcmDataGaussCovClass *gauss_cov_class = NCM_DATA_GAUSS_COV_CLASS (klass);

  object_class->constructed  = &_ncm_data_gauss_cov_constructed;
  object_class->set_property = &_ncm_data_gauss_cov_set_property;
  object_class->get_property = &_ncm_data_gauss_cov_get_property;
  object_class->dispose      = &_ncm_data_gauss_cov_dispose;
  object_class->finalize     = &_ncm_data_gauss_cov_finalize;

  g_object_class_install_property (object_class,
                                   PROP_NPOINTS,
                                   g_param_spec_uint ("n-points",
                                                      NULL,
                                                      "Data sample size",
                                                      0, G_MAXUINT, 0,
                                                      G_PARAM_READWRITE | G_PARAM_CONSTRUCT | G_PARAM_STATIC_NAME | G_PARAM_STATIC_BLURB));

  g_object_class_install_property (object_class,
                                   PROP_USE_NORMA,
                                   g_param_spec_boolean ("use-norma",
                                                         NULL,
                                                         "Use the likelihood normalization to calculate -2lnL",
                                                         FALSE,
                                                         G_PARAM_READWRITE | G_PARAM_STATIC_NAME | G_PARAM_STATIC_BLURB));

  g_object_class_install_property (object_class,
                                   PROP_MEAN,
                                   g_param_spec_object ("mean",
                                                        NULL,
                                                        "Data mean",
                                                        NCM_TYPE_VECTOR,
                                                        G_PARAM_READWRITE | G_PARAM_STATIC_NAME | G_PARAM_STATIC_BLURB));

  g_object_class_install_property (object_class,
                                   PROP_COV,
                                   g_param_spec_object ("cov",
                                                        NULL,
                                                        "Data covariance",
                                                        NCM_TYPE_MATRIX,
                                                        G_PARAM_READWRITE | G_PARAM_STATIC_NAME | G_PARAM_STATIC_BLURB));
  
  data_class->bootstrap          = TRUE;
  
  data_class->get_length         = &_ncm_data_gauss_cov_get_length;
  data_class->get_dof            = NULL;
  data_class->begin              = NULL;

  data_class->resample           = &_ncm_data_gauss_cov_resample;
  data_class->m2lnL_val          = &_ncm_data_gauss_cov_m2lnL_val;
  data_class->leastsquares_f     = &_ncm_data_gauss_cov_leastsquares_f;

  gauss_cov_class->mean_func    = NULL;
  gauss_cov_class->cov_func     = NULL;
  gauss_cov_class->lnNorma2     = &_ncm_data_gauss_cov_lnNorma2;
  gauss_cov_class->lnNorma2_bs  = &_ncm_data_gauss_cov_lnNorma2_bs;
  gauss_cov_class->set_size     = &_ncm_data_gauss_cov_set_size;
  gauss_cov_class->get_size     = &_ncm_data_gauss_cov_get_size;
>>>>>>> 0179c0d9
}

static guint
_ncm_data_gauss_cov_get_length (NcmData* data)
{
	return NCM_DATA_GAUSS_COV (data)->np;
}

static void
_ncm_data_gauss_cov_prepare_LLT (NcmData* data)
{
	gint ret;
	NcmDataGaussCov* gauss = NCM_DATA_GAUSS_COV (data);

	if (gauss->LLT == NULL)
		gauss->LLT = ncm_matrix_dup (gauss->cov);
	else
		ncm_matrix_memcpy (gauss->LLT, gauss->cov);

	ret = ncm_matrix_cholesky_decomp (gauss->LLT, 'U');
	if (ret != 0) /* if different from 0, something went wrong in the Cholesky decomposition */
	{
		// g_error ("_ncm_data_gauss_cov_prepare_LLT[ncm_matrix_cholesky_decomp]: %d.", ret);
		g_warning ("_ncm_data_gauss_cov_prepare_LLT[ncm_matrix_cholesky_decomp]: %d.", ret);
		gauss->prepared_LLT = FALSE;
	}
	else
		gauss->prepared_LLT = TRUE;
}

static void
_ncm_data_gauss_cov_resample (NcmData* data, NcmMSet* mset, NcmRNG* rng)
{
	NcmDataGaussCov* gauss = NCM_DATA_GAUSS_COV (data);
	NcmDataGaussCovClass* gauss_cov_class = NCM_DATA_GAUSS_COV_GET_CLASS (gauss);
	gboolean cov_update = FALSE;
	gint ret;
	guint i;

	if (gauss_cov_class->cov_func != NULL)
		cov_update = gauss_cov_class->cov_func (gauss, mset, gauss->cov);

	if (cov_update || !gauss->prepared_LLT)
		_ncm_data_gauss_cov_prepare_LLT (data);

	ncm_rng_lock (rng);
	for (i = 0; i < gauss->np; i++)
	{
		const gdouble u_i = gsl_ran_ugaussian (rng->r);
		ncm_vector_set (gauss->v, i, u_i);
	}
	ncm_rng_unlock (rng);

	/* CblasLower, CblasNoTrans => CblasUpper, CblasTrans */
	ret = gsl_blas_dtrmv (CblasUpper, CblasTrans, CblasNonUnit,
	                      ncm_matrix_gsl (gauss->LLT), ncm_vector_gsl (gauss->v));
	NCM_TEST_GSL_RESULT ("_ncm_data_gauss_cov_resample", ret);

	gauss_cov_class->mean_func (gauss, mset, gauss->y);
	ncm_vector_sub (gauss->y, gauss->v);
}

static void
_ncm_data_gauss_cov_lnNorma2 (NcmDataGaussCov* gauss, NcmMSet* mset, gdouble* m2lnL)
{
	gint exponent = 0;
	guint i;
	gdouble detL = 1.0;
	//gdouble lndetL = 0.0;

	for (i = 0; i < gauss->np; i++)
	{
		const gdouble Lii = ncm_matrix_get (gauss->LLT, i, i);
		const gdouble ndetL = detL * Lii;
		if (ndetL < 1.0e-300 || ndetL > 1.0e300)
		{
			gint exponent_i = 0;
			detL = frexp (ndetL, &exponent_i);
			exponent += exponent_i;
		}
		else
			detL = ndetL;
		//    lndetL += log (Lii);
	}

	*m2lnL += gauss->np * ncm_c_ln2pi () + 2.0 * (log (detL) + exponent * M_LN2);
	//return gauss->np * ncm_c_ln2pi () + 2.0 * lndetL;
}

static void
_ncm_data_gauss_cov_lnNorma2_bs (NcmDataGaussCov* gauss, NcmMSet* mset, NcmBootstrap* bstrap, gdouble* m2lnL)
{
	guint i;
	gdouble detL = 1.0;

	for (i = 0; i < gauss->np; i++)
	{
		guint k = ncm_bootstrap_get (bstrap, i);
		detL *= ncm_matrix_get (gauss->LLT, k, k);
	}
	*m2lnL += gauss->np * ncm_c_ln2pi () + 2.0 * log (detL);
}

static void
_ncm_data_gauss_cov_m2lnL_val (NcmData* data, NcmMSet* mset, gdouble* m2lnL)
{
	NcmDataGaussCov* gauss = NCM_DATA_GAUSS_COV (data);
	NcmDataGaussCovClass* gauss_cov_class = NCM_DATA_GAUSS_COV_GET_CLASS (gauss);
	gboolean cov_update = FALSE;
	gint ret;

	*m2lnL = 0.0;

	gauss_cov_class->mean_func (gauss, mset, gauss->v);

	ncm_vector_sub (gauss->v, gauss->y);

	if (gauss_cov_class->cov_func != NULL)
		cov_update = gauss_cov_class->cov_func (gauss, mset, gauss->cov);

	if (cov_update || !gauss->prepared_LLT)
		_ncm_data_gauss_cov_prepare_LLT (data);

	if (!gauss->prepared_LLT) /* that means that the Cholesky decomposition has not worked */
	{
		*m2lnL = GSL_POSINF;
		return;
	}

	/* CblasLower, CblasNoTrans => CblasUpper, CblasTrans */
	ret = gsl_blas_dtrsv (CblasUpper, CblasTrans, CblasNonUnit,
	                      ncm_matrix_gsl (gauss->LLT), ncm_vector_gsl (gauss->v));
	NCM_TEST_GSL_RESULT ("_ncm_data_gauss_cov_m2lnL_val", ret);

	if (!ncm_data_bootstrap_enabled (data))
	{
		ret = gsl_blas_ddot (ncm_vector_gsl (gauss->v),
		                     ncm_vector_gsl (gauss->v),
		                     m2lnL);
		NCM_TEST_GSL_RESULT ("_ncm_data_gauss_cov_m2lnL_val", ret);

		if (gauss->use_norma)
		{
			gauss_cov_class->lnNorma2 (gauss, mset, m2lnL);
		}
	}
	else
	{
		const guint bsize = ncm_bootstrap_get_bsize (data->bstrap);
		guint i;
		g_assert (ncm_bootstrap_is_init (data->bstrap));

		for (i = 0; i < bsize; i++)
		{
			guint k = ncm_bootstrap_get (data->bstrap, i);
			const gdouble u_i = ncm_vector_get (gauss->v, k);
			*m2lnL += u_i * u_i;
		}
		if (gauss->use_norma)
			gauss_cov_class->lnNorma2_bs (gauss, mset, data->bstrap, m2lnL);
	}
}

static void
_ncm_data_gauss_cov_leastsquares_f (NcmData* data, NcmMSet* mset, NcmVector* v)
{
	NcmDataGaussCov* gauss = NCM_DATA_GAUSS_COV (data);
	NcmDataGaussCovClass* gauss_cov_class = NCM_DATA_GAUSS_COV_GET_CLASS (gauss);
	gboolean cov_update = FALSE;
	gint ret;

	if (ncm_data_bootstrap_enabled (data))
		g_error ("NcmDataGaussCov: does not support bootstrap with least squares");

	gauss_cov_class->mean_func (gauss, mset, v);
	ncm_vector_sub (v, gauss->y);

	if (gauss_cov_class->cov_func != NULL)
		cov_update = gauss_cov_class->cov_func (gauss, mset, gauss->cov);

	if (cov_update || !gauss->prepared_LLT)
		_ncm_data_gauss_cov_prepare_LLT (data);

	/* CblasLower, CblasNoTrans => CblasUpper, CblasTrans */
	ret = gsl_blas_dtrsv (CblasUpper, CblasTrans, CblasNonUnit,
	                      ncm_matrix_gsl (gauss->LLT), ncm_vector_gsl (v));
	NCM_TEST_GSL_RESULT ("_ncm_data_gauss_cov_leastsquares_f", ret);
}

static void
_ncm_data_gauss_cov_set_size (NcmDataGaussCov* gauss, guint np)
{
	NcmData* data = NCM_DATA (gauss);
	if ((np == 0) || (np != gauss->np))
	{
		gauss->np = 0;
		ncm_vector_clear (&gauss->y);
		ncm_vector_clear (&gauss->v);
		ncm_matrix_clear (&gauss->cov);
		ncm_matrix_clear (&gauss->LLT);
		data->init = FALSE;
	}
	if ((np != 0) && (np != gauss->np))
	{
		gauss->np = np;
		gauss->y = ncm_vector_new (gauss->np);
		gauss->v = ncm_vector_new (gauss->np);
		gauss->cov = ncm_matrix_new (gauss->np, gauss->np);
		if (ncm_data_bootstrap_enabled (data))
		{
			ncm_bootstrap_set_fsize (data->bstrap, np);
			ncm_bootstrap_set_bsize (data->bstrap, np);
		}
		data->init = FALSE;
	}
}

static guint
_ncm_data_gauss_cov_get_size (NcmDataGaussCov* gauss)
{
	return gauss->np;
}

/**
 * ncm_data_gauss_cov_set_size: (virtual set_size)
 * @gauss: a #NcmDataGaussCov
 * @np: data size.
 *
 * Sets the data size to @np.
 *
 */
void ncm_data_gauss_cov_set_size (NcmDataGaussCov* gauss, guint np)
{
	NCM_DATA_GAUSS_COV_GET_CLASS (gauss)
	->set_size (gauss, np);
}

/**
 * ncm_data_gauss_cov_get_size: (virtual get_size)
 * @gauss: a #NcmDataGaussCov
 *
 * Gets the data size.
 *
 * Returns: Data size.
 *
 */
guint ncm_data_gauss_cov_get_size (NcmDataGaussCov* gauss)
{
	return NCM_DATA_GAUSS_COV_GET_CLASS (gauss)->get_size (gauss);
}<|MERGE_RESOLUTION|>--- conflicted
+++ resolved
@@ -172,65 +172,6 @@
 static void
 ncm_data_gauss_cov_class_init (NcmDataGaussCovClass* klass)
 {
-<<<<<<< HEAD
-	GObjectClass* object_class = G_OBJECT_CLASS (klass);
-	NcmDataClass* data_class = NCM_DATA_CLASS (klass);
-	NcmDataGaussCovClass* gauss_cov_class = NCM_DATA_GAUSS_COV_CLASS (klass);
-
-	object_class->constructed = &_ncm_data_gauss_cov_constructed;
-	object_class->set_property = &_ncm_data_gauss_cov_set_property;
-	object_class->get_property = &_ncm_data_gauss_cov_get_property;
-	object_class->dispose = &_ncm_data_gauss_cov_dispose;
-	object_class->finalize = &_ncm_data_gauss_cov_finalize;
-
-	g_object_class_install_property (object_class,
-	                                 PROP_NPOINTS,
-	                                 g_param_spec_uint ("n-points",
-	                                                    NULL,
-	                                                    "Data sample size",
-	                                                    0, G_MAXUINT, 0,
-	                                                    G_PARAM_READWRITE | G_PARAM_CONSTRUCT | G_PARAM_STATIC_NAME | G_PARAM_STATIC_BLURB));
-
-	g_object_class_install_property (object_class,
-	                                 PROP_USE_NORMA,
-	                                 g_param_spec_boolean ("use-norma",
-	                                                       NULL,
-	                                                       "Use the likelihood normalization to calculate -2lnL",
-	                                                       FALSE,
-	                                                       G_PARAM_READWRITE | G_PARAM_STATIC_NAME | G_PARAM_STATIC_BLURB));
-
-	g_object_class_install_property (object_class,
-	                                 PROP_MEAN,
-	                                 g_param_spec_object ("mean",
-	                                                      NULL,
-	                                                      "Data mean",
-	                                                      NCM_TYPE_VECTOR,
-	                                                      G_PARAM_READWRITE | G_PARAM_STATIC_NAME | G_PARAM_STATIC_BLURB));
-
-	g_object_class_install_property (object_class,
-	                                 PROP_COV,
-	                                 g_param_spec_object ("cov",
-	                                                      NULL,
-	                                                      "Data covariance",
-	                                                      NCM_TYPE_MATRIX,
-	                                                      G_PARAM_READWRITE | G_PARAM_STATIC_NAME | G_PARAM_STATIC_BLURB));
-
-	data_class->bootstrap = TRUE;
-
-	data_class->get_length = &_ncm_data_gauss_cov_get_length;
-	data_class->begin = NULL;
-
-	data_class->resample = &_ncm_data_gauss_cov_resample;
-	data_class->m2lnL_val = &_ncm_data_gauss_cov_m2lnL_val;
-	data_class->leastsquares_f = &_ncm_data_gauss_cov_leastsquares_f;
-
-	gauss_cov_class->mean_func = NULL;
-	gauss_cov_class->cov_func = NULL;
-	gauss_cov_class->lnNorma2 = &_ncm_data_gauss_cov_lnNorma2;
-	gauss_cov_class->lnNorma2_bs = &_ncm_data_gauss_cov_lnNorma2_bs;
-	gauss_cov_class->set_size = &_ncm_data_gauss_cov_set_size;
-	gauss_cov_class->get_size = &_ncm_data_gauss_cov_get_size;
-=======
   GObjectClass* object_class     = G_OBJECT_CLASS (klass);
   NcmDataClass *data_class       = NCM_DATA_CLASS (klass);
   NcmDataGaussCovClass *gauss_cov_class = NCM_DATA_GAUSS_COV_CLASS (klass);
@@ -289,7 +230,6 @@
   gauss_cov_class->lnNorma2_bs  = &_ncm_data_gauss_cov_lnNorma2_bs;
   gauss_cov_class->set_size     = &_ncm_data_gauss_cov_set_size;
   gauss_cov_class->get_size     = &_ncm_data_gauss_cov_get_size;
->>>>>>> 0179c0d9
 }
 
 static guint
