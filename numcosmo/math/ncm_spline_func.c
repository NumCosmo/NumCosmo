/***************************************************************************
 *            ncm_spline_func.c
 *
 *  Wed Nov 21 19:09:20 2007
 *  Copyright  2007  Sandro Dias Pinto Vitenti
 *  <sandro@isoftware.com.br>
 ****************************************************************************/

/*
 * numcosmo
 * Copyright (C) Sandro Dias Pinto Vitenti 2012 <sandro@isoftware.com.br>
 * numcosmo is free software: you can redistribute it and/or modify it
 * under the terms of the GNU General Public License as published by the
 * Free Software Foundation, either version 3 of the License, or
 * (at your option) any later version.
 *
 * numcosmo is distributed in the hope that it will be useful, but
 * WITHOUT ANY WARRANTY; without even the implied warranty of
 * MERCHANTABILITY or FITNESS FOR A PARTICULAR PURPOSE.
 * See the GNU General Public License for more details.
 *
 * You should have received a copy of the GNU General Public License along
 * with this program.  If not, see <http://www.gnu.org/licenses/>.
 */

/**
 * SECTION:ncm_spline_func
 * @title: NcmSplineFunc
 * @short_description: Automatic generation of the knots for a spline.
 * @stability: Stable
 * @include: numcosmo/math/ncm_spline_func.h
 *
 *
 * This function implements 4 different methods to automatically determine
 * the #NcmVector of knots, $\mathbf{x}$, of a #NcmSpline given a relative error between the function $f$
 * to be interpolated and the spline result $\hat{f}$.
 *
 * All available methods start with $n_0$ knots, $\mathbf{x}_0$, distributed  across [@xi, @xf], including both limiting points.
 * The value of $n_0$ depends on the chosen interpolation method given by @s, e.g., #NcmSplineCubicNotaknot has $n_0 = 6$.
 *
 * The function $f$ is first interpolated at the $\mathbf{x}_0$ knots, producing the interpolated function $\hat{f}_0$.
 * Next, the existing $n_0 - 1$ bins, $\Delta \mathbf{x}_0 = \mathbf{x}_0^{i+1} - \mathbf{x}_0^{i}$, are divided in half and
 * test points are placed at those positions, $\overline{\mathbf{x}}_0 = \frac{\mathbf{x}_0^{i+1} + \mathbf{x}_0^{i}}{2}$.
 * The following tests are done for each one of the bins $\Delta \mathbf{x}_0$ separately:
 * \begin{equation*}
 *   \left| \frac{ \hat{f}_0(\overline{\mathbf{x}}_0) - f(\overline{\mathbf{x}}_0)}{f(\overline{\mathbf{x}}_0)} \right| < \mathrm{rel \\_ error}
 * \end{equation*}
 * and
 * \begin{equation*}
 *   \left| \frac{ \int_{\Delta \mathbf{x}_0} \hat{f}_0  - \int_{\Delta \mathbf{x}_0} f }{ \int_{\Delta \mathbf{x}_0} f } \right| < \mathrm{rel \\_ error}.
 * \end{equation*}
 * Where $\int_{\Delta \mathbf{x}_0} f$ is the integral of the input function $f$ evaluated using [Simpson's rule](https://en.wikipedia.org/wiki/Simpson%27s_rule)
 *\begin{equation*}
 * \int_{\Delta \mathbf{x}_0} f = \frac{\Delta \mathbf{x}_0}{6} \left[ f \left( \mathbf{x}_0^{i} \right) + 4 f \left( \overline{\mathbf{x}}_0 \right) + f \left( \mathbf{x}_0^{i+1} \right) \right]
 *\end{equation*}
 *
 * and the interpolated function $\hat{f}_0$ is integrated by applying ncm_spline_eval_integ().
 * If any bin passes those relations then, its associated test point $\overline{\mathbf{x}}_0$ together with both knots,
 * are defined as a good representation of the function $f$ and this specific bin does not need to be refined anymore.
 * If not, then $\mathbf{x}_0 \cup \overline{\mathbf{x}}_0$ is splitted once again into two more symmetric test points around $\overline{\mathbf{x}}_0$.
 * A new set of knots is defined, $\mathbf{x}_1 = \mathbf{x}_0 \cup \overline{\mathbf{x}}_0$.
 * The ones which did not pass the tests define another set of test points $\overline{\mathbf{x}}_1$ that lie between the $\mathbf{x}_0\cup \overline{\mathbf{x}}_0$.
 * The new set of knots $\mathbf{x}_1$ are used to create a new interpolated function $\hat{f}_1$, always in the full range [@xi, @xf].
 * The same tests are performed as before, but now with $\hat{f}_1(\overline{\mathbf{x}}_1)$, $f(\overline{\mathbf{x}}_1)$
 * and the integral now has limits $\Delta \mathbf{x}_1 = \Delta \mathbf{x}_0/2$, but only for those bins that did not pass the previous test.
 * Therefore, the tests are always applied on three knots at a time.
 * This procedure is repeated until the desired accuracy is met across the whole range [@xi, @xf]. Note that it will most probably create a inhomogeneous set of knots.
 *
 *
 *
 * <inlinegraphic fileref="spline_func_knots_evolution.png" format="PNG" scale="98" align="right"/>
 *
 *
 * The figure shows a schematically evolution of the methodology for choosing the knots.
 * It starts with 6 knots, $\mathbf{x}_0$ (black filled circles in the first line), used to create the interpolated function $\hat{f}_0$.
 * The $\overline{\mathbf{x}}_0$ test points are created (blue squares in the second line) and the first tests are performed in each one of the five bins.
 * In this example, only the first and the fourth bins did not pass both tests.
 * One new set of knots is created, $\mathbf{x}_1 = \mathbf{x}_0 \cup \overline{\mathbf{x}}_0$ (second line) and their new test points,
 * $\overline{\mathbf{x}}_1$ (red diamonds in the third line).
 * Note that $\overline{\mathbf{x}}_1$ are only placed in the middle of the previously bins that did not pass the tests.
 * The tests are done 4 times, one for each bin with a red diamond at it center,
 * with width $\Delta \mathbf{x}_1 = \Delta \mathbf{x}_0/2$. Again, only two of them passed the tests.
 * One new set of knots is created $\mathbf{x}_2 = \mathbf{x}_1 \cup \overline{\mathbf{x}}_1$ (third line) and their new test points,
 * $\overline{\mathbf{x}}_2$ (black vertical ticks in the fourth line).
 * The tests are done 4 times more, one for each bin with a black vertical tick at it center, with width $\Delta \mathbf{x}_2 = \Delta \mathbf{x}_1/2$.
 *
 * In this schematic example, the final set of knots is given by the last line
 * $\mathbf{x} = \mathbf{x}_3 = \mathbf{x}_2 \cup \overline{\mathbf{x}}_2$, with 19 knots in total,
 * also showing that the final distribution is not homogeneous.
 * It is important to note that in all steps the interpolated function is created with all its knots:
 * $\mathbf{x}_0 \rightarrow \hat{f}_0$, $\mathbf{x}_1 \rightarrow \hat{f}_1$, $\mathbf{x}_2 \rightarrow \hat{f}_2$, $\mathbf{x}_3 \rightarrow \hat{f}_3$.
 * It is also worth noting that, in the description and example above, it was assumed a linear distribution of knots in each step,
 * but there are other options listed at #NcmSplineFuncType.
 *
 *
 */

#ifdef HAVE_CONFIG_H
#  include "config.h"
#endif /* HAVE_CONFIG_H */
#include "build_cfg.h"

#include "math/ncm_spline_func.h"
#include "math/ncm_cfg.h"
#include "math/ncm_util.h"
#include "math/ncm_stats_vec.h"

#ifndef NUMCOSMO_GIR_SCAN
#include <gsl/gsl_poly.h>
#endif /* NUMCOSMO_GIR_SCAN */

typedef struct { gdouble x;
                 gdouble y;
                 gint ok;
} _BIVec;

#define BIVEC_LIST_APPEND(dlist, xX, yY) \
  do { \
    _BIVec *bv = g_slice_new (_BIVec); \
    bv->x = (xX); bv->y = (yY); bv->ok = FALSE; \
    dlist = g_list_append (dlist, bv); \
  } while (FALSE)
#define BIVEC_LIST_INSERT_BEFORE(dlist, node, xX, yY) \
  do { \
    _BIVec *bv = g_slice_new (_BIVec); \
    bv->x = (xX); bv->y = (yY); bv->ok = FALSE; \
    dlist = g_list_insert_before (dlist, node, bv); \
  } while (FALSE)

#define BIVEC_LIST_X(dlist) (((_BIVec *) (dlist)->data)->x)
#define BIVEC_LIST_Y(dlist) (((_BIVec *) (dlist)->data)->y)
#define BIVEC_LIST_OK(dlist) (((_BIVec *) (dlist)->data)->ok)

static void
_test_and_eval_interior_4 (GList *nodes, gsl_function *F, const gdouble yinterp1, const gdouble yinterp2, const gdouble rel_error, const gdouble f_scale, gboolean ok)
{
  gint i;
  
  GList *wnodes[3];
  gdouble poly3_dd[4];
  gdouble poly3_x[4];
  gdouble poly3_y[4];
  gdouble step, sub_step;
  gboolean go_ok = FALSE;
  
  poly3_x[0] = BIVEC_LIST_X (nodes);
  poly3_x[3] = BIVEC_LIST_X (nodes->next);
  poly3_y[0] = BIVEC_LIST_Y (nodes);
  poly3_y[3] = BIVEC_LIST_Y (nodes->next);
  
  step       = (poly3_x[3] - poly3_x[0]) / 3.0;
  sub_step   = step / 3.0;
  poly3_x[1] = poly3_x[0] + step;
  poly3_x[2] = poly3_x[1] + step;
  poly3_y[1] = GSL_FN_EVAL (F, poly3_x[1]);
  poly3_y[2] = GSL_FN_EVAL (F, poly3_x[2]);
  
  BIVEC_LIST_INSERT_BEFORE (nodes, nodes->next, poly3_x[2], poly3_y[2]);
  BIVEC_LIST_INSERT_BEFORE (nodes, nodes->next, poly3_x[1], poly3_y[1]);
  
  gsl_poly_dd_init (poly3_dd, poly3_x, poly3_y, 4);
  
  if ((fabs (poly3_y[1] - yinterp1) < ((fabs (poly3_y[1]) + f_scale) * rel_error)) &&
      (fabs (poly3_y[2] - yinterp2) < ((fabs (poly3_y[2]) + f_scale) * rel_error)))
  {
    if (ok || ((sub_step / poly3_x[0]) < NCM_SPLINE_KNOT_DIFF_TOL))
      return;
    else
      go_ok = TRUE;
  }
  
  wnodes[0] = nodes;
  wnodes[1] = wnodes[0]->next;
  wnodes[2] = wnodes[1]->next;
  
  for (i = 0; i < 3; i++)
  {
    gdouble try_yinterp1, try_yinterp2;
    
    try_yinterp1 = gsl_poly_dd_eval (poly3_dd, poly3_x, 4, poly3_x[i] + sub_step);
    try_yinterp2 = gsl_poly_dd_eval (poly3_dd, poly3_x, 4, poly3_x[i] + 2.0 * sub_step);
    _test_and_eval_interior_4 (wnodes[i], F, try_yinterp1, try_yinterp2, rel_error, f_scale, go_ok);
  }
}

static void
_BIVec_free (gpointer mem)
{
  g_slice_free (_BIVec, mem);
}

static void
ncm_spline_new_function_4 (NcmSpline *s, gsl_function *F, const gdouble xi, const gdouble xf, gsize max_nodes, const gdouble rel_error, const gdouble f_scale)
{
  gdouble poly3_dd[4];
  gdouble poly3_x[4];
  gdouble poly3_y[4];
  GList *nodes     = NULL;
  GList *wnodes[3] = {NULL, NULL, NULL};
  gint i;
  gdouble step     = (xf - xi) / 3.0;
  gdouble sub_step = step / 3.0;
  GArray *x_array;
  GArray *y_array;
  gsize n_elem;
  
  max_nodes = (max_nodes <= 0) ? G_MAXUINT64 : max_nodes;
  g_assert_cmpfloat (f_scale, >=, 0.0);
  
  for (i = 0; i < 4; i++)
  {
    poly3_x[i] = xi + i * step;
    poly3_y[i] = GSL_FN_EVAL (F, poly3_x[i]);
    BIVEC_LIST_APPEND (nodes, poly3_x[i], poly3_y[i]);
  }
  
  gsl_poly_dd_init (poly3_dd, poly3_x, poly3_y, 4);
  
  wnodes[0] = nodes;
  wnodes[1] = wnodes[0]->next;
  wnodes[2] = wnodes[1]->next;
  
  for (i = 0; i < 3; i++)
  {
    gdouble yinterp1, yinterp2;
    
    yinterp1 = gsl_poly_dd_eval (poly3_dd, poly3_x, 4, poly3_x[i] + sub_step);
    yinterp2 = gsl_poly_dd_eval (poly3_dd, poly3_x, 4, poly3_x[i] + 2.0 * sub_step);
    
    _test_and_eval_interior_4 (wnodes[i], F, yinterp1, yinterp2, rel_error, f_scale, FALSE);
  }
  
  n_elem  = g_list_length (nodes);
  x_array = g_array_sized_new (FALSE, FALSE, sizeof (gdouble), n_elem);
  y_array = g_array_sized_new (FALSE, FALSE, sizeof (gdouble), n_elem);
  
  wnodes[0] = nodes;
  
  do {
    g_array_append_val (x_array, BIVEC_LIST_X (nodes));
    g_array_append_val (y_array, BIVEC_LIST_Y (nodes));
    nodes = nodes->next;
  } while (nodes != NULL);
  
  g_list_free_full (wnodes[0], _BIVec_free);
  
  ncm_spline_set_array (s, x_array, y_array, TRUE);
  
  g_array_unref (x_array);
  g_array_unref (y_array);
<<<<<<< HEAD

=======
  
>>>>>>> a760eeda
  return;
}

static void
ncm_spline_new_function_spline (NcmSpline *s, gsl_function *F, const gdouble xi, const gdouble xf, gsize max_nodes, const gdouble rel_error, const gdouble f_scale)
{
  GArray *x_array = g_array_sized_new (FALSE, FALSE, sizeof (gdouble), 1000);
  GArray *y_array = g_array_sized_new (FALSE, FALSE, sizeof (gdouble), 1000);
  GArray *xt_array = g_array_sized_new (FALSE, FALSE, sizeof (gdouble), 1000);
  GArray *yt_array = g_array_sized_new (FALSE, FALSE, sizeof (gdouble), 1000);
  GList *nodes = NULL, *wnodes = NULL;
  NcmStatsVec *dx_stats = ncm_stats_vec_new (1, NCM_STATS_VEC_VAR, FALSE);
  gsize n = ncm_spline_min_size (s);
  const gdouble nsigma_threshold = 1.0;
  gdouble max_dx, min_dx;
  guint i;
  
  n = (n < 3) ? 3 : n;
  
  ncm_assert_cmpdouble_e (xf, >, xi, DBL_EPSILON, 0.0);
  g_assert_cmpfloat (f_scale, >=, 0.0);
  
  max_nodes = (max_nodes <= 0) ? G_MAXUINT64 : max_nodes;
  
  g_array_set_size (xt_array, n);
  g_array_set_size (yt_array, n);
  
  for (i = 0; i < n; i++)
  {
    const gdouble x = xi + (xf - xi) / (n - 1.0) * i;
    const gdouble y = GSL_FN_EVAL (F, x);
    
    BIVEC_LIST_APPEND (nodes, x, y);
    BIVEC_LIST_OK (nodes) = 0;
    
    g_array_append_val (x_array, x);
    g_array_append_val (y_array, y);
    g_assert (gsl_finite (x));
    g_assert (gsl_finite (y));
  }
  
  ncm_spline_set_array (s, x_array, y_array, TRUE);
  
#define SWAP_PTR(a, b) \
  do { \
    const gpointer tmp = (b); (b) = (a); (a) = tmp; \
  } while (FALSE)
  
  while (TRUE)
  {
    gsize improves = 0;
    
    wnodes = nodes;
    g_array_set_size (xt_array, 0);
    g_array_set_size (yt_array, 0);
    
    ncm_stats_vec_reset (dx_stats, TRUE);
    
    max_dx = 0.0;
    min_dx = 1.0e300;
    
    do {
      const gdouble x0 = BIVEC_LIST_X (wnodes);
      const gdouble x1 = BIVEC_LIST_X (wnodes->next);
      const gdouble dx = x1 - x0;
      
      max_dx = MAX (max_dx, dx);
      min_dx = MIN (min_dx, dx);
      
      g_array_append_val (xt_array, BIVEC_LIST_X (wnodes));
      g_array_append_val (yt_array, BIVEC_LIST_Y (wnodes));
      
      ncm_stats_vec_set (dx_stats, 0, x1 - x0);
      ncm_stats_vec_update (dx_stats);
      
      if (BIVEC_LIST_OK (wnodes) == 1)
      {
        continue;
      }
      else
      {
        const gdouble y0      = BIVEC_LIST_Y (wnodes);
        const gdouble y1      = BIVEC_LIST_Y (wnodes->next);
        const gdouble x       = (x0 + x1) / 2.0;
        const gdouble y       = GSL_FN_EVAL (F, x);
        const gdouble ys      = ncm_spline_eval (s, x);
        const gdouble Iyc     = dx * (y1 + y0 + 4.0 * y) / 6.0;
        const gdouble Iys     = ncm_spline_eval_integ (s, x0, x1);
        const gboolean test_p = fabs (y - ys)    < rel_error * (fabs (y)   + f_scale);
        const gboolean test_I = fabs (Iyc - Iys) < rel_error * (fabs (Iyc) + f_scale * dx);
        
        if (fabs ((x - x0) / x) < NCM_SPLINE_KNOT_DIFF_TOL)
          g_error ("Tolerance of the difference between knots was reached. Interpolated function is probably discontinuous at x = (% 20.15g, % 20.15g, % 20.15g).\n"
                   "\tFunction value at f(x0) = % 22.15g, f(x) = % 22.15g and f(x1) = % 22.15g, cmp (%e, %e).",
                   x0, x, x1,
                   y0, y, y1,
                   fabs (y0 / y - 1.0),
                   fabs (y1 / y - 1.0));
        
        BIVEC_LIST_INSERT_BEFORE (nodes, wnodes->next, x, y);
        wnodes = g_list_next (wnodes);
        g_array_append_val (xt_array, BIVEC_LIST_X (wnodes));
        g_array_append_val (yt_array, BIVEC_LIST_Y (wnodes));
        BIVEC_LIST_OK (wnodes) = BIVEC_LIST_OK (wnodes->prev);
        
        if (test_p && test_I)
        {
          BIVEC_LIST_OK (wnodes->prev)++;
          BIVEC_LIST_OK (wnodes)++;
        }
        else
        {
          improves++;
        }
      }
    } while ((wnodes = g_list_next (wnodes)) && wnodes->next);
    
    if (wnodes != NULL)
    {
      g_array_append_val (xt_array, BIVEC_LIST_X (wnodes));
      g_array_append_val (yt_array, BIVEC_LIST_Y (wnodes));
    }
    
    SWAP_PTR (x_array, xt_array);
    SWAP_PTR (y_array, yt_array);
    
    ncm_spline_set_array (s, x_array, y_array, TRUE);
    
    if (x_array->len > max_nodes)
    {
      g_warning ("ncm_spline_new_function_spline: cannot archive requested precision with at most %zu nodes", max_nodes);
      break;
    }
    
    if (improves == 0)
    {
      const gdouble dx_mean = ncm_stats_vec_get_mean (dx_stats, 0);
      const gdouble dx_sd   = ncm_stats_vec_get_sd (dx_stats, 0);
      const gdouble dx_lim  = nsigma_threshold * dx_sd + dx_mean;
      
      if (max_dx > dx_lim)
      {
        wnodes = nodes;
        
        do {
          const gdouble x0 = BIVEC_LIST_X (wnodes);
          const gdouble x1 = BIVEC_LIST_X (wnodes->next);
          const gdouble dx = x1 - x0;
          
          if (dx > dx_lim)
            BIVEC_LIST_OK (wnodes) = 0;
        } while ((wnodes = g_list_next (wnodes)) && wnodes->next);
      }
      else
      {
        break;
      }
    }
  }
  
  g_list_free_full (nodes, _BIVec_free);
  
  g_array_unref (x_array);
  g_array_unref (xt_array);
  g_array_unref (y_array);
  g_array_unref (yt_array);
  
  ncm_stats_vec_clear (&dx_stats);
  
  return;
}

static void
ncm_spline_new_function_spline_lnknot (NcmSpline *s, gsl_function *F, const gdouble xi, const gdouble xf, gsize max_nodes, gdouble rel_error, const gdouble f_scale)
{
  GArray *x_array = g_array_sized_new (FALSE, FALSE, sizeof (gdouble), 1000);
  GArray *y_array = g_array_sized_new (FALSE, FALSE, sizeof (gdouble), 1000);
  GArray *xt_array = g_array_sized_new (FALSE, FALSE, sizeof (gdouble), 1000);
  GArray *yt_array = g_array_sized_new (FALSE, FALSE, sizeof (gdouble), 1000);
  GList *nodes = NULL, *wnodes = NULL;
  gsize n = ncm_spline_min_size (s);
  guint i;
  const gdouble lnxi = log (xi);
  const gdouble lnxf = log (xf);
  
  n = (n < 3) ? 3 : n;
  
  max_nodes = (max_nodes <= 0) ? G_MAXUINT64 : max_nodes;
  
  g_assert (xi > 0.0 && xf > xi);
  g_assert_cmpfloat (f_scale, >=, 0.0);
  
  g_array_set_size (xt_array, n);
  g_array_set_size (yt_array, n);
  
  for (i = 0; i < n; i++)
  {
    gdouble x = exp (lnxi + (lnxf - lnxi) / (n - 1.0) * i);
    gdouble y = GSL_FN_EVAL (F, x);
    
    BIVEC_LIST_APPEND (nodes, x, y);
    BIVEC_LIST_OK (nodes) = 0;
    g_array_append_val (x_array, x);
    g_array_append_val (y_array, y);
  }
  
  ncm_spline_set_array (s, x_array, y_array, TRUE);
  
#define SWAP_PTR(a, b) \
  do { \
    const gpointer tmp = (b); (b) = (a); (a) = tmp; \
  } while (FALSE)
  
  while (TRUE)
  {
    gsize improves = 0;
    
    wnodes = nodes;
    g_array_set_size (xt_array, 0);
    g_array_set_size (yt_array, 0);
    
    do {
      g_array_append_val (xt_array, BIVEC_LIST_X (wnodes));
      g_array_append_val (yt_array, BIVEC_LIST_Y (wnodes));
      
      if (BIVEC_LIST_OK (wnodes) == 1)
      {
        continue;
      }
      else
      {
        const gdouble x0      = BIVEC_LIST_X (wnodes);
        const gdouble x1      = BIVEC_LIST_X (wnodes->next);
        const gdouble lnx0    = log (x0);
        const gdouble lnx1    = log (x1);
        const gdouble y0      = BIVEC_LIST_Y (wnodes);
        const gdouble y1      = BIVEC_LIST_Y (wnodes->next);
        const gdouble lnx     = (lnx0 + lnx1) / 2.0;
        const gdouble x       = exp (lnx);
        const gdouble y       = GSL_FN_EVAL (F, x);
        const gdouble ys      = ncm_spline_eval (s, x);
        const gdouble delta   = (x - 0.5 * (x1 + x0)) / (0.5 * (x1 - x0));
        const gdouble Iyc     = (x1 - x0) * (y1 * (3.0 - 2.0 / (1.0 - delta)) + y0 * (3.0 - 2.0 / (1.0 + delta)) + 4.0 * y / (1.0 - delta * delta)) / 6.0;
        const gdouble Iys     = ncm_spline_eval_integ (s, x0, x1);
        const gboolean test_p = fabs (y - ys)    < rel_error * (fabs (y)   + f_scale);
        const gboolean test_I = fabs (Iyc - Iys) < rel_error * (fabs (Iyc) + f_scale * (x1 - x0));
        
        if (fabs ((x - x0) / x) < NCM_SPLINE_KNOT_DIFF_TOL)
          g_error ("Tolerance of the difference between knots was reached. Interpolated function is probably discontinuous at x = (% 20.15g, % 20.15g, % 20.15g).\n"
                   "\tFunction value at f(x0) = % 22.15g, f(x) = % 22.15g and f(x1) = % 22.15g, cmp (%e, %e).",
                   x0, x, x1,
                   y0, y, y1,
                   fabs (y0 / y - 1.0),
                   fabs (y1 / y - 1.0));
        
        BIVEC_LIST_INSERT_BEFORE (nodes, wnodes->next, x, y);
        wnodes = g_list_next (wnodes);
        g_array_append_val (xt_array, BIVEC_LIST_X (wnodes));
        g_array_append_val (yt_array, BIVEC_LIST_Y (wnodes));
        BIVEC_LIST_OK (wnodes) = BIVEC_LIST_OK (wnodes->prev);
        
        if (test_p && test_I)
        {
          BIVEC_LIST_OK (wnodes->prev)++;
          BIVEC_LIST_OK (wnodes)++;
        }
        else
        {
          improves++;
        }
      }
    } while ((wnodes = g_list_next (wnodes)) && wnodes->next);
    
    if (wnodes != NULL)
    {
      g_array_append_val (xt_array, BIVEC_LIST_X (wnodes));
      g_array_append_val (yt_array, BIVEC_LIST_Y (wnodes));
    }
    
    SWAP_PTR (x_array, xt_array);
    SWAP_PTR (y_array, yt_array);
    
    ncm_spline_set_array (s, x_array, y_array, TRUE);
    
    if (x_array->len > max_nodes)
    {
      g_warning ("ncm_spline_new_function_spline: cannot archive requested precision with at most %zu nodes", max_nodes);
      break;
    }
    
    if (improves == 0)
      break;
  }
  
  g_list_free_full (nodes, _BIVec_free);
  
  g_array_unref (x_array);
  g_array_unref (xt_array);
  g_array_unref (y_array);
  g_array_unref (yt_array);
  
  return;
}

static void
ncm_spline_new_function_spline_sinhknot (NcmSpline *s, gsl_function *F, const gdouble xi, const gdouble xf, gsize max_nodes, const gdouble rel_error, const gdouble f_scale)
{
  GArray *x_array = g_array_sized_new (FALSE, FALSE, sizeof (gdouble), 1000);
  GArray *y_array = g_array_sized_new (FALSE, FALSE, sizeof (gdouble), 1000);
  GArray *xt_array = g_array_sized_new (FALSE, FALSE, sizeof (gdouble), 1000);
  GArray *yt_array = g_array_sized_new (FALSE, FALSE, sizeof (gdouble), 1000);
  GList *nodes = NULL, *wnodes = NULL;
  gsize n = ncm_spline_min_size (s);
  guint i;
  const gdouble axi = asinh (xi);
  const gdouble axf = asinh (xf);
  
  g_assert_cmpfloat (f_scale, >=, 0.0);
  
  n = (n < 3) ? 3 : n;
  
  max_nodes = (max_nodes <= 0) ? G_MAXUINT64 : max_nodes;
  
  g_array_set_size (xt_array, n);
  g_array_set_size (yt_array, n);
  
  for (i = 0; i < n; i++)
  {
    gdouble x = sinh (axi + (axf - axi) / (n - 1.0) * i);
    gdouble y = GSL_FN_EVAL (F, x);
    
    BIVEC_LIST_APPEND (nodes, x, y);
    BIVEC_LIST_OK (nodes) = 0;
    
    g_array_append_val (x_array, x);
    g_array_append_val (y_array, y);
  }
  
  ncm_spline_set_array (s, x_array, y_array, TRUE);
  
#define SWAP_PTR(a, b) \
  do { \
    const gpointer tmp = (b); (b) = (a); (a) = tmp; \
  } while (FALSE)
  
  while (TRUE)
  {
    gsize improves = 0;
    
    wnodes = nodes;
    g_array_set_size (xt_array, 0);
    g_array_set_size (yt_array, 0);
    
    do {
      g_array_append_val (xt_array, BIVEC_LIST_X (wnodes));
      g_array_append_val (yt_array, BIVEC_LIST_Y (wnodes));
      
      if (BIVEC_LIST_OK (wnodes) == 1)
      {
        continue;
      }
      else
      {
        const gdouble x0      = BIVEC_LIST_X (wnodes);
        const gdouble x1      = BIVEC_LIST_X (wnodes->next);
        const gdouble ax0     = asinh (x0);
        const gdouble ax1     = asinh (x1);
        const gdouble y0      = BIVEC_LIST_Y (wnodes);
        const gdouble y1      = BIVEC_LIST_Y (wnodes->next);
        const gdouble ax      = (ax0 + ax1) / 2.0;
        const gdouble x       = sinh (ax);
        const gdouble y       = GSL_FN_EVAL (F, x);
        const gdouble ys      = ncm_spline_eval (s, x);
        const gdouble delta   = (x - 0.5 * (x1 + x0)) / (0.5 * (x1 - x0));
        const gdouble Iyc     = (x1 - x0) * (y1 * (3.0 - 2.0 / (1.0 - delta)) + y0 * (3.0 - 2.0 / (1.0 + delta)) + 4.0 * y / (1.0 - delta * delta)) / 6.0;
        const gdouble Iys     = ncm_spline_eval_integ (s, x0, x1);
        const gboolean test_p = fabs (y - ys)    < rel_error * (fabs (y)   + f_scale);
        const gboolean test_I = fabs (Iyc - Iys) < rel_error * (fabs (Iyc) + f_scale * (x1 - x0));
        
        if (fabs ((x - x0) / x) < NCM_SPLINE_KNOT_DIFF_TOL)
          g_error ("Tolerance of the difference between knots was reached. Interpolated function is probably discontinuous at x = (% 20.15g, % 20.15g, % 20.15g).\n"
                   "\tFunction value at f(x0) = % 22.15g, f(x) = % 22.15g and f(x1) = % 22.15g, cmp (%e, %e).",
                   x0, x, x1,
                   y0, y, y1,
                   fabs (y0 / y - 1.0),
                   fabs (y1 / y - 1.0));
        
        BIVEC_LIST_INSERT_BEFORE (nodes, wnodes->next, x, y);
        wnodes = g_list_next (wnodes);
        g_array_append_val (xt_array, BIVEC_LIST_X (wnodes));
        g_array_append_val (yt_array, BIVEC_LIST_Y (wnodes));
        BIVEC_LIST_OK (wnodes) = BIVEC_LIST_OK (wnodes->prev);
        
        if (test_p && test_I)
        {
          BIVEC_LIST_OK (wnodes->prev)++;
          BIVEC_LIST_OK (wnodes)++;
        }
        else
        {
          improves++;
        }
      }
    } while ((wnodes = g_list_next (wnodes)) && wnodes->next);
    
    if (wnodes != NULL)
    {
      g_array_append_val (xt_array, BIVEC_LIST_X (wnodes));
      g_array_append_val (yt_array, BIVEC_LIST_Y (wnodes));
    }
    
    SWAP_PTR (x_array, xt_array);
    SWAP_PTR (y_array, yt_array);
    
    ncm_spline_set_array (s, x_array, y_array, TRUE);
    
    if (x_array->len > max_nodes)
    {
      g_warning ("ncm_spline_new_function_spline: cannot achive requested precision with at most %zu nodes", max_nodes);
      break;
    }
    
    if (improves == 0)
      break;
  }
  
  g_list_free_full (nodes, _BIVec_free);
  
  g_array_unref (x_array);
  g_array_unref (xt_array);
  g_array_unref (y_array);
  g_array_unref (yt_array);
  
  return;
}

/**
 * ncm_spline_set_func: (skip)
 * @s: a #NcmSpline
 * @ftype: a #NcmSplineFuncType
 * @F: function to be approximated by spline functions
 * @xi: lower knot
 * @xf: upper knot
 * @max_nodes: maximum number of knots
 * @rel_error: relative error between the function to be interpolated and the spline result
 *
 * This function automatically determines the knots of @s in the interval [@xi, @xf] given a @ftype and @rel_error.
 */
void
ncm_spline_set_func (NcmSpline *s, NcmSplineFuncType ftype, gsl_function *F, const gdouble xi, const gdouble xf, gsize max_nodes, const gdouble rel_error)
{
  ncm_assert_cmpdouble_e (xf, >, xi, DBL_EPSILON, 0.0);
  
  switch (ftype)
  {
    case NCM_SPLINE_FUNCTION_4POINTS:
      ncm_spline_new_function_4 (s, F, xi, xf, max_nodes, rel_error, 0.0);
      break;
    case NCM_SPLINE_FUNCTION_SPLINE:
      ncm_spline_new_function_spline (s, F, xi, xf, max_nodes, rel_error, 0.0);
      break;
    case NCM_SPLINE_FUNCTION_SPLINE_LNKNOT:
      ncm_spline_new_function_spline_lnknot (s, F, xi, xf, max_nodes, rel_error, 0.0);
      break;
    case NCM_SPLINE_FUNCTION_SPLINE_SINHKNOT:
      ncm_spline_new_function_spline_sinhknot (s, F, xi, xf, max_nodes, rel_error, 0.0);
      break;
    default:
      g_assert_not_reached ();
      
      return;
  }
}

/**
 * ncm_spline_set_func_scale: (skip)
 * @s: a #NcmSpline
 * @ftype: a #NcmSplineFuncType
 * @F: function to be approximated by spline functions
 * @xi: lower knot
 * @xf: upper knot
 * @max_nodes: maximum number of knots
 * @rel_error: relative error between the function to be interpolated and the spline result
 * @scale: scale of function, it is used to compute the absolute tolerance abstol = f_scale * rel_error.
 *
 * This function automatically determines the knots of @s in the interval [@xi, @xf] given a @ftype and @rel_error.
 */
void
ncm_spline_set_func_scale (NcmSpline *s, NcmSplineFuncType ftype, gsl_function *F, const gdouble xi, const gdouble xf, gsize max_nodes, const gdouble rel_error, const gdouble scale)
{
  ncm_assert_cmpdouble_e (xf, >, xi, DBL_EPSILON, 0.0);
  
  switch (ftype)
  {
    case NCM_SPLINE_FUNCTION_4POINTS:
      ncm_spline_new_function_4 (s, F, xi, xf, max_nodes, rel_error, scale);
      break;
    case NCM_SPLINE_FUNCTION_SPLINE:
      ncm_spline_new_function_spline (s, F, xi, xf, max_nodes, rel_error, scale);
      break;
    case NCM_SPLINE_FUNCTION_SPLINE_LNKNOT:
      ncm_spline_new_function_spline_lnknot (s, F, xi, xf, max_nodes, rel_error, scale);
      break;
    case NCM_SPLINE_FUNCTION_SPLINE_SINHKNOT:
      ncm_spline_new_function_spline_sinhknot (s, F, xi, xf, max_nodes, rel_error, scale);
      break;
    default:
      g_assert_not_reached ();
      
      return;
  }
}

/**
 * ncm_spline_set_func1:
 * @s: a #NcmSpline.
 * @ftype: a #NcmSplineFuncType
 * @F: (scope call): function to be approximated by spline functions
 * @obj: (allow-none): #GObject used by the function @F
 * @xi: lower knot
 * @xf: upper knot
 * @max_nodes: maximum number of knots
 * @rel_error: relative error between the function to be interpolated and the spline result
 *
 * This function automatically determines the knots of @s in the interval [@xi, @xf] given a @ftype and @rel_error.
 *
 *
 */
void
ncm_spline_set_func1 (NcmSpline *s, NcmSplineFuncType ftype, NcmSplineFuncF F, GObject *obj, gdouble xi, gdouble xf, gsize max_nodes, gdouble rel_error)
{
  gsl_function gslF = {(gdouble (*)(gdouble, gpointer))F, obj};
  
  ncm_spline_set_func (s, ftype, &gslF, xi, xf, max_nodes, rel_error);
}

static void
_ncm_spline_new_function_grid_linear (NcmSpline *s, gsl_function *F, const gdouble xi, const gdouble xf, gsize nnodes)
{
  guint i;
  NcmVector *xv = ncm_vector_new (nnodes);
  NcmVector *yv = ncm_vector_new (nnodes);
  
  for (i = 0; i < nnodes; i++)
  {
    const gdouble x = xi + (xf - xi) / (nnodes - 1.0) * i;
    const gdouble y = GSL_FN_EVAL (F, x);
    
    g_assert (gsl_finite (x));
    g_assert (gsl_finite (y));
    
    ncm_vector_set (xv, i, x);
    ncm_vector_set (yv, i, y);
  }
  
  ncm_spline_set (s, xv, yv, TRUE);
  
  ncm_vector_free (xv);
  ncm_vector_free (yv);
  
  return;
}

static void
_ncm_spline_new_function_grid_log (NcmSpline *s, gsl_function *F, const gdouble xi, const gdouble xf, gsize nnodes)
{
  guint i;
  const gdouble lnxi = log (xi);
  const gdouble lnxf = log (xf);
  NcmVector *xv      = ncm_vector_new (nnodes);
  NcmVector *yv      = ncm_vector_new (nnodes);
  
  g_assert (xi > 0.0);
  
  for (i = 0; i < nnodes; i++)
  {
    const gdouble x = exp (lnxi + (lnxf - lnxi) / (nnodes - 1.0) * i);
    const gdouble y = GSL_FN_EVAL (F, x);
    
    g_assert (gsl_finite (x));
    g_assert (gsl_finite (y));
    
    ncm_vector_set (xv, i, x);
    ncm_vector_set (yv, i, y);
  }
  
  ncm_spline_set (s, xv, yv, TRUE);
  
  ncm_vector_free (xv);
  ncm_vector_free (yv);
  
  return;
}

/**
 * ncm_spline_set_func_grid: (skip)
 * @s: a #NcmSpline
 * @ftype: a #NcmSplineFuncType: must be either #NCM_SPLINE_FUNC_GRID_LINEAR or #NCM_SPLINE_FUNC_GRID_LOG
 * @F: function to be interpolated
 * @xi: lower knot
 * @xf: upper knot
 * @nnodes: number of knots including both limits knots [@xi, @xf]
 *
 * This function fills the spline @s with the function @F values
 * in a uniform grid within the range [@xi, @xf] and a total of @nnodes knots.
 *
 */
void
ncm_spline_set_func_grid (NcmSpline *s, NcmSplineFuncType ftype, gsl_function *F, const gdouble xi, const gdouble xf, gsize nnodes)
{
  ncm_assert_cmpdouble_e (xf, >, xi, DBL_EPSILON, 0.0);
  
  g_assert_cmpuint (nnodes, <, NCM_SPLINE_FUNC_DEFAULT_MAX_NODES);
  g_assert_cmpuint (nnodes, >, ncm_spline_min_size (s));
  
  switch (ftype)
  {
    case NCM_SPLINE_FUNC_GRID_LINEAR:
      _ncm_spline_new_function_grid_linear (s, F, xi, xf, nnodes);
      break;
    case NCM_SPLINE_FUNC_GRID_LOG:
      _ncm_spline_new_function_grid_log (s, F, xi, xf, nnodes);
      break;
    default:
      g_assert_not_reached ();
      
      return;
  }
}

/**
 * ncm_spline_set_func_grid1:
 * @s: a #NcmSpline.
 * @ftype: a #NcmSplineFuncType: must be either #NCM_SPLINE_FUNC_GRID_LINEAR or #NCM_SPLINE_FUNC_GRID_LOG
 * @F: (scope call): function to be interpolated
 * @obj: (allow-none): #GObject used by the function @F
 * @xi: lower knot
 * @xf: upper knot
 * @nnodes: number of knots including both limits knots [@xi, @xf]
 *
 * This function fills the spline @s with the function @F values
 * in a uniform grid within the range [@xi, @xf] and a total of @nnodes knots.
 *
 * The difference between #ncm_spline_set_func_grid is how the user function is passed.
 * Here, it uses a #NcmSplineFuncF function and it parameters are allocated in the object @obj.
 * This function is more suitable to be used within Python.
 *
 */
void
ncm_spline_set_func_grid1 (NcmSpline *s, NcmSplineFuncType ftype, NcmSplineFuncF F, GObject *obj, gdouble xi, gdouble xf, gsize nnodes)
{
  gsl_function gslF = {(gdouble (*)(gdouble, gpointer))F, obj};
  
  ncm_spline_set_func_grid (s, ftype, &gslF, xi, xf, nnodes);
}
<|MERGE_RESOLUTION|>--- conflicted
+++ resolved
@@ -248,11 +248,7 @@
   
   g_array_unref (x_array);
   g_array_unref (y_array);
-<<<<<<< HEAD
-
-=======
-  
->>>>>>> a760eeda
+
   return;
 }
 
