/***************************************************************************
 *            ncm_fit_esmcmc_walker_aps.c
 *
 *  Sat October 27 13:08:13 2018
 *  Copyright  2018  Sandro Dias Pinto Vitenti
 *  <sandro@isoftware.com.br>
 ****************************************************************************/
/*
 * ncm_fit_esmcmc_walker_aps.c
 * Copyright (C) 2018 Sandro Dias Pinto Vitenti <sandro@isoftware.com.br>
 *
 * numcosmo is free software: you can redistribute it and/or modify it
 * under the terms of the GNU General Public License as published by the
 * Free Software Foundation, either version 3 of the License, or
 * (at your option) any later version.
 * 
 * numcosmo is distributed in the hope that it will be useful, but
 * WITHOUT ANY WARRANTY; without even the implied warranty of
 * MERCHANTABILITY or FITNESS FOR A PARTICULAR PURPOSE.
 * See the GNU General Public License for more details.
 * 
 * You should have received a copy of the GNU General Public License along
 * with this program.  If not, see <http://www.gnu.org/licenses/>.
 */

/**
 * SECTION:ncm_fit_esmcmc_walker_aps
 * @title: NcmFitESMCMCWalkerAPS
 * @short_description: Ensemble sampler Markov Chain Monte Carlo walker - aps move.
 *
 * Implementing aps move walker for #NcmFitESMCMC (affine invariant).
 * 
 */

#ifdef HAVE_CONFIG_H
#  include "config.h"
#endif /* HAVE_CONFIG_H */
#include "build_cfg.h"

#include "math/ncm_fit_esmcmc_walker.h"
#include "math/ncm_fit_esmcmc_walker_aps.h"

#include "math/ncm_fit_esmcmc.h"
#include "math/ncm_stats_dist_nd_vbk_studentt.h"

#ifndef NUMCOSMO_GIR_SCAN
#include <gsl/gsl_sort.h>
#endif /* NUMCOSMO_GIR_SCAN */


enum
{
  PROP_0,
  PROP_USE_INTERP,
};

struct _NcmFitESMCMCWalkerAPSPrivate
{
  guint size;
  guint size_2;
  guint nparams;
  NcmVector *m2lnp_star;
  NcmVector *m2lnp_cur;
  gchar *desc;
  NcmStatsDistNdVBK *dndg0;
  NcmStatsDistNdVBK *dndg1;
  GPtrArray *thetastar;
  NcmVector *m2lnL_s0;
  NcmVector *m2lnL_s1;
  gboolean use_interp;
};

G_DEFINE_TYPE_WITH_PRIVATE (NcmFitESMCMCWalkerAPS, ncm_fit_esmcmc_walker_aps, NCM_TYPE_FIT_ESMCMC_WALKER);

static void
ncm_fit_esmcmc_walker_aps_init (NcmFitESMCMCWalkerAPS *aps)
{
  NcmFitESMCMCWalkerAPSPrivate * const self = aps->priv = ncm_fit_esmcmc_walker_aps_get_instance_private (aps);

  self->size            = 0;
  self->size_2          = 0;
  self->nparams         = 0;
  self->m2lnp_star      = NULL;
  self->m2lnp_cur       = NULL;
  self->desc            = "APS-Move";
  self->dndg0           = NULL;
  self->dndg1           = NULL;
  self->thetastar       = g_ptr_array_new ();
  self->m2lnL_s0        = NULL;
  self->m2lnL_s1        = NULL;
  self->use_interp      = FALSE;

  g_ptr_array_set_free_func (self->thetastar, (GDestroyNotify) ncm_vector_free);
}

static void
_ncm_fit_esmcmc_walker_aps_set_property (GObject *object, guint prop_id, const GValue *value, GParamSpec *pspec)
{
  NcmFitESMCMCWalkerAPS *aps = NCM_FIT_ESMCMC_WALKER_APS (object);
  g_return_if_fail (NCM_IS_FIT_ESMCMC_WALKER_APS (object));

  switch (prop_id)
  {
    case PROP_USE_INTERP:
      ncm_fit_esmcmc_walker_aps_use_interp (aps, g_value_get_boolean (value));
      break;
    default:
      G_OBJECT_WARN_INVALID_PROPERTY_ID (object, prop_id, pspec);
      break;
  }
}

static void
_ncm_fit_esmcmc_walker_aps_get_property (GObject *object, guint prop_id, GValue *value, GParamSpec *pspec)
{
  NcmFitESMCMCWalkerAPS *aps = NCM_FIT_ESMCMC_WALKER_APS (object);
  NcmFitESMCMCWalkerAPSPrivate * const self = aps->priv;
  
  g_return_if_fail (NCM_IS_FIT_ESMCMC_WALKER_APS (object));

  switch (prop_id)
  {
    case PROP_USE_INTERP:
      g_value_set_boolean (value, self->use_interp);
      break;
    default:
      G_OBJECT_WARN_INVALID_PROPERTY_ID (object, prop_id, pspec);
      break;
  }
}

static void
_ncm_fit_esmcmc_walker_aps_dispose (GObject *object)
{
  NcmFitESMCMCWalkerAPS *aps = NCM_FIT_ESMCMC_WALKER_APS (object);
  NcmFitESMCMCWalkerAPSPrivate * const self = aps->priv;
  
  ncm_vector_clear (&self->m2lnp_star);
  ncm_vector_clear (&self->m2lnp_cur);
  ncm_vector_clear (&self->m2lnL_s0);
  ncm_vector_clear (&self->m2lnL_s1);
  
  ncm_stats_dist_nd_vbk_clear (&self->dndg0);
  ncm_stats_dist_nd_vbk_clear (&self->dndg1);

  g_clear_pointer (&self->thetastar, g_ptr_array_unref);

  /* Chain up : end */
  G_OBJECT_CLASS (ncm_fit_esmcmc_walker_aps_parent_class)->dispose (object);
}

static void
_ncm_fit_esmcmc_walker_aps_finalize (GObject *object)
{
  /*NcmFitESMCMCWalkerAPS *aps = NCM_FIT_ESMCMC_WALKER_APS (object);*/
  /*NcmFitESMCMCWalkerAPSPrivate * const self = aps->priv;*/
  
  /* Chain up : end */
  G_OBJECT_CLASS (ncm_fit_esmcmc_walker_aps_parent_class)->finalize (object);
}

static void _ncm_fit_esmcmc_walker_aps_set_size (NcmFitESMCMCWalker *walker, guint size);
static guint _ncm_fit_esmcmc_walker_aps_get_size (NcmFitESMCMCWalker *walker);
static void _ncm_fit_esmcmc_walker_aps_set_nparams (NcmFitESMCMCWalker *walker, guint nparams);
static guint _ncm_fit_esmcmc_walker_aps_get_nparams (NcmFitESMCMCWalker *walker);
static void _ncm_fit_esmcmc_walker_aps_setup (NcmFitESMCMCWalker *walker, NcmMSet *mset, GPtrArray *theta, GPtrArray *m2lnL, guint ki, guint kf, NcmRNG *rng);
static void _ncm_fit_esmcmc_walker_aps_step (NcmFitESMCMCWalker *walker, GPtrArray *theta, GPtrArray *m2lnL, NcmVector *thetastar, guint k);
static gdouble _ncm_fit_esmcmc_walker_aps_prob (NcmFitESMCMCWalker *walker, GPtrArray *theta, GPtrArray *m2lnL, NcmVector *thetastar, guint k, const gdouble m2lnL_cur, const gdouble m2lnL_star);
static gdouble _ncm_fit_esmcmc_walker_aps_prob_norm (NcmFitESMCMCWalker *walker, GPtrArray *theta, GPtrArray *m2lnL, NcmVector *thetastar, guint k);
static void _ncm_fit_esmcmc_walker_aps_clean (NcmFitESMCMCWalker *walker, guint ki, guint kf);
static const gchar *_ncm_fit_esmcmc_walker_aps_desc (NcmFitESMCMCWalker *walker);

static void
ncm_fit_esmcmc_walker_aps_class_init (NcmFitESMCMCWalkerAPSClass *klass)
{
  GObjectClass* object_class = G_OBJECT_CLASS (klass);
  NcmFitESMCMCWalkerClass *walker_class = NCM_FIT_ESMCMC_WALKER_CLASS (klass);

  object_class->set_property = _ncm_fit_esmcmc_walker_aps_set_property;
  object_class->get_property = _ncm_fit_esmcmc_walker_aps_get_property;
  object_class->dispose      = _ncm_fit_esmcmc_walker_aps_dispose;
  object_class->finalize     = _ncm_fit_esmcmc_walker_aps_finalize;

  g_object_class_install_property (object_class,
                                   PROP_USE_INTERP,
                                   g_param_spec_boolean ("use-interp",
                                                         NULL,
                                                         "Whether to use interpolation to build the posterior approximation",
                                                         TRUE,
                                                         G_PARAM_READWRITE | G_PARAM_CONSTRUCT | G_PARAM_STATIC_NAME | G_PARAM_STATIC_BLURB));
  
  walker_class->set_size    = &_ncm_fit_esmcmc_walker_aps_set_size;
  walker_class->get_size    = &_ncm_fit_esmcmc_walker_aps_get_size;
  walker_class->set_nparams = &_ncm_fit_esmcmc_walker_aps_set_nparams;
  walker_class->get_nparams = &_ncm_fit_esmcmc_walker_aps_get_nparams;
  walker_class->setup       = &_ncm_fit_esmcmc_walker_aps_setup;
  walker_class->step        = &_ncm_fit_esmcmc_walker_aps_step;
  walker_class->prob        = &_ncm_fit_esmcmc_walker_aps_prob;
  walker_class->prob_norm   = &_ncm_fit_esmcmc_walker_aps_prob_norm;
  walker_class->clean       = &_ncm_fit_esmcmc_walker_aps_clean;
  walker_class->desc        = &_ncm_fit_esmcmc_walker_aps_desc;
}

static void 
_ncm_fit_esmcmc_walker_aps_set_sys (NcmFitESMCMCWalker *walker, guint size, guint nparams)
{
  NcmFitESMCMCWalkerAPS *aps = NCM_FIT_ESMCMC_WALKER_APS (walker);
  NcmFitESMCMCWalkerAPSPrivate * const self = aps->priv;
  
  g_assert_cmpuint (size, >, 0);
  g_assert_cmpuint (nparams, >, 0);
  
  if (self->size != size || self->nparams != nparams)
  {
    gint i;
    
    ncm_stats_dist_nd_vbk_clear (&self->dndg0);
    ncm_stats_dist_nd_vbk_clear (&self->dndg1);
    ncm_vector_clear (&self->m2lnp_star);
    ncm_vector_clear (&self->m2lnp_cur);

    g_ptr_array_set_size (self->thetastar, 0);
    
    g_assert (size % 2 == 0);
    self->size    = size; 
    self->size_2  = size / 2;
    self->nparams = nparams;
    
    self->m2lnp_star = ncm_vector_new (self->size);
    self->m2lnp_cur  = ncm_vector_new (self->size);
    self->m2lnL_s0   = ncm_vector_new (self->size_2);
    self->m2lnL_s1   = ncm_vector_new (self->size_2);

    if (TRUE)
    {
      self->dndg0 = NCM_STATS_DIST_ND_VBK (ncm_stats_dist_nd_vbk_studentt_new (self->nparams, NCM_STATS_DIST_ND_VBK_CV_NONE, 1.0));
      self->dndg1 = NCM_STATS_DIST_ND_VBK (ncm_stats_dist_nd_vbk_studentt_new (self->nparams, NCM_STATS_DIST_ND_VBK_CV_NONE, 1.0));
    }
 /*   else
    {
<<<<<<< HEAD
      self->dndg0 = NCM_STATS_DIST_ND (ncm_stats_dist_nd_kde_gauss_new (self->nparams, NCM_STATS_DIST_ND_CV_SPLIT));
      self->dndg1 = NCM_STATS_DIST_ND (ncm_stats_dist_nd_kde_gauss_new (self->nparams, NCM_STATS_DIST_ND_CV_SPLIT));
    }

    ncm_stats_dist_nd_set_over_smooth (self->dndg0, 2.0);
    ncm_stats_dist_nd_set_over_smooth (self->dndg1, 2.0);
    ncm_stats_dist_nd_set_split_frac (self->dndg0, 1.0);
    ncm_stats_dist_nd_set_split_frac (self->dndg1, 1.0);
=======
      self->dndg0 = NCM_STATS_DIST_ND_VBK (ncm_stats_dist_nd_vbk_gauss_new (self->nparams, NCM_STATS_DIST_ND_CV_SPLIT));
      self->dndg1 = NCM_STATS_DIST_ND_VBK (ncm_stats_dist_nd_vbk_gauss_new (self->nparams, NCM_STATS_DIST_ND_CV_SPLIT));
    }*/

    ncm_stats_dist_nd_vbk_set_over_smooth (self->dndg0, 1.0);
    ncm_stats_dist_nd_vbk_set_over_smooth (self->dndg1, 1.0);
    ncm_stats_dist_nd_vbk_set_split_frac (self->dndg0, 1.0);
    ncm_stats_dist_nd_vbk_set_split_frac (self->dndg1, 1.0);
>>>>>>> 412cdc8a
    
    for (i = 0; i < self->size; i++)
    {
      NcmVector *thetastar_i = ncm_vector_new (self->nparams);
      g_ptr_array_add (self->thetastar, thetastar_i);
    }
  }
}

static void 
_ncm_fit_esmcmc_walker_aps_set_size (NcmFitESMCMCWalker *walker, guint size)
{
  NcmFitESMCMCWalkerAPS *aps = NCM_FIT_ESMCMC_WALKER_APS (walker);
  NcmFitESMCMCWalkerAPSPrivate * const self = aps->priv;

  g_assert_cmpuint (size, >, 0);
  
  if (self->nparams != 0)
    _ncm_fit_esmcmc_walker_aps_set_sys (walker, size, self->nparams);
  else
    self->size = size;  
}

static guint 
_ncm_fit_esmcmc_walker_aps_get_size (NcmFitESMCMCWalker *walker)
{
  NcmFitESMCMCWalkerAPS *aps = NCM_FIT_ESMCMC_WALKER_APS (walker);
  NcmFitESMCMCWalkerAPSPrivate * const self = aps->priv;

  return self->size;
}

static void 
_ncm_fit_esmcmc_walker_aps_set_nparams (NcmFitESMCMCWalker *walker, guint nparams)
{
  NcmFitESMCMCWalkerAPS *aps = NCM_FIT_ESMCMC_WALKER_APS (walker);
  NcmFitESMCMCWalkerAPSPrivate * const self = aps->priv;

  g_assert_cmpuint (nparams, >, 0);
  
  if (self->size != 0)
    _ncm_fit_esmcmc_walker_aps_set_sys (walker, self->size, nparams);
  else
    self->nparams = nparams;
}

static guint 
_ncm_fit_esmcmc_walker_aps_get_nparams (NcmFitESMCMCWalker *walker)
{
  NcmFitESMCMCWalkerAPS *aps = NCM_FIT_ESMCMC_WALKER_APS (walker);
  NcmFitESMCMCWalkerAPSPrivate * const self = aps->priv;

  return self->nparams;
}

static void 
_ncm_fit_esmcmc_walker_aps_setup (NcmFitESMCMCWalker *walker, NcmMSet *mset, GPtrArray *theta, GPtrArray *m2lnL, guint ki, guint kf, NcmRNG *rng)
{
  NcmFitESMCMCWalkerAPS *aps = NCM_FIT_ESMCMC_WALKER_APS (walker);
  NcmFitESMCMCWalkerAPSPrivate * const self = aps->priv;
  const gdouble T = 1.0;
  gint i;

  if (ki < self->size_2)
  {
    ncm_stats_dist_nd_vbk_reset (NCM_STATS_DIST_ND_VBK (self->dndg0));
    for (i = self->size_2; i < self->size; i++)
    {
      /*NcmVector *theta_i = g_ptr_array_index (theta, i);*/
      ncm_vector_set (self->m2lnL_s0, i - self->size_2, (1.0 / T) * ncm_vector_get (g_ptr_array_index (m2lnL, i), 0));
      /*ncm_stats_dist_nd_vbk_add_obs (NCM_STATS_DIST_ND_VBK (self->dndg0), theta_i);*/
    }

    {
      const gint n = self->size - self->size_2;
      size_t p[n];
      gsl_sort_index (p, ncm_vector_data (self->m2lnL_s0), ncm_vector_stride (self->m2lnL_s0), n);

      for (i = self->size_2; i < self->size; i++)
      {
        const gint j = self->size_2 + p[n - 1 - (i-self->size_2)];
        NcmVector *theta_j = g_ptr_array_index (theta, j);
        ncm_vector_set (self->m2lnL_s0, i - self->size_2, ncm_vector_get (g_ptr_array_index (m2lnL, j), 0));
        ncm_stats_dist_nd_vbk_add_obs (self->dndg0, theta_j);
        /*printf ("AddingA [%d %d %d] % 22.15g\n", i, n - 1 - (i-self->size_2), j, ncm_vector_get (g_ptr_array_index (m2lnL, j), 0));*/
      }
    }

    if (self->use_interp)
      ncm_stats_dist_nd_vbk_prepare_interp (NCM_STATS_DIST_ND_VBK (self->dndg0), self->m2lnL_s0);
    else
      ncm_stats_dist_nd_vbk_prepare (NCM_STATS_DIST_ND_VBK (self->dndg0));

    for (i = ki; i < self->size_2; i++)
    {
      NcmVector *thetastar_i = g_ptr_array_index (self->thetastar, i);
      do {
        ncm_stats_dist_nd_vbk_sample (NCM_STATS_DIST_ND_VBK (self->dndg0), thetastar_i, rng);
      } while (!ncm_mset_fparam_validate_all (mset, thetastar_i));
    }
  }
  if (kf >= self->size_2)
  {
    ncm_stats_dist_nd_vbk_reset (NCM_STATS_DIST_ND_VBK (self->dndg1));
    
    for (i = 0; i < self->size_2; i++)
    {
      /*NcmVector *theta_i = g_ptr_array_index (theta, i);*/
      ncm_vector_set (self->m2lnL_s1, i, (1.0 / T) * ncm_vector_get (g_ptr_array_index (m2lnL, i), 0));
      /*ncm_stats_dist_nd_vbk_add_obs (self->dndg1, theta_i);*/
    }

    {
      const gint n = self->size_2;
      size_t p[n];
      gsl_sort_index (p, ncm_vector_data (self->m2lnL_s1), ncm_vector_stride (self->m2lnL_s1), n);

      for (i = 0; i < self->size_2; i++)
      {
        const gint j = p[n - 1 - i];
        NcmVector *theta_j = g_ptr_array_index (theta, j);
        ncm_vector_set (self->m2lnL_s1, i, ncm_vector_get (g_ptr_array_index (m2lnL, j), 0));
        ncm_stats_dist_nd_vbk_add_obs (self->dndg1, theta_j);
        /*printf ("AddingB [%d %d %d] % 22.15g\n", i, n - 1 - i, j, ncm_vector_get (g_ptr_array_index (m2lnL, j), 0));*/
      }
    }

    
    if (self->use_interp)
      ncm_stats_dist_nd_vbk_prepare_interp (NCM_STATS_DIST_ND_VBK (self->dndg1), self->m2lnL_s1);
    else
      ncm_stats_dist_nd_vbk_prepare (NCM_STATS_DIST_ND_VBK (self->dndg1));
    
    for (i = self->size_2; i < kf; i++)
    {
      NcmVector *thetastar_i = g_ptr_array_index (self->thetastar, i);
      do {
        ncm_stats_dist_nd_vbk_sample (NCM_STATS_DIST_ND_VBK (self->dndg1), thetastar_i, rng);
      } while (!ncm_mset_fparam_validate_all (mset, thetastar_i));
    }
  }
}
static void
_ncm_fit_esmcmc_walker_aps_step (NcmFitESMCMCWalker *walker, GPtrArray *theta, GPtrArray *m2lnL, NcmVector *thetastar, guint k)
{
  NcmFitESMCMCWalkerAPS *aps = NCM_FIT_ESMCMC_WALKER_APS (walker);
  NcmFitESMCMCWalkerAPSPrivate * const self = aps->priv;
  NcmVector *theta_k = g_ptr_array_index (theta, k);

  ncm_vector_memcpy (thetastar, g_ptr_array_index (self->thetastar, k));

  if (k < self->size_2)
  {
    const gdouble m2lnaps_star = ncm_stats_dist_nd_vbk_eval_m2lnp (NCM_STATS_DIST_ND_VBK (self->dndg0), thetastar);
    const gdouble m2lnaps_cur  = ncm_stats_dist_nd_vbk_eval_m2lnp (NCM_STATS_DIST_ND_VBK (self->dndg0), theta_k);
    
    ncm_vector_set (self->m2lnp_star, k, m2lnaps_star);
    ncm_vector_set (self->m2lnp_cur,  k, m2lnaps_cur);
    /*printf ("%u % 22.15g | lnp_cur % 22.15g lnp_star % 22.15g\n", k, - 0.5 * (m2lnaps_cur - m2lnaps_star), - 0.5 * m2lnaps_cur, - 0.5 * m2lnaps_star);*/
  }

  if (k >= self->size_2)
  {
    const gdouble m2lnaps_star = ncm_stats_dist_nd_vbk_eval_m2lnp (NCM_STATS_DIST_ND_VBK (self->dndg1), thetastar);
    const gdouble m2lnaps_cur  = ncm_stats_dist_nd_vbk_eval_m2lnp (NCM_STATS_DIST_ND_VBK (self->dndg1), theta_k);
    
    ncm_vector_set (self->m2lnp_star, k, m2lnaps_star);
    ncm_vector_set (self->m2lnp_cur,  k, m2lnaps_cur);
    /*printf ("%u % 22.15g | lnp_cur % 22.15g lnp_star % 22.15g\n", k, - 0.5 * (m2lnaps_cur - m2lnaps_star), - 0.5 * m2lnaps_cur, - 0.5 * m2lnaps_star);*/
  }
  
  /*ncm_vector_log_vals (theta_k,   "    THETA: ", "% 22.15g", TRUE);*/
  /*ncm_vector_log_vals (thetastar, "THETASTAR: ", "% 22.15g", TRUE);*/
}

static gdouble 
_ncm_fit_esmcmc_walker_aps_prob (NcmFitESMCMCWalker *walker, GPtrArray *theta, GPtrArray *m2lnL, NcmVector *thetastar, guint k, const gdouble m2lnL_cur, const gdouble m2lnL_star)
{
  NcmFitESMCMCWalkerAPS *aps = NCM_FIT_ESMCMC_WALKER_APS (walker);
  NcmFitESMCMCWalkerAPSPrivate * const self = aps->priv;
  const gdouble m2lnp_star = ncm_vector_get (self->m2lnp_star, k);
  const gdouble m2lnp_cur  = ncm_vector_get (self->m2lnp_cur, k);

/*
  printf ("AAA m2lnL_star % 22.15g m2lnp_star % 22.15g m2lnL_cur % 22.15g m2lnp_cur % 22.15g L cur->star: %12.5g p star->cur: %12.5g | T %12.5g\n",
          -0.5 * m2lnL_star, -0.5 * m2lnp_star, -0.5 * m2lnL_cur, -0.5 * m2lnp_cur,
          exp (- 0.5 * (m2lnL_star - m2lnL_cur)), exp (- 0.5 * (m2lnp_cur - m2lnp_star)),
          MIN (exp (- 0.5 * ((m2lnL_star - m2lnp_star) - (m2lnL_cur - m2lnp_cur))), 1.0));
*/


  return exp (- 0.5 * ((m2lnL_star - m2lnp_star) - (m2lnL_cur - m2lnp_cur)));
}

static gdouble 
_ncm_fit_esmcmc_walker_aps_prob_norm (NcmFitESMCMCWalker *walker, GPtrArray *theta, GPtrArray *m2lnL, NcmVector *thetastar, guint k)
{
  NcmFitESMCMCWalkerAPS *aps = NCM_FIT_ESMCMC_WALKER_APS (walker);
  NcmFitESMCMCWalkerAPSPrivate * const self = aps->priv;
  const gdouble m2lnp_star = ncm_vector_get (self->m2lnp_star, k);
  const gdouble m2lnp_cur  = ncm_vector_get (self->m2lnp_cur, k);

  return -0.5 * (m2lnp_cur - m2lnp_star);
}

static void
_ncm_fit_esmcmc_walker_aps_clean (NcmFitESMCMCWalker *walker, guint ki, guint kf)
{
  /*NcmFitESMCMCWalkerAPS *aps = NCM_FIT_ESMCMC_WALKER_APS (walker);*/
  /*NcmFitESMCMCWalkerAPSPrivate * const self = aps->priv;*/
  
  /* Nothing to do. */
}

const gchar *
_ncm_fit_esmcmc_walker_aps_desc (NcmFitESMCMCWalker *walker)
{
  NcmFitESMCMCWalkerAPS *aps = NCM_FIT_ESMCMC_WALKER_APS (walker);  
  NcmFitESMCMCWalkerAPSPrivate * const self = aps->priv;
  
  return self->desc;
}

/**
 * ncm_fit_esmcmc_walker_aps_new:
 * @nwalkers: number of walkers
 * @nparams: number of parameters
 * 
 * Creates a new #NcmFitESMCMCWalkerAPS to be used
 * with @nwalkers.
 * 
 * Returns: (transfer full): a new #NcmFitESMCMCWalkerAPS.
 */
NcmFitESMCMCWalkerAPS *
ncm_fit_esmcmc_walker_aps_new (guint nwalkers, guint nparams)
{
  NcmFitESMCMCWalkerAPS *aps = g_object_new (NCM_TYPE_FIT_ESMCMC_WALKER_APS,
                                             "size", nwalkers,
                                             "nparams", nparams,
                                             NULL);
  
  return aps;
}

/**
 * ncm_fit_esmcmc_walker_aps_use_interp:
 * @aps: a #NcmFitESMCMCWalkerAPS
 * @use_interp: whether to use interpolation of the posterior
 * 
 * Sets whether to use interpolation of the posterior approximation (@use_interp == TRUE) 
 * or kernel density estimate (@use_interp == FALSE).
 * 
 */
void 
ncm_fit_esmcmc_walker_aps_use_interp (NcmFitESMCMCWalkerAPS *aps, gboolean use_interp)
{
  NcmFitESMCMCWalkerAPSPrivate * const self = aps->priv;
  
  self->use_interp = use_interp;
}<|MERGE_RESOLUTION|>--- conflicted
+++ resolved
@@ -238,16 +238,6 @@
     }
  /*   else
     {
-<<<<<<< HEAD
-      self->dndg0 = NCM_STATS_DIST_ND (ncm_stats_dist_nd_kde_gauss_new (self->nparams, NCM_STATS_DIST_ND_CV_SPLIT));
-      self->dndg1 = NCM_STATS_DIST_ND (ncm_stats_dist_nd_kde_gauss_new (self->nparams, NCM_STATS_DIST_ND_CV_SPLIT));
-    }
-
-    ncm_stats_dist_nd_set_over_smooth (self->dndg0, 2.0);
-    ncm_stats_dist_nd_set_over_smooth (self->dndg1, 2.0);
-    ncm_stats_dist_nd_set_split_frac (self->dndg0, 1.0);
-    ncm_stats_dist_nd_set_split_frac (self->dndg1, 1.0);
-=======
       self->dndg0 = NCM_STATS_DIST_ND_VBK (ncm_stats_dist_nd_vbk_gauss_new (self->nparams, NCM_STATS_DIST_ND_CV_SPLIT));
       self->dndg1 = NCM_STATS_DIST_ND_VBK (ncm_stats_dist_nd_vbk_gauss_new (self->nparams, NCM_STATS_DIST_ND_CV_SPLIT));
     }*/
@@ -256,7 +246,6 @@
     ncm_stats_dist_nd_vbk_set_over_smooth (self->dndg1, 1.0);
     ncm_stats_dist_nd_vbk_set_split_frac (self->dndg0, 1.0);
     ncm_stats_dist_nd_vbk_set_split_frac (self->dndg1, 1.0);
->>>>>>> 412cdc8a
     
     for (i = 0; i < self->size; i++)
     {
