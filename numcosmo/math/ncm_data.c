/***************************************************************************
 *            ncm_data.c
 *
 *  Sat Mar 29 15:51:46 2008
 *  Copyright  2008  Sandro Dias Pinto Vitenti
 *  <vitenti@uel.br>
 ****************************************************************************/
/*
 * numcosmo
<<<<<<< HEAD
 * Copyright (C) 2012 Sandro Dias Pinto Vitenti <sandro@isoftware.com.br>
 *
=======
 * Copyright (C) 2012 Sandro Dias Pinto Vitenti <vitenti@uel.br>
 * 
>>>>>>> 7e6b4f1e
 * numcosmo is free software: you can redistribute it and/or modify it
 * under the terms of the GNU General Public License as published by the
 * Free Software Foundation, either version 3 of the License, or
 * (at your option) any later version.
 *
 * numcosmo is distributed in the hope that it will be useful, but
 * WITHOUT ANY WARRANTY; without even the implied warranty of
 * MERCHANTABILITY or FITNESS FOR A PARTICULAR PURPOSE.
 * See the GNU General Public License for more details.
 *
 * You should have received a copy of the GNU General Public License along
 * with this program.  If not, see <http://www.gnu.org/licenses/>.
 */

/**
 * SECTION:ncm_data
 * @title: NcmData
 * @short_description: Abstract class for implementing data objects.
 *
 * The #NcmData object represent generic data. This is the root object used when
 * building a statistical analysis. Every implementation of #NcmData envolves
 * the methods described in #NcmDataClass.
 *
 * A #NcmData must implement, at least, the method #NcmDataClass.m2lnL_val or
 * #NcmDataClass.leastsquares_f to perform respectively likelihood or least
 * squares analysis.
 *
 */

#ifdef HAVE_CONFIG_H
#  include "config.h"
#endif /* HAVE_CONFIG_H */
#include "build_cfg.h"

#include "math/ncm_data.h"
#include "math/ncm_cfg.h"

enum
{
  PROP_0,
  PROP_NAME,
  PROP_DESC,
  PROP_LONG_DESC,
  PROP_INIT,
  PROP_BSTRAP,
  PROP_SIZE,
};

G_DEFINE_ABSTRACT_TYPE (NcmData, ncm_data, G_TYPE_OBJECT);

static void
ncm_data_init (NcmData *data)
{
  data->desc      = NULL;
  data->long_desc = NULL;
  data->init      = FALSE;
  data->begin     = FALSE;
  data->diff      = ncm_diff_new ();
}

static void
_ncm_data_set_property (GObject *object, guint prop_id, const GValue *value, GParamSpec *pspec)
{
  NcmData *data = NCM_DATA (object);

  g_return_if_fail (NCM_IS_DATA (object));

  switch (prop_id)
  {
    case PROP_DESC:
      ncm_data_set_desc (data, g_value_get_string (value));
      break;
    case PROP_LONG_DESC:
      g_clear_pointer (&data->long_desc, g_free);
      data->long_desc = g_value_dup_string (value);
      break;
    case PROP_INIT:
      ncm_data_set_init (data, g_value_get_boolean (value));
      break;
    case PROP_BSTRAP:
    {
      NcmBootstrap *bstrap = g_value_get_object (value);

      ncm_data_bootstrap_set (data, bstrap);
      break;
    }
    default:
      G_OBJECT_WARN_INVALID_PROPERTY_ID (object, prop_id, pspec);
      break;
  }
}

static void
_ncm_data_get_property (GObject *object, guint prop_id, GValue *value, GParamSpec *pspec)
{
  NcmData *data            = NCM_DATA (object);
  NcmDataClass *data_class = NCM_DATA_GET_CLASS (object);

  g_return_if_fail (NCM_IS_DATA (object));

  switch (prop_id)
  {
    case PROP_NAME:
      g_value_set_string (value, data_class->name);
      break;
    case PROP_DESC:
      g_value_set_string (value, ncm_data_peek_desc (data));
      break;
    case PROP_LONG_DESC:
      g_value_set_string (value, data->long_desc);
      break;
    case PROP_INIT:
      g_value_set_boolean (value, data->init);
      break;
    case PROP_BSTRAP:
    {
      g_value_set_object (value, data->bstrap);
      break;
    }
    default:
      G_OBJECT_WARN_INVALID_PROPERTY_ID (object, prop_id, pspec);
      break;
  }
}

static void
_ncm_data_dispose (GObject *object)
{
  NcmData *data = NCM_DATA (object);

  ncm_bootstrap_clear (&data->bstrap);
  ncm_diff_clear (&data->diff);

  /* Chain up : end */
  G_OBJECT_CLASS (ncm_data_parent_class)->dispose (object);
}

static void
_ncm_data_finalize (GObject *object)
{
  NcmData *data = NCM_DATA (object);

  g_clear_pointer (&data->desc, g_free);
  g_clear_pointer (&data->long_desc, g_free);

  /* Chain up : end */
  G_OBJECT_CLASS (ncm_data_parent_class)->finalize (object);
}

static void _ncm_data_fisher_matrix (NcmData *data, NcmMSet *mset, NcmMatrix **IM);

static void
ncm_data_class_init (NcmDataClass *klass)
{
  GObjectClass *object_class = G_OBJECT_CLASS (klass);
  NcmDataClass *data_class   = NCM_DATA_CLASS (klass);

  object_class->set_property = &_ncm_data_set_property;
  object_class->get_property = &_ncm_data_get_property;
  object_class->dispose      = &_ncm_data_dispose;
  object_class->finalize     = &_ncm_data_finalize;

  /**
   * NcmData:name:
   *
   * Name of the data object.
   *
   */
  g_object_class_install_property (object_class,
                                   PROP_NAME,
                                   g_param_spec_string ("name",
                                                        NULL,
                                                        "Data type name",
                                                        NULL,
                                                        G_PARAM_READABLE | G_PARAM_STATIC_NAME | G_PARAM_STATIC_BLURB));

  /**
   * NcmData:desc:
   *
   * Description of the data object.
   *
   */
  g_object_class_install_property (object_class,
                                   PROP_DESC,
                                   g_param_spec_string ("desc",
                                                        NULL,
                                                        "Data description",
                                                        NULL,
                                                        G_PARAM_READWRITE | G_PARAM_STATIC_NAME | G_PARAM_STATIC_BLURB));

  /**
   * NcmData:long-desc:
   *
   * Description of the data object.
   *
   */
  g_object_class_install_property (object_class,
                                   PROP_LONG_DESC,
                                   g_param_spec_string ("long-desc",
                                                        NULL,
                                                        "Data detailed description",
                                                        NULL,
                                                        G_PARAM_READWRITE | G_PARAM_STATIC_NAME | G_PARAM_STATIC_BLURB));

  /**
   * NcmData:initialized:
   *
   * Whether the #NcmData is initialized.
   *
   */
  g_object_class_install_property (object_class,
                                   PROP_INIT,
                                   g_param_spec_boolean ("init",
                                                         NULL,
                                                         "Data initialized state",
                                                         FALSE,
                                                         G_PARAM_READWRITE | G_PARAM_STATIC_NAME | G_PARAM_STATIC_BLURB));

  /**
   * NcmData:bootstrap:
   *
   * The #NcmData bootstrap object if any.
   *
   */
  g_object_class_install_property (object_class,
                                   PROP_BSTRAP,
                                   g_param_spec_object ("bootstrap",
                                                        NULL,
                                                        "Data bootstrap object",
                                                        NCM_TYPE_BOOTSTRAP,
                                                        G_PARAM_READWRITE | G_PARAM_STATIC_NAME | G_PARAM_STATIC_BLURB));

  /* TODO create error raising stubs for the virtual methods */
  data_class->name             = NULL;
  data_class->get_length       = NULL;
  data_class->begin            = NULL;
  data_class->prepare          = NULL;
  data_class->resample         = NULL;
  data_class->leastsquares_f   = NULL;
  data_class->leastsquares_J   = NULL;
  data_class->leastsquares_f_J = NULL;
  data_class->m2lnL_val        = NULL;
  data_class->m2lnL_grad       = NULL;
  data_class->m2lnL_val_grad   = NULL;

  data_class->mean_vector = NULL;
  data_class->inv_cov_UH  = NULL;

  data_class->fisher_matrix = &_ncm_data_fisher_matrix;
}

typedef struct _NcmDataDiffArg
{
  NcmMSet *mset;
  NcmData *data;
} NcmDataDiffArg;

void
_ncm_data_diff_f (NcmVector *x, NcmVector *y, gpointer user_data)
{
  NcmDataDiffArg *arg = (NcmDataDiffArg *) user_data;

  ncm_mset_fparams_set_vector (arg->mset, x);
  ncm_data_mean_vector (arg->data, arg->mset, y);
}

static void
_ncm_data_fisher_matrix (NcmData *data, NcmMSet *mset, NcmMatrix **IM)
{
  const guint fparams_len = ncm_mset_fparams_len (mset);
  NcmVector *x_v          = ncm_vector_new (fparams_len);
  NcmDataDiffArg arg      = {mset, data};
  const guint dim         = ncm_data_get_length (data);

  if (*IM == NULL)
  {
    *IM = ncm_matrix_new (fparams_len, fparams_len);
  }
  else
  {
    g_assert_cmpuint (ncm_matrix_ncols (*IM), ==, ncm_matrix_nrows (*IM));
    g_assert_cmpuint (ncm_matrix_ncols (*IM), ==, fparams_len);
  }

  ncm_mset_fparams_get_vector (mset, x_v);
  {
    GArray *x_a    = ncm_vector_dup_array (x_v);
    GArray *dmu_a  = ncm_diff_rf_d1_N_to_M (data->diff, x_a, dim, _ncm_data_diff_f, &arg, NULL);
    NcmMatrix *dmu = ncm_matrix_new_array (dmu_a, dim);

    ncm_data_inv_cov_UH (data, mset, dmu);

    ncm_matrix_dgemm (*IM, 'N', 'T', 1.0, dmu, dmu, 0.0);

    g_array_unref (dmu_a);
    g_array_unref (x_a);
  }
  ncm_mset_fparams_set_vector (mset, x_v);
  ncm_vector_free (x_v);
}

/**
 * ncm_data_ref:
 * @data: a #NcmData.
 *
 * Increase the reference count of @data.
 *
 * Returns: (transfer full): @data.
 */
NcmData *
ncm_data_ref (NcmData *data)
{
  return g_object_ref (data);
}

/**
 * ncm_data_free:
 * @data: a #NcmData.
 *
 * Decrease the reference count of @data.
 *
 */
void
ncm_data_free (NcmData *data)
{
  g_object_unref (data);
}

/**
 * ncm_data_clear:
 * @data: a #NcmData.
 *
 * Decrease the reference count of *@data and sets the pointer *@data to NULL.
 *
 */
void
ncm_data_clear (NcmData **data)
{
  g_clear_object (data);
}

/**
 * ncm_data_dup:
 * @data: a #NcmData.
 * @ser_obj: a #NcmSerialize.
 *
 * Duplicate the @data object.
 *
 * Returns: (transfer full): a duplicate of @data.
 */
NcmData *
ncm_data_dup (NcmData *data, NcmSerialize *ser_obj)
{
  return NCM_DATA (ncm_serialize_dup_obj (ser_obj, G_OBJECT (data)));
}

/**
 * ncm_data_new_from_file:
 * @filename: file containing a serialized #NcmData child.
 *
 * Creates a new #NcmData from @filename.
 *
 * Returns: (transfer full): the newly created #NcmData.
 */
NcmData *
ncm_data_new_from_file (const gchar *filename)
{
  NcmData *data = NCM_DATA (ncm_serialize_global_from_file (filename));

  g_assert (NCM_IS_DATA (data));

  return data;
}

/**
 * ncm_data_get_length: (virtual get_length)
 * @data: a #NcmData.
 *
 * Return a integer representing the number of data points.
 *
 * Returns: number of data points.
 */
guint
ncm_data_get_length (NcmData *data)
{
  g_assert (NCM_DATA_GET_CLASS (data)->get_length != NULL);

  return NCM_DATA_GET_CLASS (data)->get_length (data);
}

/**
 * ncm_data_get_dof: (virtual get_dof)
 * @data: a #NcmData.
 *
 * Calculates the degrees of freedom associated with the data.
 *
 * Returns: degrees of freedom of the data.
 */
guint
ncm_data_get_dof (NcmData *data)
{
  g_assert ((NCM_DATA_GET_CLASS (data)->get_dof != NULL) ||
            (NCM_DATA_GET_CLASS (data)->get_length != NULL));

  if (NCM_DATA_GET_CLASS (data)->get_dof != NULL)
    return NCM_DATA_GET_CLASS (data)->get_dof (data);
  else
    return NCM_DATA_GET_CLASS (data)->get_length (data);
}

/**
 * ncm_data_set_init:
 * @data: a #NcmData
 * @state: a boolean
 *
 * Sets the @data to initialized or not @state.
 *
 */
void
ncm_data_set_init (NcmData *data, gboolean state)
{
  if (data->init)
  {
    if (!state)
    {
      data->init  = FALSE;
      data->begin = FALSE;
    }
  }
  else
  {
    if (state)
    {
      data->init  = TRUE;
      data->begin = FALSE;
    }
  }
}

/**
 * ncm_data_set_desc:
 * @data: a #NcmData.
 * @desc: description.
 *
 * Sets the @data description. It gets a copy of desc.
 *
 */
void
ncm_data_set_desc (NcmData *data, const gchar *desc)
{
  g_clear_pointer (&data->desc, g_free);
  data->desc = g_strdup (desc);
}

/**
 * ncm_data_take_desc:
 * @data: a #NcmData.
 * @desc: description.
 *
 * Sets the @data description @desc without copying it, the @desc memory will
 * be freed (g_free()) when the object is freed.
 *
 */
void
ncm_data_take_desc (NcmData *data, gchar *desc)
{
  g_clear_pointer (&data->desc, g_free);
  data->desc = desc;
}

/**
 * ncm_data_peek_desc:
 * @data: a #NcmData.
 *
 * Gets @data description.
 *
 * Returns: (transfer none): internal @data description.
 */
const gchar *
ncm_data_peek_desc (NcmData *data)
{
  if (data->desc == NULL)
  {
    NcmDataClass *data_class = NCM_DATA_GET_CLASS (data);

    if (data_class->name == NULL)
      data->desc = g_strdup (G_OBJECT_TYPE_NAME (data));
    else
      data->desc = g_strdup (data_class->name);
  }

  return data->desc;
}

/**
 * ncm_data_get_desc:
 * @data: a #NcmData.
 *
 * Gets @data description.
 *
 * Returns: (transfer full): copy of the @data description.
 */
gchar *
ncm_data_get_desc (NcmData *data)
{
  return g_strdup (ncm_data_peek_desc (data));
}

static void
_ncm_data_prepare (NcmData *data, NcmMSet *mset)
{
  if ((NCM_DATA_GET_CLASS (data)->begin != NULL) && !data->begin)
  {
    NCM_DATA_GET_CLASS (data)->begin (data);
    data->begin = TRUE;
  }

  if (NCM_DATA_GET_CLASS (data)->prepare != NULL)
    NCM_DATA_GET_CLASS (data)->prepare (data, mset);
}

/**
 * ncm_data_prepare: (virtual prepare)
 * @data: a #NcmData.
 * @mset: a #NcmMSet.
 *
 * Prepare all models in @data necessary for the statistical calculations.
 *
 */
void
ncm_data_prepare (NcmData *data, NcmMSet *mset)
{
  g_assert (data->init);
  _ncm_data_prepare (data, mset);
}

/**
 * ncm_data_resample: (virtual resample)
 * @data: a #NcmData
 * @mset: a #NcmMSet
 * @rng: a #NcmRNG
 *
 * Resample data in @data from the models contained in @mset.
 *
 */
void
ncm_data_resample (NcmData *data, NcmMSet *mset, NcmRNG *rng)
{
  if (NCM_DATA_GET_CLASS (data)->resample == NULL)
    g_error ("ncm_data_resample: The data (%s) does not implement resample.",
             ncm_data_get_desc (data));

  data->begin = TRUE;
  _ncm_data_prepare (data, mset);

  NCM_DATA_GET_CLASS (data)->resample (data, mset, rng);
  data->begin = FALSE;

  if ((NCM_DATA_GET_CLASS (data)->begin != NULL) && !data->begin)
  {
    NCM_DATA_GET_CLASS (data)->begin (data);
    data->begin = TRUE;
  }

  ncm_data_set_init (data, TRUE);
}

/**
 * ncm_data_bootstrap_create:
 * @data: a #NcmData.
 *
 * Creates a bootstrap object inside of @data. Uses the default bsize == fsize.
 *
 */
void
ncm_data_bootstrap_create (NcmData *data)
{
  if (!NCM_DATA_GET_CLASS (data)->bootstrap)
    g_error ("ncm_data_bootstrap_create: The data (%s) does not implement bootstrap.",
             ncm_data_get_desc (data));

  g_assert (data->init);

  if (data->bstrap == NULL)
  {
    data->bstrap = ncm_bootstrap_sized_new (ncm_data_get_length (data));
  }
  else
  {
    ncm_bootstrap_set_fsize (data->bstrap, ncm_data_get_length (data));
    ncm_bootstrap_set_bsize (data->bstrap, ncm_data_get_length (data));
  }
}

/**
 * ncm_data_bootstrap_remove:
 * @data: a #NcmData.
 *
 * Removes a bootstrap object inside of @data if any.
 *
 */
void
ncm_data_bootstrap_remove (NcmData *data)
{
  ncm_bootstrap_clear (&data->bstrap);
}

/**
 * ncm_data_bootstrap_set:
 * @data: a #NcmData.
 * @bstrap: a #NcmBootstrap.
 *
 * Sets the @bstrap object in @data checking if they are compatible.
 *
 */
void
ncm_data_bootstrap_set (NcmData *data, NcmBootstrap *bstrap)
{
  if (!NCM_DATA_GET_CLASS (data)->bootstrap)
    g_error ("ncm_data_bootstrap_set: The data (%s) does not implement bootstrap.",
             ncm_data_get_desc (data));

  g_assert (data->init);
  g_assert (bstrap != NULL);

  g_assert_cmpuint (ncm_bootstrap_get_fsize (bstrap), ==, ncm_data_get_length (data));
  ncm_bootstrap_ref (bstrap);
  ncm_bootstrap_clear (&data->bstrap);
  data->bstrap = bstrap;
}

/**
 * ncm_data_bootstrap_resample:
 * @data: a #NcmData.
 * @rng: a #NcmRNG.
 *
 * Perform one bootstrap, i.e., resample the data with replacement.
 *
 */
void
ncm_data_bootstrap_resample (NcmData *data, NcmRNG *rng)
{
  if (!NCM_DATA_GET_CLASS (data)->bootstrap)
    g_error ("ncm_data_bootstrap_resample: The data (%s) does not implement bootstrap.",
             ncm_data_get_desc (data));

  if (data->bstrap == NULL)
    g_error ("ncm_data_bootstrap_resample: Bootstrap of %s is not enabled.",
             ncm_data_get_desc (data));

  ncm_bootstrap_resample (data->bstrap, rng);
}

/**
 * ncm_data_bootstrap_enabled:
 * @data: a #NcmData.
 *
 * Checks whether bootstrap is enabled in @data.
 *
 * Returns: if bootstrap is enabled in @data.
 */
gboolean
ncm_data_bootstrap_enabled (NcmData *data)
{
  if (NCM_DATA_GET_CLASS (data)->bootstrap && (data->bstrap != NULL))
    return TRUE;
  else
    return FALSE;
}

/**
 * ncm_data_leastsquares_f: (virtual leastsquares_f)
 * @data: a #NcmData.
 * @mset: a #NcmMSet.
 * @f: a #NcmVector
 *
 * Calculates the least squares vector $\vec{f}$ using the models contained in
 * @mset and set the results in @f.
 *
 */
void
ncm_data_leastsquares_f (NcmData *data, NcmMSet *mset, NcmVector *f)
{
  ncm_data_prepare (data, mset);

  if (NCM_DATA_GET_CLASS (data)->leastsquares_f == NULL)
    g_error ("ncm_data_leastsquares_f: The data (%s) does not implement leastsquares_f.",
             ncm_data_get_desc (data));

  NCM_DATA_GET_CLASS (data)->leastsquares_f (data, mset, f);
}

/**
 * ncm_data_leastsquares_J: (virtual leastsquares_J)
 * @data: a #NcmData.
 * @mset: a #NcmMSet.
 * @J: a #NcmMatrix.
 *
 * Calculates the least squares jacobian matrix $$J_{ij} = \frac{df_i}{dx_j},$$
 * where $f_i$ is the component of the least squares vector $\vec{f}$ and $x_j$
 * is the j-th parameter.
 *
 */
void
ncm_data_leastsquares_J (NcmData *data, NcmMSet *mset, NcmMatrix *J)
{
  ncm_data_prepare (data, mset);

  if (NCM_DATA_GET_CLASS (data)->leastsquares_J == NULL)
    g_error ("ncm_data_leastsquares_J: The data (%s) does not implement leastsquares_J.",
             ncm_data_get_desc (data));

  NCM_DATA_GET_CLASS (data)->leastsquares_J (data, mset, J);
}

/**
 * ncm_data_leastsquares_f_J: (virtual leastsquares_f_J)
 * @data: a #NcmData.
 * @mset: a #NcmMSet.
 * @f: a #NcmVector.
 * @J: a #NcmMatrix
 *
 * Calculates both least squares vector and matrix as in ncm_data_leastsquares_f()
 * and ncm_data_leastsquares_J().
 *
 */
void
ncm_data_leastsquares_f_J (NcmData *data, NcmMSet *mset, NcmVector *f, NcmMatrix *J)
{
  ncm_data_prepare (data, mset);

  if (NCM_DATA_GET_CLASS (data)->leastsquares_f_J == NULL)
    g_error ("ncm_data_leastsquares_f_J: The data (%s) does not implement leastsquares_f_J.",
             ncm_data_get_desc (data));

  NCM_DATA_GET_CLASS (data)->leastsquares_f_J (data, mset, f, J);
}

/**
 * ncm_data_m2lnL_val: (virtual m2lnL_val)
 * @data: a #NcmData.
 * @mset: a #NcmMSet.
 * @m2lnL: (out): a #double
 *
 * Calculates the value of $-2\ln(L)$, where $L$ represents the likelihood of
 * the data given the models in @mset. The result is stored in @m2lnL.
 *
 */
void
ncm_data_m2lnL_val (NcmData *data, NcmMSet *mset, gdouble *m2lnL)
{
  ncm_data_prepare (data, mset);

  if (NCM_DATA_GET_CLASS (data)->m2lnL_val == NULL)
    g_error ("ncm_data_m2lnL_val: The data (%s) does not implement m2lnL_val.",
             ncm_data_get_desc (data));

  NCM_DATA_GET_CLASS (data)->m2lnL_val (data, mset, m2lnL);
}

/**
 * ncm_data_m2lnL_grad: (virtual m2lnL_grad)
 * @data: a #NcmData.
 * @mset: a #NcmMSet.
 * @grad: a #NcmVector.
 *
 * Calculates the gradient of $-2\ln(L)$, i.e., $$g_i = -2\frac{d\ln(L)}{dx_i}.$$
 * where $L$ represents the likelihood of the data given the models in @mset.
 * The result is stored in @grad.
 *
 */
void
ncm_data_m2lnL_grad (NcmData *data, NcmMSet *mset, NcmVector *grad)
{
  ncm_data_prepare (data, mset);

  if (NCM_DATA_GET_CLASS (data)->m2lnL_grad == NULL)
    g_error ("ncm_data_m2lnL_grad: The data (%s) does not implement m2lnL_grad.",
             ncm_data_get_desc (data));

  NCM_DATA_GET_CLASS (data)->m2lnL_grad (data, mset, grad);
}

/**
 * ncm_data_m2lnL_val_grad: (virtual m2lnL_val_grad)
 * @data: a #NcmData.
 * @mset: a #NcmMSet.
 * @m2lnL: (out): a #double.
 * @grad: a #NcmVector.
 *
 * Calculates both the value and the gradient of $-2\ln(L)$ as in ncm_data_m2lnL_val() and
 * ncm_data_m2lnL_grad().
 *
 */
void
ncm_data_m2lnL_val_grad (NcmData *data, NcmMSet *mset, gdouble *m2lnL, NcmVector *grad)
{
  ncm_data_prepare (data, mset);

  if (NCM_DATA_GET_CLASS (data)->m2lnL_val_grad == NULL)
    g_error ("ncm_data_m2lnL_val_grad: The data (%s) does not implement m2lnL_val_grad.",
             ncm_data_get_desc (data));

  NCM_DATA_GET_CLASS (data)->m2lnL_val_grad (data, mset, m2lnL, grad);
}

/**
 * ncm_data_mean_vector: (virtual mean_vector)
 * @data: a #NcmData
 * @mset: a #NcmMSet
 * @mu: the mean output #NcmVector
 *
 * Calculates the Gaussian mean vector (for non-Gaussian distribution
 * it should calculate the Gaussian approximated mean of the actual
 * distribution).
 *
 */
void
ncm_data_mean_vector (NcmData *data, NcmMSet *mset, NcmVector *mu)
{
  ncm_data_prepare (data, mset);

  if (NCM_DATA_GET_CLASS (data)->mean_vector == NULL)
    g_error ("ncm_data_mean_vector: The data (%s) does not implement mean_vector.",
             ncm_data_get_desc (data));

  NCM_DATA_GET_CLASS (data)->mean_vector (data, mset, mu);
}

/**
 * ncm_data_inv_cov_UH: (virtual inv_cov_UH)
 * @data: a #NcmData
 * @mset: a #NcmMSet
 * @H: a #NcmMatrix
 *
 *
 * Given the Cholesky decomposition of the inverse covariance $C^{-1} = L\cdotU$
 * this function returns in-place the product $U\cdotH$.
 *
 */
void
ncm_data_inv_cov_UH (NcmData *data, NcmMSet *mset, NcmMatrix *H)
{
  ncm_data_prepare (data, mset);

  if (NCM_DATA_GET_CLASS (data)->inv_cov_UH == NULL)
    g_error ("ncm_data_inv_cov_UH: The data (%s) does not implement inv_cov_UH.",
             ncm_data_get_desc (data));

  NCM_DATA_GET_CLASS (data)->inv_cov_UH (data, mset, H);
}

/**
 * ncm_data_fisher_matrix: (virtual fisher_matrix)
 * @data: a #NcmData
 * @mset: a #NcmMSet
 * @IM: (out): The fisher matrix
 *
 * Calculates the Fisher-information matrix @I.
 *
 */
void
ncm_data_fisher_matrix (NcmData *data, NcmMSet *mset, NcmMatrix **IM)
{
  ncm_data_prepare (data, mset);

  if (NCM_DATA_GET_CLASS (data)->fisher_matrix == NULL)
    g_error ("ncm_data_fisher_matrix: The data (%s) does not implement fisher_matrix.",
             ncm_data_get_desc (data));

  NCM_DATA_GET_CLASS (data)->fisher_matrix (data, mset, IM);
}
<|MERGE_RESOLUTION|>--- conflicted
+++ resolved
@@ -7,13 +7,8 @@
  ****************************************************************************/
 /*
  * numcosmo
-<<<<<<< HEAD
- * Copyright (C) 2012 Sandro Dias Pinto Vitenti <sandro@isoftware.com.br>
- *
-=======
  * Copyright (C) 2012 Sandro Dias Pinto Vitenti <vitenti@uel.br>
  * 
->>>>>>> 7e6b4f1e
  * numcosmo is free software: you can redistribute it and/or modify it
  * under the terms of the GNU General Public License as published by the
  * Free Software Foundation, either version 3 of the License, or
