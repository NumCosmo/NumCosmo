--- conflicted
+++ resolved
@@ -240,11 +240,7 @@
  * @desc: function description
  * @obj_type: object type
  * @func: (scope notified): function pointer
-<<<<<<< HEAD
- * @nvar: number of parameters
-=======
  * @nvar: number of variables
->>>>>>> a7b68f9f
  * @dim: function dimension
  * 
  * Register a new function in the NcmMSetFuncList class.
