--- conflicted
+++ resolved
@@ -298,12 +298,8 @@
   ncm_cfg_register_obj (NCM_TYPE_SPLINE2D_SPLINE);
 
   ncm_cfg_register_obj (NCM_TYPE_POWSPEC);
-<<<<<<< HEAD
-
-=======
   ncm_cfg_register_obj (NCM_TYPE_POWSPEC_FILTER);
-  
->>>>>>> 03341bb2
+
   ncm_cfg_register_obj (NCM_TYPE_MODEL);
   ncm_cfg_register_obj (NCM_TYPE_MODEL_CTRL);
   ncm_cfg_register_obj (NCM_TYPE_MODEL_BUILDER);
