/***************************************************************************
 *            ncm_data.h
 *
 *  Sat Mar 29 15:51:59 2008
 *  Copyright  2008  Sandro Dias Pinto Vitenti
 *  <vitenti@uel.br>
 ****************************************************************************/
/*
 * numcosmo
 * Copyright (C) 2012 Sandro Dias Pinto Vitenti <vitenti@uel.br>
 * 
 * numcosmo is free software: you can redistribute it and/or modify it
 * under the terms of the GNU General Public License as published by the
 * Free Software Foundation, either version 3 of the License, or
 * (at your option) any later version.
 *
 * numcosmo is distributed in the hope that it will be useful, but
 * WITHOUT ANY WARRANTY; without even the implied warranty of
 * MERCHANTABILITY or FITNESS FOR A PARTICULAR PURPOSE.
 * See the GNU General Public License for more details.
 *
 * You should have received a copy of the GNU General Public License along
 * with this program.  If not, see <http://www.gnu.org/licenses/>.
 */

#ifndef _NCM_DATA_H_
#define _NCM_DATA_H_

#include <glib.h>
#include <glib-object.h>
#include <numcosmo/build_cfg.h>
#include <numcosmo/math/ncm_vector.h>
#include <numcosmo/math/ncm_matrix.h>
#include <numcosmo/math/ncm_diff.h>
#include <numcosmo/math/ncm_mset.h>
#include <numcosmo/math/ncm_rng.h>
#include <numcosmo/math/ncm_bootstrap.h>

G_BEGIN_DECLS

#define NCM_TYPE_DATA (ncm_data_get_type ())

G_DECLARE_DERIVABLE_TYPE (NcmData, ncm_data, NCM, DATA, GObject)

/**
 * NcmDataFisherMatrix:
 * @data: a #NcmData
 * @mset: a #NcmMSet
 * @IM: (out): The fisher matrix
 *
 * Calculates the Fisher-information matrix @I.
 *
 */
typedef void (*NcmDataFisherMatrix) (NcmData *data, NcmMSet *mset, NcmMatrix **IM);

/**
 * NcmDataClass:
 * @bootstrap: sets whenever the #NcmData implementations supports bootstrap.
 * @get_length: return the length associated to the #NcmData object.
 * @get_dof: return the effective degrees of freedom related to the #NcmData
<<<<<<< HEAD
 * statistics (likelihood or $\chi^2$) this number does not represent 
 * necessarily the number of data points.
 * @begin: perform any model independent pre-calculation.
 * @prepare: perform any model dependent pre-calculation.
=======
 * statistics (likelihood or $\chi^2$) this number does not represent
 * necessarely the number of data points.
 * @begin: perform any model independent precalculation.
 * @prepare: perform any model dependent precalculation.
>>>>>>> 5916d604
 * @resample: resample data from the models in #NcmMSet.
 * @leastsquares_f: calculates the least squares $\vec{f}$ vector, i.e.,
 * $\chi^2 \equiv \vec{f}\cdot\vec{f}$.
 * @leastsquares_J: calculates the least squares $\vec{f}$ vector derivatives
 * with respect to the free parameter of @mset.
 * @leastsquares_f_J: calculates both least squares vector and its derivatives.
<<<<<<< HEAD
 * @m2lnL_val: evaluate the minus two times the natural logarithm of the
=======
 * @m2lnL_val: evaluate the minus two times the natural logarithim of the
>>>>>>> 5916d604
 * likelihood, i.e., $-2\ln(L)$.
 * @m2lnL_grad: evaluate the gradient of $-2\ln(L)$ with respect to the free
 * parameters in @mset.
 * @m2lnL_val_grad: evaluate the value and the gradient of $-2\ln(L)$.
 * @mean_vector: evaluate the Gaussian mean (approximation or not)
 * @inv_cov_UH: evaluate the Gaussian inverse covariance matrix (approximation or not)
 * @fisher_matrix: calculates the Fisher matrix (based on a Gaussian approximation when it is the case)
 *
 * Virtual table for the #NcmData abstract class.
 *
 *
 */
struct _NcmDataClass
{
  /*< private >*/
  GObjectClass parent_class;
  gchar *name;
  gboolean bootstrap;

  guint (*get_length) (NcmData *data);
  guint (*get_dof) (NcmData *data);
  void (*begin) (NcmData *data);
  void (*prepare) (NcmData *data, NcmMSet *mset);
  void (*resample) (NcmData *data, NcmMSet *mset, NcmRNG *rng);
  void (*leastsquares_f) (NcmData *data, NcmMSet *mset, NcmVector *f);
  void (*leastsquares_J) (NcmData *data, NcmMSet *mset, NcmMatrix *J);
  void (*leastsquares_f_J) (NcmData *data, NcmMSet *mset, NcmVector *f, NcmMatrix *J);
  void (*m2lnL_val) (NcmData *data, NcmMSet *mset, gdouble *m2lnL);
  void (*m2lnL_grad) (NcmData *data, NcmMSet *mset, NcmVector *grad);
  void (*m2lnL_val_grad) (NcmData *data, NcmMSet *mset, gdouble *m2lnL, NcmVector *grad);
  void (*mean_vector) (NcmData *data, NcmMSet *mset, NcmVector *mu);
  void (*inv_cov_UH) (NcmData *data, NcmMSet *mset, NcmMatrix *H);

  NcmDataFisherMatrix fisher_matrix;
  /* Padding to allow 18 virtual functions without breaking ABI. */
  gpointer padding[2];
};

NcmData *ncm_data_ref (NcmData *data);
void ncm_data_free (NcmData *data);
void ncm_data_clear (NcmData **data);

NcmData *ncm_data_dup (NcmData *data, NcmSerialize *ser_obj);
NcmData *ncm_data_new_from_file (const gchar *filename);

guint ncm_data_get_length (NcmData *data);
guint ncm_data_get_dof (NcmData *data);
void ncm_data_set_init (NcmData *data, gboolean state);
gboolean ncm_data_is_init (NcmData *data);

void ncm_data_set_desc (NcmData *data, const gchar *desc);
void ncm_data_take_desc (NcmData *data, gchar *desc);
const gchar *ncm_data_peek_desc (NcmData *data);
gchar *ncm_data_get_desc (NcmData *data);

void ncm_data_prepare (NcmData *data, NcmMSet *mset);
void ncm_data_resample (NcmData *data, NcmMSet *mset, NcmRNG *rng);

void ncm_data_bootstrap_create (NcmData *data);
void ncm_data_bootstrap_remove (NcmData *data);
void ncm_data_bootstrap_set (NcmData *data, NcmBootstrap *bstrap);
void ncm_data_bootstrap_resample (NcmData *data, NcmRNG *rng);
gboolean ncm_data_bootstrap_enabled (NcmData *data);
NcmBootstrap *ncm_data_peek_bootstrap (NcmData *data);

void ncm_data_leastsquares_f (NcmData *data, NcmMSet *mset, NcmVector *f);
void ncm_data_leastsquares_J (NcmData *data, NcmMSet *mset, NcmMatrix *J);
void ncm_data_leastsquares_f_J (NcmData *data, NcmMSet *mset, NcmVector *f, NcmMatrix *J);
void ncm_data_m2lnL_val (NcmData *data, NcmMSet *mset, gdouble *m2lnL);
void ncm_data_m2lnL_grad (NcmData *data, NcmMSet *mset, NcmVector *grad);
void ncm_data_m2lnL_val_grad (NcmData *data, NcmMSet *mset, gdouble *m2lnL, NcmVector *grad);

void ncm_data_mean_vector (NcmData *data, NcmMSet *mset, NcmVector *mu);
void ncm_data_sigma_vector (NcmData *data, NcmMSet *mset, NcmVector *sigma);
void ncm_data_inv_cov_UH (NcmData *data, NcmMSet *mset, NcmMatrix *H);

void ncm_data_fisher_matrix (NcmData *data, NcmMSet *mset, NcmMatrix **IM);

#define NCM_DATA_RESAMPLE_RNG_NAME "data_resample"

G_END_DECLS

#endif /* _NCM_DATA_H_ */
<|MERGE_RESOLUTION|>--- conflicted
+++ resolved
@@ -8,7 +8,7 @@
 /*
  * numcosmo
  * Copyright (C) 2012 Sandro Dias Pinto Vitenti <vitenti@uel.br>
- * 
+ *
  * numcosmo is free software: you can redistribute it and/or modify it
  * under the terms of the GNU General Public License as published by the
  * Free Software Foundation, either version 3 of the License, or
@@ -58,28 +58,17 @@
  * @bootstrap: sets whenever the #NcmData implementations supports bootstrap.
  * @get_length: return the length associated to the #NcmData object.
  * @get_dof: return the effective degrees of freedom related to the #NcmData
-<<<<<<< HEAD
- * statistics (likelihood or $\chi^2$) this number does not represent 
+ * statistics (likelihood or $\chi^2$) this number does not represent
  * necessarily the number of data points.
  * @begin: perform any model independent pre-calculation.
  * @prepare: perform any model dependent pre-calculation.
-=======
- * statistics (likelihood or $\chi^2$) this number does not represent
- * necessarely the number of data points.
- * @begin: perform any model independent precalculation.
- * @prepare: perform any model dependent precalculation.
->>>>>>> 5916d604
  * @resample: resample data from the models in #NcmMSet.
  * @leastsquares_f: calculates the least squares $\vec{f}$ vector, i.e.,
  * $\chi^2 \equiv \vec{f}\cdot\vec{f}$.
  * @leastsquares_J: calculates the least squares $\vec{f}$ vector derivatives
  * with respect to the free parameter of @mset.
  * @leastsquares_f_J: calculates both least squares vector and its derivatives.
-<<<<<<< HEAD
  * @m2lnL_val: evaluate the minus two times the natural logarithm of the
-=======
- * @m2lnL_val: evaluate the minus two times the natural logarithim of the
->>>>>>> 5916d604
  * likelihood, i.e., $-2\ln(L)$.
  * @m2lnL_grad: evaluate the gradient of $-2\ln(L)$ with respect to the free
  * parameters in @mset.
