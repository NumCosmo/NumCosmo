--- conflicted
+++ resolved
@@ -29,11 +29,7 @@
  * @title: NcmDataDist1d
  * @short_description: Abstract class for one variable distribution data.
  *
-<<<<<<< HEAD
- * FIXME
-=======
  * This object is an abstract class for one variable distribution data.
->>>>>>> 5916d604
  *
  */
 
@@ -80,12 +76,8 @@
 static void
 _ncm_data_dist1d_set_property (GObject *object, guint prop_id, const GValue *value, GParamSpec *pspec)
 {
-<<<<<<< HEAD
   NcmDataDist1d *dist1d             = NCM_DATA_DIST1D (object);
   NcmDataDist1dPrivate * const self = ncm_data_dist1d_get_instance_private (dist1d);
-=======
-  NcmDataDist1d *dist1d = NCM_DATA_DIST1D (object);
->>>>>>> 5916d604
 
   g_return_if_fail (NCM_IS_DATA_DIST1D (object));
 
@@ -196,29 +188,18 @@
 static guint
 _ncm_data_dist1d_get_length (NcmData *data)
 {
-<<<<<<< HEAD
   NcmDataDist1d *dist1d             = NCM_DATA_DIST1D (data);
   NcmDataDist1dPrivate * const self = ncm_data_dist1d_get_instance_private (dist1d);
 
   return self->np;
-=======
-  NcmDataDist1d *dist1d = NCM_DATA_DIST1D (data);
-
-  return dist1d->np;
->>>>>>> 5916d604
 }
 
 static void
 _ncm_data_dist1d_m2lnL_val (NcmData *data, NcmMSet *mset, gdouble *m2lnL)
 {
-<<<<<<< HEAD
   NcmDataDist1d *dist1d             = NCM_DATA_DIST1D (data);
   NcmDataDist1dPrivate * const self = ncm_data_dist1d_get_instance_private (dist1d);
   NcmDataDist1dClass *dist1d_class  = NCM_DATA_DIST1D_GET_CLASS (data);
-=======
-  NcmDataDist1d *dist1d            = NCM_DATA_DIST1D (data);
-  NcmDataDist1dClass *dist1d_class = NCM_DATA_DIST1D_GET_CLASS (data);
->>>>>>> 5916d604
   guint i;
 
   *m2lnL = 0.0;
@@ -227,18 +208,13 @@
   {
     for (i = 0; i < self->np; i++)
     {
-<<<<<<< HEAD
       const gdouble x_i = ncm_vector_get (self->x, i);
-=======
-      const gdouble x_i = ncm_vector_get (dist1d->x, i);
->>>>>>> 5916d604
 
       *m2lnL += dist1d_class->m2lnL_val (dist1d, mset, x_i);
     }
   }
   else
   {
-<<<<<<< HEAD
     NcmBootstrap *bstrap = ncm_data_peek_bootstrap (data);
     const guint bsize    = ncm_bootstrap_get_bsize (bstrap);
 
@@ -246,14 +222,6 @@
     {
       guint k           = ncm_bootstrap_get (bstrap, i);
       const gdouble x_i = ncm_vector_get (self->x, k);
-=======
-    const guint bsize = ncm_bootstrap_get_bsize (data->bstrap);
-
-    for (i = 0; i < bsize; i++)
-    {
-      guint k           = ncm_bootstrap_get (data->bstrap, i);
-      const gdouble x_i = ncm_vector_get (dist1d->x, k);
->>>>>>> 5916d604
 
       *m2lnL += dist1d_class->m2lnL_val (dist1d, mset, x_i);
     }
@@ -265,14 +233,9 @@
 static void
 _ncm_data_dist1d_resample (NcmData *data, NcmMSet *mset, NcmRNG *rng)
 {
-<<<<<<< HEAD
   NcmDataDist1d *dist1d             = NCM_DATA_DIST1D (data);
   NcmDataDist1dPrivate * const self = ncm_data_dist1d_get_instance_private (dist1d);
   NcmDataDist1dClass *dist1d_class  = NCM_DATA_DIST1D_GET_CLASS (data);
-=======
-  NcmDataDist1d *dist1d            = NCM_DATA_DIST1D (data);
-  NcmDataDist1dClass *dist1d_class = NCM_DATA_DIST1D_GET_CLASS (data);
->>>>>>> 5916d604
   guint i;
 
   if (dist1d_class->inv_pdf == NULL)
@@ -280,20 +243,12 @@
 
   ncm_rng_lock (rng);
 
-<<<<<<< HEAD
   for (i = 0; i < self->np; i++)
-=======
-  for (i = 0; i < dist1d->np; i++)
->>>>>>> 5916d604
   {
     const gdouble u_i = gsl_rng_uniform (rng->r);
     const gdouble x_i = dist1d_class->inv_pdf (dist1d, mset, u_i);
 
-<<<<<<< HEAD
     ncm_vector_set (self->x, i, x_i);
-=======
-    ncm_vector_set (dist1d->x, i, x_i);
->>>>>>> 5916d604
   }
 
   ncm_rng_unlock (rng);
@@ -302,35 +257,22 @@
 static void
 _ncm_data_dist1d_set_size (NcmDataDist1d *dist1d, guint np)
 {
-<<<<<<< HEAD
   NcmData *data                     = NCM_DATA (dist1d);
   NcmDataDist1dPrivate * const self = ncm_data_dist1d_get_instance_private (dist1d);
 
   if ((np == 0) || (np != self->np))
-=======
-  NcmData *data = NCM_DATA (dist1d);
-
-  if ((np == 0) || (np != dist1d->np))
->>>>>>> 5916d604
   {
     self->np = 0;
     ncm_vector_clear (&self->x);
     ncm_data_set_init (data, FALSE);
   }
 
-<<<<<<< HEAD
   if ((np != 0) && (np != self->np))
   {
     NcmBootstrap *bstrap = ncm_data_peek_bootstrap (data);
 
     self->np = np;
     self->x  = ncm_vector_new (self->np);
-=======
-  if ((np != 0) && (np != dist1d->np))
-  {
-    dist1d->np = np;
-    dist1d->x  = ncm_vector_new (dist1d->np);
->>>>>>> 5916d604
 
     if (ncm_data_bootstrap_enabled (data))
     {
@@ -338,11 +280,7 @@
       ncm_bootstrap_set_bsize (bstrap, np);
     }
 
-<<<<<<< HEAD
     ncm_data_set_init (data, FALSE);
-=======
-    data->init = FALSE;
->>>>>>> 5916d604
   }
 }
 
@@ -394,11 +332,7 @@
 NcmVector *
 ncm_data_dist1d_get_data (NcmDataDist1d *dist1d)
 {
-<<<<<<< HEAD
   NcmDataDist1dPrivate * const self = ncm_data_dist1d_get_instance_private (dist1d);
 
   return ncm_vector_ref (self->x);
-=======
-  return ncm_vector_ref (dist1d->x);
->>>>>>> 5916d604
-}
+}
