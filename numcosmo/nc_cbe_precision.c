--- conflicted
+++ resolved
@@ -224,45 +224,6 @@
 	NcCBEPrecision* cbe_prec = NC_CBE_PRECISION (object);
 	g_return_if_fail (NC_IS_CBE_PRECISION (object));
 
-	switch (prop_id)
-	{
-	case PROP_A_INI_A_0:
-		cbe_prec->priv->ppr.a_ini_over_a_today_default = g_value_get_double (value);
-		break;
-	case PROP_BACK_INT_STEP:
-		cbe_prec->priv->ppr.back_integration_stepsize = g_value_get_double (value);
-		break;
-	case PROP_BACK_TOL:
-		cbe_prec->priv->ppr.tol_background_integration = g_value_get_double (value);
-		break;
-	case PROP_INITIAL_OMEGA_R_TOL:
-		cbe_prec->priv->ppr.tol_initial_Omega_r = g_value_get_double (value);
-		break;
-	case PROP_M_NCDM_TOL:
-		cbe_prec->priv->ppr.tol_M_ncdm = g_value_get_double (value);
-		break;
-	case PROP_NCDM_TOL:
-		cbe_prec->priv->ppr.tol_ncdm = g_value_get_double (value);
-		break;
-	case PROP_NCDM_SYNCHRONOUS_TOL:
-		cbe_prec->priv->ppr.tol_ncdm_synchronous = g_value_get_double (value);
-		break;
-	case PROP_NCDM_NEWTONIAN_TOL:
-		cbe_prec->priv->ppr.tol_ncdm_newtonian = g_value_get_double (value);
-		break;
-	case PROP_NCDM_BG_TOL:
-		cbe_prec->priv->ppr.tol_ncdm_bg = g_value_get_double (value);
-		break;
-	case PROP_NCDM_INITIAL_W_TOL:
-		cbe_prec->priv->ppr.tol_ncdm_initial_w = g_value_get_double (value);
-		break;
-	case PROP_SBBN_FILE:
-	{
-		const gchar* sBBN_file = g_value_get_string (value);
-		const guint sBBN_file_len = strlen (sBBN_file);
-		g_assert_cmpuint (sBBN_file_len, <=, _FILENAMESIZE_);
-
-<<<<<<< HEAD
   switch (prop_id)
   {
     case PROP_A_INI_A_0:
@@ -782,443 +743,6 @@
       G_OBJECT_WARN_INVALID_PROPERTY_ID (object, prop_id, pspec);
       break;
   }
-=======
-		g_assert (g_file_test (sBBN_file, G_FILE_TEST_EXISTS));
-
-		memcpy (cbe_prec->priv->ppr.sBBN_file, sBBN_file, sBBN_file_len + 1);
-		break;
-	}
-	case PROP_RECFAST_Z_INI:
-		cbe_prec->priv->ppr.recfast_z_initial = g_value_get_double (value);
-		break;
-	case PROP_RECFAST_NZ0:
-		cbe_prec->priv->ppr.recfast_Nz0 = g_value_get_int (value);
-		break;
-	case PROP_THERMO_INTEGRATION_TOL:
-		cbe_prec->priv->ppr.tol_thermo_integration = g_value_get_double (value);
-		break;
-	case PROP_RECFAST_HE_SWITCH:
-		cbe_prec->priv->ppr.recfast_Heswitch = g_value_get_int (value);
-		break;
-	case PROP_RECFAST_FUDGE_HE:
-		cbe_prec->priv->ppr.recfast_fudge_He = g_value_get_double (value);
-		break;
-	case PROP_RECFAST_H_SWITCH:
-		cbe_prec->priv->ppr.recfast_Hswitch = g_value_get_int (value);
-		break;
-	case PROP_RECFAST_FUDGE_H:
-		cbe_prec->priv->ppr.recfast_fudge_H = g_value_get_double (value);
-		break;
-	case PROP_RECFAST_DELTA_FUDGE_H:
-		cbe_prec->priv->ppr.recfast_delta_fudge_H = g_value_get_double (value);
-		break;
-	case PROP_RECFAST_A_GAUSS_1:
-		cbe_prec->priv->ppr.recfast_AGauss1 = g_value_get_double (value);
-		break;
-	case PROP_RECFAST_A_GAUSS_2:
-		cbe_prec->priv->ppr.recfast_AGauss2 = g_value_get_double (value);
-		break;
-	case PROP_RECFAST_Z_GAUSS_1:
-		cbe_prec->priv->ppr.recfast_zGauss1 = g_value_get_double (value);
-		break;
-	case PROP_RECFAST_Z_GAUSS_2:
-		cbe_prec->priv->ppr.recfast_zGauss2 = g_value_get_double (value);
-		break;
-	case PROP_RECFAST_W_GAUSS_1:
-		cbe_prec->priv->ppr.recfast_wGauss1 = g_value_get_double (value);
-		break;
-	case PROP_RECFAST_W_GAUSS_2:
-		cbe_prec->priv->ppr.recfast_wGauss2 = g_value_get_double (value);
-		break;
-	case PROP_RECFAST_Z_HE_1:
-		cbe_prec->priv->ppr.recfast_z_He_1 = g_value_get_double (value);
-		break;
-	case PROP_RECFAST_DELTA_Z_HE_1:
-		cbe_prec->priv->ppr.recfast_delta_z_He_1 = g_value_get_double (value);
-		break;
-	case PROP_RECFAST_Z_HE_2:
-		cbe_prec->priv->ppr.recfast_z_He_2 = g_value_get_double (value);
-		break;
-	case PROP_RECFAST_DELTA_Z_HE_2:
-		cbe_prec->priv->ppr.recfast_delta_z_He_2 = g_value_get_double (value);
-		break;
-	case PROP_RECFAST_Z_HE_3:
-		cbe_prec->priv->ppr.recfast_z_He_3 = g_value_get_double (value);
-		break;
-	case PROP_RECFAST_DELTA_Z_HE_3:
-		cbe_prec->priv->ppr.recfast_delta_z_He_3 = g_value_get_double (value);
-		break;
-	case PROP_RECFAST_X_HE0_TRIGGER:
-		cbe_prec->priv->ppr.recfast_x_He0_trigger = g_value_get_double (value);
-		break;
-	case PROP_RECFAST_X_HE0_TRIGGER2:
-		cbe_prec->priv->ppr.recfast_x_He0_trigger2 = g_value_get_double (value);
-		break;
-	case PROP_RECFAST_X_HE0_TRIGGER_DELTA:
-		cbe_prec->priv->ppr.recfast_x_He0_trigger_delta = g_value_get_double (value);
-		break;
-	case PROP_RECFAST_X_H0_TRIGGER:
-		cbe_prec->priv->ppr.recfast_x_H0_trigger = g_value_get_double (value);
-		break;
-	case PROP_RECFAST_X_H0_TRIGGER2:
-		cbe_prec->priv->ppr.recfast_x_H0_trigger2 = g_value_get_double (value);
-		break;
-	case PROP_RECFAST_X_H0_TRIGGER_DELTA:
-		cbe_prec->priv->ppr.recfast_x_H0_trigger_delta = g_value_get_double (value);
-		break;
-	case PROP_RECFAST_H_FRAC:
-		cbe_prec->priv->ppr.recfast_H_frac = g_value_get_double (value);
-		break;
-	case PROP_HYREC_ALPHA_INF_FILE:
-	{
-		const gchar* Alpha_inf_file = g_value_get_string (value);
-		const guint Alpha_inf_file_len = strlen (Alpha_inf_file);
-		g_assert_cmpuint (Alpha_inf_file_len, <=, _FILENAMESIZE_);
-
-		g_assert (g_file_test (Alpha_inf_file, G_FILE_TEST_EXISTS));
-
-		memcpy (cbe_prec->priv->ppr.hyrec_Alpha_inf_file, Alpha_inf_file, Alpha_inf_file_len + 1);
-		break;
-	}
-	case PROP_HYREC_R_INF_FILE:
-	{
-		const gchar* R_inf_file = g_value_get_string (value);
-		const guint R_inf_file_len = strlen (R_inf_file);
-		g_assert_cmpuint (R_inf_file_len, <=, _FILENAMESIZE_);
-
-		g_assert (g_file_test (R_inf_file, G_FILE_TEST_EXISTS));
-
-		memcpy (cbe_prec->priv->ppr.hyrec_R_inf_file, R_inf_file, R_inf_file_len + 1);
-		break;
-	}
-	case PROP_HYREC_TWO_PHOTON_TABLES_FILE:
-	{
-		const gchar* two_photon_tables_file = g_value_get_string (value);
-		const guint two_photon_tables_file_len = strlen (two_photon_tables_file);
-		g_assert_cmpuint (two_photon_tables_file_len, <=, _FILENAMESIZE_);
-
-		g_assert (g_file_test (two_photon_tables_file, G_FILE_TEST_EXISTS));
-
-		memcpy (cbe_prec->priv->ppr.hyrec_two_photon_tables_file, two_photon_tables_file, two_photon_tables_file_len + 1);
-		break;
-	}
-	case PROP_REION_Z_START_MAX:
-		cbe_prec->priv->ppr.reionization_z_start_max = g_value_get_double (value);
-		break;
-	case PROP_REION_SAMPLING:
-		cbe_prec->priv->ppr.reionization_sampling = g_value_get_double (value);
-		break;
-	case PROP_REION_OPT_DEPTH_TOL:
-		cbe_prec->priv->ppr.reionization_optical_depth_tol = g_value_get_double (value);
-		break;
-	case PROP_REION_START_FACTOR:
-		cbe_prec->priv->ppr.reionization_start_factor = g_value_get_double (value);
-		break;
-	case PROP_THERMO_RATE_SMOOTHING_RADIUS:
-		cbe_prec->priv->ppr.thermo_rate_smoothing_radius = g_value_get_int (value);
-		break;
-	case PROP_EVOLVER:
-		cbe_prec->priv->ppr.evolver = g_value_get_int (value);
-		break;
-	case PROP_K_MIN_TAU0:
-		cbe_prec->priv->ppr.k_min_tau0 = g_value_get_double (value);
-		break;
-	case PROP_K_MAX_TAU0_OVER_L_MAX:
-		cbe_prec->priv->ppr.k_max_tau0_over_l_max = g_value_get_double (value);
-		break;
-	case PROP_K_STEP_SUB:
-		cbe_prec->priv->ppr.k_step_sub = g_value_get_double (value);
-		break;
-	case PROP_K_STEP_SUPER:
-		cbe_prec->priv->ppr.k_step_super = g_value_get_double (value);
-		break;
-	case PROP_K_STEP_TRANSITION:
-		cbe_prec->priv->ppr.k_step_transition = g_value_get_double (value);
-		break;
-	case PROP_K_STEP_SUPER_REDUCTION:
-		cbe_prec->priv->ppr.k_step_super_reduction = g_value_get_double (value);
-		break;
-	case PROP_K_PER_DECADE_FOR_PK:
-		cbe_prec->priv->ppr.k_per_decade_for_pk = g_value_get_double (value);
-		break;
-	case PROP_K_PER_DECADE_FOR_BAO:
-		cbe_prec->priv->ppr.k_per_decade_for_bao = g_value_get_double (value);
-		break;
-	case PROP_K_BAO_CENTER:
-		cbe_prec->priv->ppr.k_bao_center = g_value_get_double (value);
-		break;
-	case PROP_K_BAO_WIDTH:
-		cbe_prec->priv->ppr.k_bao_width = g_value_get_double (value);
-		break;
-	case PROP_START_SMALL_K_AT_TAU_C_OVER_TAU_H:
-		cbe_prec->priv->ppr.start_small_k_at_tau_c_over_tau_h = g_value_get_double (value);
-		break;
-	case PROP_START_LARGE_K_AT_TAU_H_OVER_TAU_K:
-		cbe_prec->priv->ppr.start_large_k_at_tau_h_over_tau_k = g_value_get_double (value);
-		break;
-	case PROP_TIGHT_COUPLING_TRIGGER_TAU_C_OVER_TAU_H:
-		cbe_prec->priv->ppr.tight_coupling_trigger_tau_c_over_tau_h = g_value_get_double (value);
-		break;
-	case PROP_TIGHT_COUPLING_TRIGGER_TAU_C_OVER_TAU_K:
-		cbe_prec->priv->ppr.tight_coupling_trigger_tau_c_over_tau_k = g_value_get_double (value);
-		break;
-	case PROP_START_SOURCES_AT_TAU_C_OVER_TAU_H:
-		cbe_prec->priv->ppr.start_sources_at_tau_c_over_tau_h = g_value_get_double (value);
-		break;
-	case PROP_TIGHT_COUPLING_APPROXIMATION:
-		cbe_prec->priv->ppr.tight_coupling_approximation = g_value_get_int (value);
-		break;
-	case PROP_L_MAX_G:
-		cbe_prec->priv->ppr.l_max_g = g_value_get_int (value);
-		break;
-	case PROP_L_MAX_POL_G:
-		cbe_prec->priv->ppr.l_max_pol_g = g_value_get_int (value);
-		break;
-	case PROP_L_MAX_DR:
-		cbe_prec->priv->ppr.l_max_dr = g_value_get_int (value);
-		break;
-	case PROP_L_MAX_UR:
-		cbe_prec->priv->ppr.l_max_ur = g_value_get_int (value);
-		break;
-	case PROP_L_MAX_NCDM:
-		cbe_prec->priv->ppr.l_max_ncdm = g_value_get_int (value);
-		break;
-	case PROP_L_MAX_G_TEN:
-		cbe_prec->priv->ppr.l_max_g_ten = g_value_get_int (value);
-		break;
-	case PROP_L_MAX_POL_G_TEN:
-		cbe_prec->priv->ppr.l_max_pol_g_ten = g_value_get_int (value);
-		break;
-	case PROP_CURVATURE_INI:
-		cbe_prec->priv->ppr.curvature_ini = g_value_get_double (value);
-		break;
-	case PROP_ENTROPY_INI:
-		cbe_prec->priv->ppr.entropy_ini = g_value_get_double (value);
-		break;
-	case PROP_GW_INI:
-		cbe_prec->priv->ppr.gw_ini = g_value_get_double (value);
-		break;
-	case PROP_PERTURB_INTEGRATION_STEPSIZE:
-		cbe_prec->priv->ppr.perturb_integration_stepsize = g_value_get_double (value);
-		break;
-	case PROP_TOL_TAU_APPROX:
-		cbe_prec->priv->ppr.tol_tau_approx = g_value_get_double (value);
-		break;
-	case PROP_TOL_PERTURB_INTEGRATION:
-		cbe_prec->priv->ppr.tol_perturb_integration = g_value_get_double (value);
-		break;
-	case PROP_PERTURB_SAMPLING_STEPSIZE:
-		cbe_prec->priv->ppr.perturb_sampling_stepsize = g_value_get_double (value);
-		break;
-	case PROP_RADIATION_STREAMING_APPROXIMATION:
-		cbe_prec->priv->ppr.radiation_streaming_approximation = g_value_get_int (value);
-		break;
-	case PROP_RADIATION_STREAMING_TRIGGER_TAU_OVER_TAU_K:
-		cbe_prec->priv->ppr.radiation_streaming_trigger_tau_over_tau_k = g_value_get_double (value);
-		break;
-	case PROP_RADIATION_STREAMING_TRIGGER_TAU_C_OVER_TAU:
-		cbe_prec->priv->ppr.radiation_streaming_trigger_tau_c_over_tau = g_value_get_double (value);
-		break;
-	case PROP_UR_FLUID_APPROXIMATION:
-		cbe_prec->priv->ppr.ur_fluid_approximation = g_value_get_int (value);
-		break;
-	case PROP_UR_FLUID_TRIGGER_TAU_OVER_TAU_K:
-		cbe_prec->priv->ppr.ur_fluid_trigger_tau_over_tau_k = g_value_get_double (value);
-		break;
-	case PROP_NCDM_FLUID_APPROXIMATION:
-		cbe_prec->priv->ppr.ncdm_fluid_approximation = g_value_get_int (value);
-		break;
-	case PROP_NCDM_FLUID_TRIGGER_TAU_OVER_TAU_K:
-		cbe_prec->priv->ppr.ncdm_fluid_trigger_tau_over_tau_k = g_value_get_double (value);
-		break;
-	case PROP_NEGLECT_CMB_SOURCES_BELOW_VISIBILITY:
-		cbe_prec->priv->ppr.neglect_CMB_sources_below_visibility = g_value_get_double (value);
-		break;
-	case PROP_K_PER_DECADE_PRIMORDIAL:
-		cbe_prec->priv->ppr.k_per_decade_primordial = g_value_get_double (value);
-		break;
-	case PROP_PRIMORDIAL_INFLATION_RATIO_MIN:
-		cbe_prec->priv->ppr.primordial_inflation_ratio_min = g_value_get_double (value);
-		break;
-	case PROP_PRIMORDIAL_INFLATION_RATIO_MAX:
-		cbe_prec->priv->ppr.primordial_inflation_ratio_max = g_value_get_double (value);
-		break;
-	case PROP_PRIMORDIAL_INFLATION_PHI_INI_MAXIT:
-		cbe_prec->priv->ppr.primordial_inflation_phi_ini_maxit = g_value_get_int (value);
-		break;
-	case PROP_PRIMORDIAL_INFLATION_PT_STEPSIZE:
-		cbe_prec->priv->ppr.primordial_inflation_pt_stepsize = g_value_get_double (value);
-		break;
-	case PROP_PRIMORDIAL_INFLATION_BG_STEPSIZE:
-		cbe_prec->priv->ppr.primordial_inflation_bg_stepsize = g_value_get_double (value);
-		break;
-	case PROP_PRIMORDIAL_INFLATION_TOL_INTEGRATION:
-		cbe_prec->priv->ppr.primordial_inflation_tol_integration = g_value_get_double (value);
-		break;
-	case PROP_PRIMORDIAL_INFLATION_ATTRACTOR_PRECISION_PIVOT:
-		cbe_prec->priv->ppr.primordial_inflation_attractor_precision_pivot = g_value_get_double (value);
-		break;
-	case PROP_PRIMORDIAL_INFLATION_ATTRACTOR_PRECISION_INITIAL:
-		cbe_prec->priv->ppr.primordial_inflation_attractor_precision_initial = g_value_get_double (value);
-		break;
-	case PROP_PRIMORDIAL_INFLATION_ATTRACTOR_MAXIT:
-		cbe_prec->priv->ppr.primordial_inflation_attractor_maxit = g_value_get_int (value);
-		break;
-	case PROP_PRIMORDIAL_INFLATION_JUMP_INITIAL:
-		cbe_prec->priv->ppr.primordial_inflation_jump_initial = g_value_get_double (value);
-		break;
-	case PROP_PRIMORDIAL_INFLATION_TOL_CURVATURE:
-		cbe_prec->priv->ppr.primordial_inflation_tol_curvature = g_value_get_double (value);
-		break;
-	case PROP_PRIMORDIAL_INFLATION_AH_INI_TARGET:
-		cbe_prec->priv->ppr.primordial_inflation_aH_ini_target = g_value_get_double (value);
-		break;
-	case PROP_PRIMORDIAL_INFLATION_END_DPHI:
-		cbe_prec->priv->ppr.primordial_inflation_end_dphi = g_value_get_double (value);
-		break;
-	case PROP_PRIMORDIAL_INFLATION_END_LOGSTEP:
-		cbe_prec->priv->ppr.primordial_inflation_end_logstep = g_value_get_double (value);
-		break;
-	case PROP_PRIMORDIAL_INFLATION_SMALL_EPSILON:
-		cbe_prec->priv->ppr.primordial_inflation_small_epsilon = g_value_get_double (value);
-		break;
-	case PROP_PRIMORDIAL_INFLATION_SMALL_EPSILON_TOL:
-		cbe_prec->priv->ppr.primordial_inflation_small_epsilon_tol = g_value_get_double (value);
-		break;
-	case PROP_PRIMORDIAL_INFLATION_EXTRA_EFOLDS:
-		cbe_prec->priv->ppr.primordial_inflation_extra_efolds = g_value_get_double (value);
-		break;
-	case PROP_L_LOGSTEP:
-		cbe_prec->priv->ppr.l_logstep = g_value_get_double (value);
-		break;
-	case PROP_L_LINSTEP:
-		cbe_prec->priv->ppr.l_linstep = g_value_get_int (value);
-		break;
-	case PROP_HYPER_X_MIN:
-		cbe_prec->priv->ppr.hyper_x_min = g_value_get_double (value);
-		break;
-	case PROP_HYPER_SAMPLING_FLAT:
-		cbe_prec->priv->ppr.hyper_sampling_flat = g_value_get_double (value);
-		break;
-	case PROP_HYPER_SAMPLING_CURVED_LOW_NU:
-		cbe_prec->priv->ppr.hyper_sampling_curved_low_nu = g_value_get_double (value);
-		break;
-	case PROP_HYPER_SAMPLING_CURVED_HIGH_NU:
-		cbe_prec->priv->ppr.hyper_sampling_curved_high_nu = g_value_get_double (value);
-		break;
-	case PROP_HYPER_NU_SAMPLING_STEP:
-		cbe_prec->priv->ppr.hyper_nu_sampling_step = g_value_get_double (value);
-		break;
-	case PROP_HYPER_PHI_MIN_ABS:
-		cbe_prec->priv->ppr.hyper_phi_min_abs = g_value_get_double (value);
-		break;
-	case PROP_HYPER_X_TOL:
-		cbe_prec->priv->ppr.hyper_x_tol = g_value_get_double (value);
-		break;
-	case PROP_HYPER_FLAT_APPROXIMATION_NU:
-		cbe_prec->priv->ppr.hyper_flat_approximation_nu = g_value_get_double (value);
-		break;
-	case PROP_Q_LINSTEP:
-		cbe_prec->priv->ppr.q_linstep = g_value_get_double (value);
-		break;
-	case PROP_Q_LOGSTEP_SPLINE:
-		cbe_prec->priv->ppr.q_logstep_spline = g_value_get_double (value);
-		break;
-	case PROP_Q_LOGSTEP_OPEN:
-		cbe_prec->priv->ppr.q_logstep_open = g_value_get_double (value);
-		break;
-	case PROP_Q_LOGSTEP_TRAPZD:
-		cbe_prec->priv->ppr.q_logstep_trapzd = g_value_get_double (value);
-		break;
-	case PROP_Q_NUMSTEP_TRANSITION:
-		cbe_prec->priv->ppr.q_numstep_transition = g_value_get_double (value);
-		break;
-	case PROP_TRANSFER_NEGLECT_DELTA_K_S_T0:
-		cbe_prec->priv->ppr.transfer_neglect_delta_k_S_t0 = g_value_get_double (value);
-		break;
-	case PROP_TRANSFER_NEGLECT_DELTA_K_S_T1:
-		cbe_prec->priv->ppr.transfer_neglect_delta_k_S_t1 = g_value_get_double (value);
-		break;
-	case PROP_TRANSFER_NEGLECT_DELTA_K_S_T2:
-		cbe_prec->priv->ppr.transfer_neglect_delta_k_S_t2 = g_value_get_double (value);
-		break;
-	case PROP_TRANSFER_NEGLECT_DELTA_K_S_E:
-		cbe_prec->priv->ppr.transfer_neglect_delta_k_S_e = g_value_get_double (value);
-		break;
-	case PROP_TRANSFER_NEGLECT_DELTA_K_V_T1:
-		cbe_prec->priv->ppr.transfer_neglect_delta_k_V_t1 = g_value_get_double (value);
-		break;
-	case PROP_TRANSFER_NEGLECT_DELTA_K_V_T2:
-		cbe_prec->priv->ppr.transfer_neglect_delta_k_V_t2 = g_value_get_double (value);
-		break;
-	case PROP_TRANSFER_NEGLECT_DELTA_K_V_E:
-		cbe_prec->priv->ppr.transfer_neglect_delta_k_V_e = g_value_get_double (value);
-		break;
-	case PROP_TRANSFER_NEGLECT_DELTA_K_V_B:
-		cbe_prec->priv->ppr.transfer_neglect_delta_k_V_b = g_value_get_double (value);
-		break;
-	case PROP_TRANSFER_NEGLECT_DELTA_K_T_T2:
-		cbe_prec->priv->ppr.transfer_neglect_delta_k_T_t2 = g_value_get_double (value);
-		break;
-	case PROP_TRANSFER_NEGLECT_DELTA_K_T_E:
-		cbe_prec->priv->ppr.transfer_neglect_delta_k_T_e = g_value_get_double (value);
-		break;
-	case PROP_TRANSFER_NEGLECT_DELTA_K_T_B:
-		cbe_prec->priv->ppr.transfer_neglect_delta_k_T_b = g_value_get_double (value);
-		break;
-	case PROP_TRANSFER_NEGLECT_LATE_SOURCE:
-		cbe_prec->priv->ppr.transfer_neglect_late_source = g_value_get_double (value);
-		break;
-	case PROP_L_SWITCH_LIMBER:
-		cbe_prec->priv->ppr.l_switch_limber = g_value_get_double (value);
-		break;
-	case PROP_L_SWITCH_LIMBER_FOR_CL_DENSITY_OVER_Z:
-		cbe_prec->priv->ppr.l_switch_limber_for_cl_density_over_z = g_value_get_double (value);
-		break;
-	case PROP_SELECTION_CUT_AT_SIGMA:
-		cbe_prec->priv->ppr.selection_cut_at_sigma = g_value_get_double (value);
-		break;
-	case PROP_SELECTION_SAMPLING:
-		cbe_prec->priv->ppr.selection_sampling = g_value_get_double (value);
-		break;
-	case PROP_SELECTION_SAMPLING_BESSEL:
-		cbe_prec->priv->ppr.selection_sampling_bessel = g_value_get_double (value);
-		break;
-	case PROP_SELECTION_TOPHAT_EDGE:
-		cbe_prec->priv->ppr.selection_tophat_edge = g_value_get_double (value);
-		break;
-	case PROP_HALOFIT_DZ:
-		cbe_prec->priv->ppr.halofit_dz = g_value_get_double (value);
-		break;
-	case PROP_HALOFIT_MIN_K_NONLINEAR:
-		cbe_prec->priv->ppr.halofit_min_k_nonlinear = g_value_get_double (value);
-		break;
-	case PROP_HALOFIT_SIGMA_PRECISION:
-		cbe_prec->priv->ppr.halofit_sigma_precision = g_value_get_double (value);
-		break;
-	case PROP_HALOFIT_MIN_K_MAX:
-		cbe_prec->priv->ppr.halofit_min_k_max = g_value_get_double (value);
-		break;
-	case PROP_ACCURATE_LENSING:
-		cbe_prec->priv->ppr.accurate_lensing = g_value_get_int (value);
-		break;
-	case PROP_NUM_MU_MINUS_LMAX:
-		cbe_prec->priv->ppr.num_mu_minus_lmax = g_value_get_int (value);
-		break;
-	case PROP_DELTA_L_MAX:
-		cbe_prec->priv->ppr.delta_l_max = g_value_get_int (value);
-		break;
-	case PROP_SMALLEST_ALLOWED_VARIATION:
-		cbe_prec->priv->ppr.smallest_allowed_variation = g_value_get_double (value);
-		break;
-	case PROP_TOL_GAUSS_LEGENDRE:
-		cbe_prec->priv->ppr.tol_gauss_legendre = g_value_get_double (value);
-		break;
-	default:
-		G_OBJECT_WARN_INVALID_PROPERTY_ID (object, prop_id, pspec);
-		break;
-	}
->>>>>>> eb595d56
 }
 
 static void
