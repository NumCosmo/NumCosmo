/***************************************************************************
 *            nc_hicosmo_de.c
 *
 *  Tue Mar 18 15:33:13 2008
 *  Copyright  2008  Sandro Dias Pinto Vitenti
 *  <vitenti@uel.br>
 ****************************************************************************/
/*
 * numcosmo
 * Copyright (C) Sandro Dias Pinto Vitenti 2012 <vitenti@uel.br>
 * numcosmo is free software: you can redistribute it and/or modify it
 * under the terms of the GNU General Public License as published by the
 * Free Software Foundation, either version 3 of the License, or
 * (at your option) any later version.
 *
 * numcosmo is distributed in the hope that it will be useful, but
 * WITHOUT ANY WARRANTY; without even the implied warranty of
 * MERCHANTABILITY or FITNESS FOR A PARTICULAR PURPOSE.
 * See the GNU General Public License for more details.
 *
 * You should have received a copy of the GNU General Public License along
 * with this program.  If not, see <http://www.gnu.org/licenses/>.
 */

/**
 * SECTION:nc_hicosmo_de
 * @title: NcHICosmoDE
 * @short_description: Abstract class for implementing dark energy models
 *
<<<<<<< HEAD
 * #NcHICosmoDE is an abstract class for implementing dark energy models.
=======
 * FIXME
>>>>>>> 6d4bd92f
 *
 */

#ifdef HAVE_CONFIG_H
#include "config.h"
#endif /* HAVE_CONFIG_H */
#include "build_cfg.h"

#include "math/ncm_mset_func_list.h"
#include "math/ncm_prior_gauss_func.h"
#include "math/ncm_spline_cubic_notaknot.h"
#include "model/nc_hicosmo_de.h"
#include "model/nc_hicosmo_de_reparam_cmb.h"
#include "model/nc_hicosmo_de_reparam_ok.h"

#ifndef NUMCOSMO_GIR_SCAN
#include <gsl/gsl_min.h>
#endif /* NUMCOSMO_GIR_SCAN */

struct _NcHICosmoDEPrivate
{
  NcmSpline2d *BBN_spline2d;
  guint64 HE4_Yp_key;
  NcmIntegral1dPtr *nu_rho;
  NcmIntegral1dPtr *nu_p;
  NcmSpline *nu_rho_s[10];
  NcmSpline *nu_p_s[10];
  gdouble zmax;
  gsl_min_fminimizer *min;
};

G_DEFINE_ABSTRACT_TYPE_WITH_PRIVATE (NcHICosmoDE, nc_hicosmo_de, NC_TYPE_HICOSMO)

enum
{
  PROP_0,
  PROP_SIZE,
};

static void
nc_hicosmo_de_init (NcHICosmoDE *cosmo_de)
{
  NcmSerialize *ser = ncm_serialize_new (NCM_SERIALIZE_OPT_NONE);
  gchar *filename   = ncm_cfg_get_data_filename ("BBN_2017_spline2d.obj", TRUE);
  gint i;

  cosmo_de->priv               = nc_hicosmo_de_get_instance_private (cosmo_de);
  cosmo_de->priv->BBN_spline2d = NCM_SPLINE2D (ncm_serialize_from_file (ser, filename));

  g_assert (NCM_IS_SPLINE2D (cosmo_de->priv->BBN_spline2d));
  ncm_serialize_clear (&ser);
  cosmo_de->priv->HE4_Yp_key = NCM_MODEL (cosmo_de)->pkey - 1;

  cosmo_de->priv->nu_rho = NULL;
  cosmo_de->priv->nu_p   = NULL;

  for (i = 0; i < 10; i++)
  {
    cosmo_de->priv->nu_rho_s[i] = NULL;
    cosmo_de->priv->nu_p_s[i]   = NULL;
  }

  cosmo_de->priv->zmax = 1.0e12;

  g_free (filename);

  cosmo_de->priv->min = gsl_min_fminimizer_alloc (gsl_min_fminimizer_brent);
}

static gdouble _nc_hicosmo_de_neutrino_rho_integrand (gpointer userdata, const gdouble v, const gdouble w);
static gdouble _nc_hicosmo_de_neutrino_p_integrand (gpointer userdata, const gdouble v, const gdouble w);

#define _NC_HICOSMO_DE_MNU_PREC (1.0e-6)

static void
_nc_hicosmo_de_constructed (GObject *object)
{
  /* Before model's construct!!!! */

  /*
   * If other massive neutrinos parameters are not set,
   * set it here before constructing the model.
   */
  {
    NcmModel *model     = NCM_MODEL (object);
    const guint nmassnu = ncm_model_vparam_len (model, NC_HICOSMO_DE_MASSNU_M);

    if (nmassnu > 0)
    {
      if (ncm_model_vparam_len (model, NC_HICOSMO_DE_MASSNU_T) == 0)
        g_array_index (model->vparam_len, guint, NC_HICOSMO_DE_MASSNU_T) = nmassnu;

      if (ncm_model_vparam_len (model, NC_HICOSMO_DE_MASSNU_MU) == 0)
        g_array_index (model->vparam_len, guint, NC_HICOSMO_DE_MASSNU_MU) = nmassnu;

      if (ncm_model_vparam_len (model, NC_HICOSMO_DE_MASSNU_G) == 0)
        g_array_index (model->vparam_len, guint, NC_HICOSMO_DE_MASSNU_G) = nmassnu;
    }
  }
  /* Chain up : start */
  G_OBJECT_CLASS (nc_hicosmo_de_parent_class)->constructed (object);
  {
    NcmModel *model    = NCM_MODEL (object);
    const guint m_len  = ncm_model_vparam_len (model, NC_HICOSMO_DE_MASSNU_M);
    const guint T_len  = ncm_model_vparam_len (model, NC_HICOSMO_DE_MASSNU_T);
    const guint mu_len = ncm_model_vparam_len (model, NC_HICOSMO_DE_MASSNU_MU);
    const guint g_len  = ncm_model_vparam_len (model, NC_HICOSMO_DE_MASSNU_G);

    if (!((m_len == T_len) || ((m_len > 0) && (T_len == 1))))
      g_error ("NcHICosmoDE: number of neutrinos masses must match the number of massive neutrino temperatures,\n"
               " or the neutrino temperature vector must be of size one to use the same value for all massive neutrinos.");

    if (!((m_len == mu_len) || ((m_len > 0) && (mu_len == 1))))
      g_error ("NcHICosmoDE: number of neutrinos masses must match the number of massive neutrino relative chemical potential,\n"
               " or the neutrino relative chemical potential vector must be of size one to use the same value for all massive neutrinos.");

    if (!((m_len == g_len) || ((m_len > 0) && (g_len == 1))))
      g_error ("NcHICosmoDE: number of neutrinos masses must match the number of massive neutrino degeneracy,\n"
               " or the neutrino degeneracy vector must be of size one to use the same value for all massive neutrinos.");

    if (m_len != 0)
    {
      NcHICosmoDE *cosmo_de = NC_HICOSMO_DE (model);
<<<<<<< HEAD
      gint i;
=======
      guint i;
>>>>>>> 6d4bd92f

      cosmo_de->priv->nu_rho = ncm_integral1d_ptr_new (&_nc_hicosmo_de_neutrino_rho_integrand, NULL);
      cosmo_de->priv->nu_p   = ncm_integral1d_ptr_new (&_nc_hicosmo_de_neutrino_p_integrand, NULL);

      ncm_integral1d_set_reltol (NCM_INTEGRAL1D (cosmo_de->priv->nu_rho), _NC_HICOSMO_DE_MNU_PREC);
      ncm_integral1d_set_reltol (NCM_INTEGRAL1D (cosmo_de->priv->nu_p),   _NC_HICOSMO_DE_MNU_PREC);

      ncm_integral1d_set_rule (NCM_INTEGRAL1D (cosmo_de->priv->nu_rho), 1);
      ncm_integral1d_set_rule (NCM_INTEGRAL1D (cosmo_de->priv->nu_p), 1);

      for (i = 0; i < m_len; i++)
      {
        cosmo_de->priv->nu_rho_s[i] = ncm_spline_cubic_notaknot_new ();
        cosmo_de->priv->nu_p_s[i]   = ncm_spline_cubic_notaknot_new ();
      }
    }
  }
}

static void
_nc_hicosmo_de_dispose (GObject *object)
{
  NcHICosmoDE *cosmo_de = NC_HICOSMO_DE (object);
  gint i;

  ncm_spline2d_clear (&cosmo_de->priv->BBN_spline2d);

  ncm_integral1d_ptr_clear (&cosmo_de->priv->nu_rho);
  ncm_integral1d_ptr_clear (&cosmo_de->priv->nu_p);

  for (i = 0; i < 10; i++)
  {
    ncm_spline_clear (&cosmo_de->priv->nu_rho_s[i]);
    ncm_spline_clear (&cosmo_de->priv->nu_p_s[i]);
  }

  /* Chain up : end */
  G_OBJECT_CLASS (nc_hicosmo_de_parent_class)->dispose (object);
}

static void
_nc_hicosmo_de_finalize (GObject *object)
{
  NcHICosmoDE *cosmo_de = NC_HICOSMO_DE (object);

  g_clear_pointer (&cosmo_de->priv->min, gsl_min_fminimizer_free);

  /* Chain up : end */
  G_OBJECT_CLASS (nc_hicosmo_de_parent_class)->finalize (object);
}

static gdouble _nc_hicosmo_de_E2 (NcHICosmo *cosmo, gdouble z);
static gdouble _nc_hicosmo_de_dE2_dz (NcHICosmo *cosmo, gdouble z);
static gdouble _nc_hicosmo_de_d2E2_dz2 (NcHICosmo *cosmo, gdouble z);
static gdouble _nc_hicosmo_de_H0 (NcHICosmo *cosmo);
static gdouble _nc_hicosmo_de_Omega_t0 (NcHICosmo *cosmo);
static gdouble _nc_hicosmo_de_Omega_c0 (NcHICosmo *cosmo);
static gdouble _nc_hicosmo_de_T_gamma0 (NcHICosmo *cosmo);
static gdouble _nc_hicosmo_de_Yp_4He (NcHICosmo *cosmo);
static gdouble _nc_hicosmo_de_Omega_g0 (NcHICosmo *cosmo);
static gdouble _nc_hicosmo_de_Omega_nu0 (NcHICosmo *cosmo);
static gdouble _nc_hicosmo_de_Omega_m0 (NcHICosmo *cosmo);
static gdouble _nc_hicosmo_de_Omega_r0 (NcHICosmo *cosmo);
static gdouble _nc_hicosmo_de_Omega_b0 (NcHICosmo *cosmo);
static gdouble _nc_hicosmo_de_bgp_cs2 (NcHICosmo *cosmo, gdouble z);
static guint _nc_hicosmo_de_NMassNu (NcHICosmo *cosmo);
static void _nc_hicosmo_de_MassNuInfo (NcHICosmo *cosmo, guint nu_i, gdouble *mass_eV, gdouble *T_0, gdouble *mu, gdouble *g);

static gdouble _nc_hicosmo_de_Omega_mnu0 (NcHICosmo *cosmo);
static gdouble _nc_hicosmo_de_Press_mnu0 (NcHICosmo *cosmo);

static gdouble _nc_hicosmo_de_Omega_mnu0_n (NcHICosmo *cosmo, const guint n);
static gdouble _nc_hicosmo_de_Press_mnu0_n (NcHICosmo *cosmo, const guint n);

static gdouble _nc_hicosmo_de_E2Omega_mnu (NcHICosmo *cosmo, const gdouble z);
static gdouble _nc_hicosmo_de_E2Press_mnu (NcHICosmo *cosmo, const gdouble z);

static gdouble _nc_hicosmo_de_E2Omega_mnu_n (NcHICosmo *cosmo, const guint n, const gdouble z);
static gdouble _nc_hicosmo_de_E2Press_mnu_n (NcHICosmo *cosmo, const guint n, const gdouble z);

static gdouble _nc_hicosmo_de_E2Omega_m (NcHICosmo *cosmo, const gdouble z);
static gdouble _nc_hicosmo_de_E2Omega_r (NcHICosmo *cosmo, const gdouble z);

static gdouble _nc_hicosmo_de_E2Omega_de (NcHICosmoDE *cosmo_de, gdouble z);
static gdouble _nc_hicosmo_de_dE2Omega_de_dz (NcHICosmoDE *cosmo_de, gdouble z);
static gdouble _nc_hicosmo_de_d2E2Omega_de_dz2 (NcHICosmoDE *cosmo_de, gdouble z);
static gdouble _nc_hicosmo_de_w_de (NcHICosmoDE *cosmo_de, gdouble z);
static gdouble _nc_hicosmo_de_dw_de (NcHICosmoDE *cosmo_de, gdouble z);
static gdouble _nc_hicosmo_de_ln_rho_rho0 (NcHICosmoDE *cosmo_de, gdouble z);

static void _nc_hicosmo_de_get_bg_var (NcHICosmo *cosmo, const gdouble t, NcHIPertBGVar *bg_var);

static gboolean _nc_hicosmo_de_valid (NcmModel *model);

static void
nc_hicosmo_de_class_init (NcHICosmoDEClass *klass)
{
  GObjectClass *object_class   = G_OBJECT_CLASS (klass);
  NcHICosmoClass *parent_class = NC_HICOSMO_CLASS (klass);
  NcmModelClass *model_class   = NCM_MODEL_CLASS (klass);

  object_class->constructed = &_nc_hicosmo_de_constructed;
  object_class->dispose     = &_nc_hicosmo_de_dispose;
  object_class->finalize    = &_nc_hicosmo_de_finalize;

  ncm_model_class_set_name_nick (model_class, "Darkenergy models abstract class", "NcHICosmoDE");

  ncm_model_class_add_params (model_class,
                              NC_HICOSMO_DE_SPARAM_LEN, NC_HICOSMO_DE_VPARAM_LEN, PROP_SIZE);

  /* Set H_0 param info */
  ncm_model_class_set_sparam (model_class, NC_HICOSMO_DE_H0, "H_0", "H0",
                              31.0, 99.0, 1.0,
                              NC_HICOSMO_DEFAULT_PARAMS_ABSTOL, NC_HICOSMO_DE_DEFAULT_H0, NCM_PARAM_TYPE_FIXED);

  /* Set Omega_c0 param info */
  ncm_model_class_set_sparam (model_class, NC_HICOSMO_DE_OMEGA_C, "\\Omega_{c0}", "Omegac",
                              0.01, 0.9, 1.0e-2,
                              NC_HICOSMO_DEFAULT_PARAMS_ABSTOL, NC_HICOSMO_DE_DEFAULT_OMEGA_C,
                              NCM_PARAM_TYPE_FREE);

  /* Set Omega_x0 param info */
  ncm_model_class_set_sparam (model_class, NC_HICOSMO_DE_OMEGA_X, "\\Omega_{x0}", "Omegax",
                              0.01, 1.4, 1.0e-2,
                              NC_HICOSMO_DEFAULT_PARAMS_ABSTOL, NC_HICOSMO_DE_DEFAULT_OMEGA_X,
                              NCM_PARAM_TYPE_FREE);

  /* Set T_gamma0 param info */
  ncm_model_class_set_sparam (model_class, NC_HICOSMO_DE_T_GAMMA0, "T_{\\gamma0}", "Tgamma0",
                              2.0, 3.0, 1.0e-2,
                              NC_HICOSMO_DEFAULT_PARAMS_ABSTOL, NC_HICOSMO_DE_DEFAULT_T_GAMMA0,
                              NCM_PARAM_TYPE_FIXED);

  /* Set He Yp param info */
  ncm_model_class_set_sparam (model_class, NC_HICOSMO_DE_HE_YP, "Y_p", "Yp",
                              0.0, 1.0, 1.0e-2,
                              NC_HICOSMO_DEFAULT_PARAMS_ABSTOL, NC_HICOSMO_DE_DEFAULT_HE_YP,
                              NCM_PARAM_TYPE_FIXED);

  /* Set ENnu param info */
  ncm_model_class_set_sparam (model_class, NC_HICOSMO_DE_ENNU, "N_\\nu", "ENnu",
                              0.0, 4.0, 1.0e-2,
                              NC_HICOSMO_DEFAULT_PARAMS_ABSTOL, NC_HICOSMO_DE_DEFAULT_ENNU,
                              NCM_PARAM_TYPE_FIXED);

  /* Set Omega_b0 param info */
  ncm_model_class_set_sparam (model_class, NC_HICOSMO_DE_OMEGA_B, "\\Omega_{b0}", "Omegab",
                              0.03, 0.05, 5.0e-4,
                              NC_HICOSMO_DEFAULT_PARAMS_ABSTOL, NC_HICOSMO_DE_DEFAULT_OMEGA_B,
                              NCM_PARAM_TYPE_FIXED);

  /* Set massive neutrinos mass vector param */
  ncm_model_class_set_vparam (model_class, NC_HICOSMO_DE_MASSNU_M, 0, "m_\\nu", "massnu",
                              0.0, 10.0, 0.01,
                              NC_HICOSMO_DEFAULT_PARAMS_ABSTOL, NC_HICOSMO_DE_DEFAULT_NU_MASS,
                              NCM_PARAM_TYPE_FIXED);

  /* Set massive neutrinos temperature vector param */
  ncm_model_class_set_vparam (model_class, NC_HICOSMO_DE_MASSNU_T, 0, "T_{\\nu0}", "Tnu",
                              0.0, 10.0, 0.01,
                              NC_HICOSMO_DEFAULT_PARAMS_ABSTOL, NC_HICOSMO_DE_DEFAULT_NU_T,
                              NCM_PARAM_TYPE_FIXED);

  /* Set massive neutrinos relative chemical potential vector param */
  ncm_model_class_set_vparam (model_class, NC_HICOSMO_DE_MASSNU_MU, 0, "\\mu_{\\nu}", "munu",
                              -10.0, 10.0, 0.01,
                              NC_HICOSMO_DEFAULT_PARAMS_ABSTOL, NC_HICOSMO_DE_DEFAULT_NU_MU,
                              NCM_PARAM_TYPE_FIXED);

  /* Set massive neutrinos degeneracy vector param */
  ncm_model_class_set_vparam (model_class, NC_HICOSMO_DE_MASSNU_G, 0, "g_{\\nu}", "gnu",
                              0.0, 10.0, 0.01,
                              NC_HICOSMO_DEFAULT_PARAMS_ABSTOL, NC_HICOSMO_DE_DEFAULT_NU_G,
                              NCM_PARAM_TYPE_FIXED);

  /* Check for errors in parameters initialization */
  ncm_model_class_check_params_info (model_class);

  nc_hicosmo_set_H0_impl         (parent_class, &_nc_hicosmo_de_H0);
  nc_hicosmo_set_E2_impl         (parent_class, &_nc_hicosmo_de_E2);
  nc_hicosmo_set_Omega_c0_impl   (parent_class, &_nc_hicosmo_de_Omega_c0);
  nc_hicosmo_set_Omega_b0_impl   (parent_class, &_nc_hicosmo_de_Omega_b0);
  nc_hicosmo_set_Omega_g0_impl   (parent_class, &_nc_hicosmo_de_Omega_g0);
  nc_hicosmo_set_Omega_nu0_impl  (parent_class, &_nc_hicosmo_de_Omega_nu0);
  nc_hicosmo_set_Omega_m0_impl   (parent_class, &_nc_hicosmo_de_Omega_m0);
  nc_hicosmo_set_Omega_r0_impl   (parent_class, &_nc_hicosmo_de_Omega_r0);
  nc_hicosmo_set_Omega_t0_impl   (parent_class, &_nc_hicosmo_de_Omega_t0);
  nc_hicosmo_set_T_gamma0_impl   (parent_class, &_nc_hicosmo_de_T_gamma0);
  nc_hicosmo_set_Yp_4He_impl     (parent_class, &_nc_hicosmo_de_Yp_4He);
  nc_hicosmo_set_dE2_dz_impl     (parent_class, &_nc_hicosmo_de_dE2_dz);
  nc_hicosmo_set_d2E2_dz2_impl   (parent_class, &_nc_hicosmo_de_d2E2_dz2);
  nc_hicosmo_set_bgp_cs2_impl    (parent_class, &_nc_hicosmo_de_bgp_cs2);

  /* Massive neutrino related implementations */
  nc_hicosmo_set_NMassNu_impl    (parent_class, &_nc_hicosmo_de_NMassNu);
  nc_hicosmo_set_MassNuInfo_impl (parent_class, &_nc_hicosmo_de_MassNuInfo);

  nc_hicosmo_set_Omega_mnu0_impl (parent_class, &_nc_hicosmo_de_Omega_mnu0);
  nc_hicosmo_set_Press_mnu0_impl (parent_class, &_nc_hicosmo_de_Press_mnu0);

  nc_hicosmo_set_Omega_mnu0_n_impl (parent_class, &_nc_hicosmo_de_Omega_mnu0_n);
  nc_hicosmo_set_Press_mnu0_n_impl (parent_class, &_nc_hicosmo_de_Press_mnu0_n);

  nc_hicosmo_set_E2Omega_mnu_impl (parent_class, &_nc_hicosmo_de_E2Omega_mnu);
  nc_hicosmo_set_E2Press_mnu_impl (parent_class, &_nc_hicosmo_de_E2Press_mnu);

  nc_hicosmo_set_E2Omega_mnu_n_impl (parent_class, &_nc_hicosmo_de_E2Omega_mnu_n);
  nc_hicosmo_set_E2Press_mnu_n_impl (parent_class, &_nc_hicosmo_de_E2Press_mnu_n);

  nc_hicosmo_set_E2Omega_m_impl   (parent_class, &_nc_hicosmo_de_E2Omega_m);
  nc_hicosmo_set_E2Omega_r_impl   (parent_class, &_nc_hicosmo_de_E2Omega_r);

  nc_hicosmo_set_get_bg_var_impl (parent_class, &_nc_hicosmo_de_get_bg_var);

  klass->E2Omega_de       = &_nc_hicosmo_de_E2Omega_de;
  klass->dE2Omega_de_dz   = &_nc_hicosmo_de_dE2Omega_de_dz;
  klass->d2E2Omega_de_dz2 = &_nc_hicosmo_de_d2E2Omega_de_dz2;
  klass->w_de             = &_nc_hicosmo_de_w_de;
  klass->dw_de            = &_nc_hicosmo_de_dw_de;
  klass->ln_rho_rho0      = &_nc_hicosmo_de_ln_rho_rho0;

  model_class->valid = _nc_hicosmo_de_valid;
}

static gdouble _nc_hicosmo_de_Omega_mnu0_n (NcHICosmo *cosmo, const guint n);
static gdouble _nc_hicosmo_de_Omega_gnu0 (NcHICosmo *cosmo);

#define VECTOR (NCM_MODEL (cosmo)->params)
#define MACRO_H0 (ncm_vector_get (VECTOR, NC_HICOSMO_DE_H0))
#define OMEGA_C (ncm_vector_get (VECTOR, NC_HICOSMO_DE_OMEGA_C))
#define OMEGA_X (ncm_vector_get (VECTOR, NC_HICOSMO_DE_OMEGA_X))
#define T_GAMMA0 (ncm_vector_get (VECTOR, NC_HICOSMO_DE_T_GAMMA0))
#define HE_YP (ncm_vector_get (VECTOR, NC_HICOSMO_DE_HE_YP))
#define ENNU (ncm_vector_get (VECTOR, NC_HICOSMO_DE_ENNU))
#define OMEGA_R (_nc_hicosmo_de_Omega_gnu0 (NC_HICOSMO (cosmo)))
#define OMEGA_B (ncm_vector_get (VECTOR, NC_HICOSMO_DE_OMEGA_B))

#define OMEGA_M (OMEGA_B + OMEGA_C)
#define OMEGA_K (1.0 - (OMEGA_B + OMEGA_C + OMEGA_R + OMEGA_X + _nc_hicosmo_de_Omega_mnu0 (cosmo)))

typedef struct _NcHICosmoDENuInt
{
  NcHICosmoDE *cosmo_de;
  gdouble xi2_0;
  gdouble yi;
} NcHICosmoDENuInt;

typedef struct _neutrino_int
{
  const gdouble xi2;
  const gdouble yi;
} neutrino_int;

static gdouble
_nc_hicosmo_de_nu_rho_f (gdouble z, gpointer userdata)
{
  NcHICosmoDENuInt *nu_int = (NcHICosmoDENuInt *) userdata;
  neutrino_int nudata      = { nu_int->xi2_0 / gsl_pow_2 (1.0 + z), nu_int->yi };

  ncm_integral1d_ptr_set_userdata (nu_int->cosmo_de->priv->nu_rho, &nudata);

  {
    gdouble err           = 0.0;
    const gdouble int_rho = ncm_integral1d_eval_gauss_laguerre (NCM_INTEGRAL1D (nu_int->cosmo_de->priv->nu_rho), &err);

    return int_rho;
  }
}

static gdouble
_nc_hicosmo_de_nu_p_f (gdouble z, gpointer userdata)
{
  NcHICosmoDENuInt *nu_int = (NcHICosmoDENuInt *) userdata;
  neutrino_int nudata      = { nu_int->xi2_0 / gsl_pow_2 (1.0 + z), nu_int->yi };

  ncm_integral1d_ptr_set_userdata (nu_int->cosmo_de->priv->nu_p, &nudata);

  {
    gdouble err         = 0.0;
    const gdouble int_p = ncm_integral1d_eval_gauss_laguerre (NCM_INTEGRAL1D (nu_int->cosmo_de->priv->nu_p), &err);

    return int_p;
  }
}

static void
_nc_hicosmo_de_prepare (NcHICosmoDE *cosmo_de)
{
  NcmModel *model = NCM_MODEL (cosmo_de);

  if (!ncm_model_state_is_update (model))
  {
    const guint m_len = ncm_model_vparam_len (model, NC_HICOSMO_DE_MASSNU_M);

    if (m_len > 0)
    {
      guint n;

      for (n = 0; n < m_len; n++)
      {
        const gdouble m       = ncm_model_orig_vparam_get (model, NC_HICOSMO_DE_MASSNU_M, n);
        const gdouble Tgamma0 = nc_hicosmo_T_gamma0 (NC_HICOSMO (cosmo_de));
        const gdouble T0      = ncm_model_orig_vparam_get (model, NC_HICOSMO_DE_MASSNU_T, n) * Tgamma0;
        const gdouble yi      = ncm_model_orig_vparam_get (model, NC_HICOSMO_DE_MASSNU_MU, n);
        const gdouble xi_0    = m * ncm_c_eV () / (ncm_c_kb () * T0);
        const gdouble xi2_0   = xi_0 * xi_0;

        NcHICosmoDENuInt nu_int = {cosmo_de, xi2_0, yi};
        gsl_function F;

        F.params = &nu_int;

        F.function = &_nc_hicosmo_de_nu_rho_f;
        ncm_spline_set_func (cosmo_de->priv->nu_rho_s[n], NCM_SPLINE_FUNCTION_SPLINE_SINHKNOT, &F, 0.0, cosmo_de->priv->zmax, 0, _NC_HICOSMO_DE_MNU_PREC);

        F.function = &_nc_hicosmo_de_nu_p_f;
        ncm_spline_set_func (cosmo_de->priv->nu_p_s[n], NCM_SPLINE_FUNCTION_SPLINE_SINHKNOT, &F, 0.0, cosmo_de->priv->zmax, 0, _NC_HICOSMO_DE_MNU_PREC);
      }
    }

    ncm_model_state_set_update (model);
  }
  else
  {
    return;
  }
}

/****************************************************************************
 * Normalized Hubble function
 ****************************************************************************/

static gdouble
_nc_hicosmo_de_E2 (NcHICosmo *cosmo, gdouble z)
{
  const gdouble Omega_k     = OMEGA_K;
  const gdouble x           = 1.0 + z;
  const gdouble x2          = x * x;
  const gdouble x3          = x2 * x;
  const gdouble x4          = x3 * x;
  const gdouble E2Omega_de  = nc_hicosmo_de_E2Omega_de (NC_HICOSMO_DE (cosmo), z);
  const gdouble E2Omega_mnu = _nc_hicosmo_de_E2Omega_mnu (cosmo, z);
  const gdouble E2          = OMEGA_R * x4 + OMEGA_M * x3 + Omega_k * x2 + E2Omega_de + E2Omega_mnu;

  return E2;
}

/****************************************************************************
 * dE2_dz
 ****************************************************************************/

static gdouble
_nc_hicosmo_de_dE2_dz (NcHICosmo *cosmo, gdouble z)
{
  const gdouble Omega_k         = OMEGA_K;
  const gdouble x               = 1.0 + z;
  const gdouble x2              = x * x;
  const gdouble x3              = x2 * x;
  const gdouble dE2Omega_mnu_dz = 3.0 * (_nc_hicosmo_de_E2Omega_mnu (cosmo, z) + _nc_hicosmo_de_E2Press_mnu (cosmo, z)) / x;

  return (4.0 * OMEGA_R * x3 + 3.0 * OMEGA_M * x2 + 2.0 * Omega_k * x
          + nc_hicosmo_de_dE2Omega_de_dz (NC_HICOSMO_DE (cosmo), z))
         + dE2Omega_mnu_dz;
}

/****************************************************************************
 * d2E2_dz2
 ****************************************************************************/

static gdouble
_nc_hicosmo_de_d2E2_dz2 (NcHICosmo *cosmo, gdouble z)
{
  const gdouble omega_k = OMEGA_K;
  const gdouble x       = 1.0 + z;
  const gdouble x2      = x * x;

  return (12.0 * OMEGA_R * x2 + 6.0 * OMEGA_M * x + 2.0 * omega_k + nc_hicosmo_de_d2E2Omega_de_dz2 (NC_HICOSMO_DE (cosmo), z));
}

/****************************************************************************
 * Simple functions
 ****************************************************************************/
static gdouble
_nc_hicosmo_de_H0 (NcHICosmo *cosmo)
{
  return MACRO_H0;
}

static gdouble
_nc_hicosmo_de_Omega_t0 (NcHICosmo *cosmo)
{
  return OMEGA_M + OMEGA_X + OMEGA_R + _nc_hicosmo_de_Omega_mnu0 (cosmo);
}

static gdouble
_nc_hicosmo_de_Omega_c0 (NcHICosmo *cosmo)
{
  return OMEGA_C;
}

static gdouble
_nc_hicosmo_de_T_gamma0 (NcHICosmo *cosmo)
{
  return T_GAMMA0;
}

static gdouble
_nc_hicosmo_de_Yp_4He (NcHICosmo *cosmo)
{
  NcmModel *model       = NCM_MODEL (cosmo);
  NcHICosmoDE *cosmo_de = NC_HICOSMO_DE (cosmo);

  if (ncm_model_param_get_ftype (model, NC_HICOSMO_DE_HE_YP) == NCM_PARAM_TYPE_FIXED)
  {
    const gdouble wb    = nc_hicosmo_Omega_b0h2 (cosmo);
    const gdouble DNeff = nc_hicosmo_Neff (cosmo) - 3.046;

    if (FALSE)
    {
      const gdouble wb2    = wb * wb;
      const gdouble DNeff2 = DNeff * DNeff;
      const gdouble Yp     = 0.2311 + 0.9502 * wb - 11.27 * wb2 + DNeff * (0.01356 + 0.008581 * wb - 0.1810 * wb2) + DNeff2 * (-0.0009795 - 0.001370 * wb + 0.01746 * wb2);

      return Yp;
    }
    else
    {
      if (model->pkey != cosmo_de->priv->HE4_Yp_key)
      {
        const gdouble Yp = ncm_spline2d_eval (NC_HICOSMO_DE (cosmo)->priv->BBN_spline2d,
                                              wb, DNeff);

        ncm_model_orig_param_set (model, NC_HICOSMO_DE_HE_YP, Yp);
        cosmo_de->priv->HE4_Yp_key = model->pkey;
        /*printf ("# omega_b % 20.15g DeltaNnu % 20.15g Yp % 20.15g\n",  wb, DNeff, Yp);*/
      }
    }
  }

  return HE_YP;
}

static gdouble
_nc_hicosmo_de_Omega_g0 (NcHICosmo *cosmo)
{
  const gdouble h  = MACRO_H0 / 100.0;
  const gdouble h2 = h * h;

  return ncm_c_radiation_temp_to_h2omega_r (T_GAMMA0) / h2;
}

static gdouble
_nc_hicosmo_de_Omega_nu0 (NcHICosmo *cosmo)
{
  const gdouble conv = 7.0 / 8.0 * pow (4.0 / 11.0, 4.0 / 3.0);

  return ENNU * conv * _nc_hicosmo_de_Omega_g0 (cosmo);
}

static gdouble
_nc_hicosmo_de_Omega_gnu0 (NcHICosmo *cosmo)
{
  const gdouble conv = 7.0 / 8.0 * pow (4.0 / 11.0, 4.0 / 3.0);

  return (1.0 + ENNU * conv) * _nc_hicosmo_de_Omega_g0 (cosmo);
}

static gdouble
_nc_hicosmo_de_Omega_r0 (NcHICosmo *cosmo)
{
  const gdouble Omega_mnu_r = 3.0 * _nc_hicosmo_de_Press_mnu0 (cosmo);

  return _nc_hicosmo_de_Omega_gnu0 (cosmo) + Omega_mnu_r;
}

static gdouble
_nc_hicosmo_de_E2Omega_r (NcHICosmo *cosmo, const gdouble z)
{
  const gdouble x4          = gsl_pow_4 (1.0 + z);
  const gdouble conv        = 7.0 / 8.0 * pow (4.0 / 11.0, 4.0 / 3.0);
  const gdouble Omega_mnu_r = 3.0 * _nc_hicosmo_de_E2Press_mnu (cosmo, z);

  return (1.0 + ENNU * conv) * _nc_hicosmo_de_Omega_g0 (cosmo) * x4 + Omega_mnu_r;
}

static gdouble
_nc_hicosmo_de_Omega_m0 (NcHICosmo *cosmo)
{
  const gdouble Omega_mnu_r = 3.0 * _nc_hicosmo_de_Press_mnu0 (cosmo);
  const gdouble Omega_mnu_d = _nc_hicosmo_de_Omega_mnu0 (cosmo) - Omega_mnu_r;

  return OMEGA_M + Omega_mnu_d;
}

static gdouble
_nc_hicosmo_de_E2Omega_m (NcHICosmo *cosmo, const gdouble z)
{
  const gdouble x3          = gsl_pow_3 (1.0 + z);
  const gdouble Omega_mnu_r = 3.0 * _nc_hicosmo_de_E2Press_mnu (cosmo, z);
  const gdouble Omega_mnu_d = _nc_hicosmo_de_E2Omega_mnu (cosmo, z) - Omega_mnu_r;

  return OMEGA_M * x3 + Omega_mnu_d;
}

static gdouble
_nc_hicosmo_de_Omega_b0 (NcHICosmo *cosmo)
{
  return OMEGA_B;
}

static gdouble
_nc_hicosmo_de_bgp_cs2 (NcHICosmo *cosmo, gdouble z)
{
  const gdouble x        = 1.0 + z;
  const gdouble Omega_g0 = _nc_hicosmo_de_Omega_g0 (cosmo);
  const gdouble Omega_b0 = _nc_hicosmo_de_Omega_b0 (cosmo);
  const gdouble nine_4   = 9.0 / 4.0;

  return 1.0 / (3.0 + nine_4 * Omega_b0 / (Omega_g0 * x));
}

static guint
_nc_hicosmo_de_NMassNu (NcHICosmo *cosmo)
{
  return ncm_model_vparam_len (NCM_MODEL (cosmo), NC_HICOSMO_DE_MASSNU_M);
}

static void
_nc_hicosmo_de_MassNuInfo (NcHICosmo *cosmo, guint nu_i, gdouble *mass_eV, gdouble *T_0, gdouble *mu, gdouble *g)
{
  NcmModel *model = NCM_MODEL (cosmo);

  g_assert_cmpuint (nu_i, <, ncm_model_vparam_len (model, NC_HICOSMO_DE_MASSNU_T));
  mass_eV[0] = ncm_model_orig_vparam_get (model, NC_HICOSMO_DE_MASSNU_M, nu_i);

  if (ncm_model_vparam_len (model, NC_HICOSMO_DE_MASSNU_T) == 1)
    T_0[0] = ncm_model_orig_vparam_get (model, NC_HICOSMO_DE_MASSNU_T, 0);
  else
    T_0[0] = ncm_model_orig_vparam_get (model, NC_HICOSMO_DE_MASSNU_T, nu_i);

  if (ncm_model_vparam_len (model, NC_HICOSMO_DE_MASSNU_MU) == 1)
    mu[0] = ncm_model_orig_vparam_get (model, NC_HICOSMO_DE_MASSNU_MU, 0);
  else
    mu[0] = ncm_model_orig_vparam_get (model, NC_HICOSMO_DE_MASSNU_MU, nu_i);

  if (ncm_model_vparam_len (model, NC_HICOSMO_DE_MASSNU_G) == 1)
    g[0] = ncm_model_orig_vparam_get (model, NC_HICOSMO_DE_MASSNU_G, 0);
  else
    g[0] = ncm_model_orig_vparam_get (model, NC_HICOSMO_DE_MASSNU_G, nu_i);
}

static gdouble
_nc_hicosmo_de_neutrino_rho_integrand (gpointer userdata, const gdouble u, const gdouble w)
{
  /* see equations 4.11 to 4.16 of Peter & Uzan, Primordial Cosmology with change of variable v = u - x_i and Gauss-Laguerre integration */
  neutrino_int *nudata  = (neutrino_int *) userdata;
  const gdouble u2      = u * u;
  const gdouble exp_yi  = exp (nudata->yi);
  const gdouble exp_myi = 1.0 / exp_yi;

  return u2 * sqrt (u2 + nudata->xi2) * (1.0 / (w + exp_myi) + 1.0 / (w + exp_yi));
}

static gdouble
_nc_hicosmo_de_neutrino_p_integrand (gpointer userdata, const gdouble u, const gdouble w)
{
  /* see equations 4.11 to 4.16 of Peter & Uzan, Primordial Cosmology with change of variable v = u - x_i and Gauss-Laguerre integration */
  neutrino_int *nudata  = (neutrino_int *) userdata;
  const gdouble u2      = u * u;
  const gdouble u4      = u2 * u2;
  const gdouble exp_yi  = exp (nudata->yi);
  const gdouble exp_myi = 1.0 / exp_yi;

  return u4 / (3.0 * sqrt (u2 + nudata->xi2)) * (1.0 / (w + exp_myi) + 1.0 / (w + exp_yi));
}

typedef struct _NcHICosmoDENeutrinoparams
{
  NcHICosmoDE *cosmo_de;
  NcmIntegral1dPtr *int1d_ptr;
} NcHICosmoDENeutrinoparams;

static gdouble
_nc_hicosmo_de_Omega_mnu0_n (NcHICosmo *cosmo, const guint n)
{
  return _nc_hicosmo_de_E2Omega_mnu_n (cosmo, n, 0.0);
}

static gdouble
_nc_hicosmo_de_Press_mnu0_n (NcHICosmo *cosmo, const guint n)
{
  return _nc_hicosmo_de_E2Press_mnu_n (cosmo, n, 0.0);
}

static gdouble
_nc_hicosmo_de_Omega_mnu0 (NcHICosmo *cosmo)
{
  return _nc_hicosmo_de_E2Omega_mnu (cosmo, 0.0);
}

static gdouble
_nc_hicosmo_de_Press_mnu0 (NcHICosmo *cosmo)
{
  return _nc_hicosmo_de_E2Press_mnu (cosmo, 0.0);
}

static gdouble
_nc_hicosmo_de_E2Omega_mnu_n (NcHICosmo *cosmo, const guint n, const gdouble z)
{
  NcHICosmoDE *cosmo_de = NC_HICOSMO_DE (cosmo);
  NcmModel *model       = NCM_MODEL (cosmo);
  const gdouble h2      = nc_hicosmo_h2 (cosmo);
  const gdouble ffac    = 15.0 / (2.0 * gsl_pow_4 (M_PI));
  const gdouble Tgamma  = (1.0 + z) * nc_hicosmo_T_gamma0 (cosmo);
  const gdouble T       = ncm_model_orig_vparam_get (model, NC_HICOSMO_DE_MASSNU_T, n) * Tgamma;
  const gdouble g       = ncm_model_orig_vparam_get (model, NC_HICOSMO_DE_MASSNU_G, n);

  _nc_hicosmo_de_prepare (NC_HICOSMO_DE (cosmo_de));

  {
    const gdouble int_Ef       = ncm_spline_eval (cosmo_de->priv->nu_rho_s[n], z > cosmo_de->priv->zmax ? cosmo_de->priv->zmax : z);
    const gdouble Omega_mnu0_n = ffac * g * gsl_pow_4 (T) * ncm_c_blackbody_per_crit_density_h2 () / h2 * int_Ef;

    return Omega_mnu0_n;
  }
}

static gdouble
_nc_hicosmo_de_E2Press_mnu_n (NcHICosmo *cosmo, const guint n, const gdouble z)
{
  NcHICosmoDE *cosmo_de = NC_HICOSMO_DE (cosmo);
  NcmModel *model       = NCM_MODEL (cosmo);
  const gdouble h2      = nc_hicosmo_h2 (cosmo);
  const gdouble ffac    = 15.0 / (2.0 * gsl_pow_4 (M_PI));
  const gdouble Tgamma  = (1.0 + z) * nc_hicosmo_T_gamma0 (cosmo);
  const gdouble T       = ncm_model_orig_vparam_get (model, NC_HICOSMO_DE_MASSNU_T, n) * Tgamma;
  const gdouble g       = ncm_model_orig_vparam_get (model, NC_HICOSMO_DE_MASSNU_G, n);

  _nc_hicosmo_de_prepare (NC_HICOSMO_DE (cosmo_de));

  {
    const gdouble int_pf       = ncm_spline_eval (cosmo_de->priv->nu_p_s[n], z > cosmo_de->priv->zmax ? cosmo_de->priv->zmax : z);
    const gdouble Press_mnu0_n = ffac * g * gsl_pow_4 (T) * ncm_c_blackbody_per_crit_density_h2 () / h2 * int_pf;

    return Press_mnu0_n;
  }
}

static gdouble
_nc_hicosmo_de_E2Omega_mnu (NcHICosmo *cosmo, const gdouble z)
{
  NcHICosmoDE *cosmo_de = NC_HICOSMO_DE (cosmo);
  NcmModel *model       = NCM_MODEL (cosmo);
  const guint nmassnu   = ncm_model_vparam_len (model, NC_HICOSMO_DE_MASSNU_M);
  const gdouble h2      = nc_hicosmo_h2 (cosmo);
  const gdouble ffac    = 15.0 / (2.0 * gsl_pow_4 (M_PI));
  const gdouble Tgamma  = (1.0 + z) * nc_hicosmo_T_gamma0 (cosmo);
  gdouble Omega_mnu0    = 0.0;

  guint n;

  _nc_hicosmo_de_prepare (NC_HICOSMO_DE (cosmo_de));

  for (n = 0; n < nmassnu; n++)
  {
    const gdouble T            = ncm_model_orig_vparam_get (model, NC_HICOSMO_DE_MASSNU_T, n) * Tgamma;
    const gdouble g            = ncm_model_orig_vparam_get (model, NC_HICOSMO_DE_MASSNU_G, n);
    const gdouble int_Ef       = ncm_spline_eval (cosmo_de->priv->nu_rho_s[n], z > cosmo_de->priv->zmax ? cosmo_de->priv->zmax : z);
    const gdouble Omega_mnu0_n = ffac * g * gsl_pow_4 (T) * ncm_c_blackbody_per_crit_density_h2 () / h2 * int_Ef;

    Omega_mnu0 += Omega_mnu0_n;
  }

  return Omega_mnu0;
}

static gdouble
_nc_hicosmo_de_E2Press_mnu (NcHICosmo *cosmo, const gdouble z)
{
  NcHICosmoDE *cosmo_de = NC_HICOSMO_DE (cosmo);
  NcmModel *model       = NCM_MODEL (cosmo);
  const guint nmassnu   = ncm_model_vparam_len (model, NC_HICOSMO_DE_MASSNU_M);
  const gdouble Tgamma  = (1.0 + z) * nc_hicosmo_T_gamma0 (cosmo);
  const gdouble h2      = nc_hicosmo_h2 (cosmo);
  const gdouble ffac    = 15.0 / (2.0 * gsl_pow_4 (M_PI));
  gdouble Press_mnu0    = 0.0;
  guint n;

  _nc_hicosmo_de_prepare (NC_HICOSMO_DE (cosmo_de));

  for (n = 0; n < nmassnu; n++)
  {
    const gdouble T            = ncm_model_orig_vparam_get (model, NC_HICOSMO_DE_MASSNU_T, n) * Tgamma;
    const gdouble g            = ncm_model_orig_vparam_get (model, NC_HICOSMO_DE_MASSNU_G, n);
    const gdouble int_pf       = ncm_spline_eval (cosmo_de->priv->nu_p_s[n], z > cosmo_de->priv->zmax ? cosmo_de->priv->zmax : z);
    const gdouble Press_mnu0_n = ffac * g * gsl_pow_4 (T) * ncm_c_blackbody_per_crit_density_h2 () / h2 * int_pf;

    Press_mnu0 += Press_mnu0_n;
  }

  return Press_mnu0;
}

static void
_nc_hicosmo_de_get_bg_var (NcHICosmo *cosmo, const gdouble t, NcHIPertBGVar *bg_var)
{
}

static gdouble
min_E2 (gdouble z, gpointer params)
{
  NcHICosmo *cosmo = NC_HICOSMO (params);

  return _nc_hicosmo_de_E2 (cosmo, z);
}

static gboolean
_nc_hicosmo_de_valid (NcmModel *model)
{
  if (nc_hicosmo_Omega_k0 (NC_HICOSMO (model)) < 0.0)
  {
    NcHICosmoDE *cosmo_de = NC_HICOSMO_DE (model);
    gdouble E2_min        = 1.0e300;
    gdouble z_min         = 0.0;
    gdouble z_max         = 4.0;
    gint i;

    for (i = 0; i <= 40; i++)
    {
      const gdouble z  = 0.05 * i;
      const gdouble E2 = _nc_hicosmo_de_E2 (NC_HICOSMO (model), z);

      if (E2 < E2_min)
      {
        E2_min = E2;
        z_min  = z;
      }
    }

    if (E2_min <= 0.0)
      return FALSE;

    z_max = 1.0e4;

    {
      gsl_function F;
      gint max_iter = 10000;
      gint iter     = 0;
      gint status;
      gdouble a, b;
      gint ret;

      F.function = &min_E2;
      F.params   = model;

      ret = gsl_min_fminimizer_set (cosmo_de->priv->min, &F, z_min, 0.0, z_max);

      if (ret == GSL_SUCCESS)
      {
        do {
          iter++;
          status = gsl_min_fminimizer_iterate (cosmo_de->priv->min);
          z_min  = gsl_min_fminimizer_x_minimum (cosmo_de->priv->min);
          a      = gsl_min_fminimizer_x_lower (cosmo_de->priv->min);
          b      = gsl_min_fminimizer_x_upper (cosmo_de->priv->min);

          status = gsl_min_test_interval (a, b, 0.01, 0.0);
        } while (status == GSL_CONTINUE && iter < max_iter);
      }

      {
        const gboolean E2_pos  = nc_hicosmo_E2 (NC_HICOSMO (model), z_min) > 0.0;
        const gboolean Ode_pos = nc_hicosmo_de_E2Omega_de (NC_HICOSMO_DE (model), 0.0) > 0.0;

        return E2_pos && Ode_pos;
      }
    }
  }
  else
  {
    return (nc_hicosmo_de_E2Omega_de (NC_HICOSMO_DE (model), 0.0) > 0.0);
  }
}

void
nc_hicosmo_de_set_wmap5_params (NcHICosmoDE *cosmo_de)
{
  g_assert (NC_IS_HICOSMO_DE (cosmo_de));
  ncm_model_orig_param_set (NCM_MODEL (cosmo_de), NC_HICOSMO_DE_H0, 72.4000);
  ncm_model_orig_param_set (NCM_MODEL (cosmo_de), NC_HICOSMO_DE_OMEGA_C, 0.2060);
  ncm_model_orig_param_set (NCM_MODEL (cosmo_de), NC_HICOSMO_DE_OMEGA_X, 0.7510);
  ncm_model_orig_param_set (NCM_MODEL (cosmo_de), NC_HICOSMO_DE_OMEGA_B, 0.0432);
  ncm_model_orig_param_set (NCM_MODEL (cosmo_de), NC_HICOSMO_DE_T_GAMMA0, 2.7250);
  ncm_model_orig_param_set (NCM_MODEL (cosmo_de), NC_HICOSMO_DE_ENNU, 3.046);
}

/**
 * nc_hicosmo_de_omega_x2omega_k:
 * @cosmo_de: a #NcHICosmoDE
 *
 * FIXME
 *
 */
void
nc_hicosmo_de_omega_x2omega_k (NcHICosmoDE *cosmo_de)
{
  NcHICosmoDEReparamOk *de_reparam_ok = nc_hicosmo_de_reparam_ok_new (ncm_model_len (NCM_MODEL (cosmo_de)));

  ncm_model_set_reparam (NCM_MODEL (cosmo_de), NCM_REPARAM (de_reparam_ok));

  ncm_reparam_free (NCM_REPARAM (de_reparam_ok));

  return;
}

/**
 * nc_hicosmo_de_cmb_params:
 * @cosmo_de: a #NcHICosmoDE
 *
 * FIXME
 *
 */
void
nc_hicosmo_de_cmb_params (NcHICosmoDE *cosmo_de)
{
  NcHICosmoDEReparamCMB *de_reparam_cmb = nc_hicosmo_de_reparam_cmb_new (ncm_model_len (NCM_MODEL (cosmo_de)));

  ncm_model_set_reparam (NCM_MODEL (cosmo_de), NCM_REPARAM (de_reparam_cmb));

  ncm_reparam_free (NCM_REPARAM (de_reparam_cmb));

  return;
}

/**
 * nc_hicosmo_de_new_add_bbn:
 * @lh: a #NcmLikelihood
 *
 * FIXME
 *
 */
void
nc_hicosmo_de_new_add_bbn (NcmLikelihood *lh)
{
  NcmMSetFunc *bbn       = NCM_MSET_FUNC (ncm_mset_func_list_new ("NcHICosmoDE:BBN", NULL));
  NcmPriorGaussFunc *pgf = ncm_prior_gauss_func_new (bbn, 0.942, 0.03, 0.0);

  ncm_likelihood_priors_add (lh, NCM_PRIOR (pgf));
  ncm_mset_func_clear (&bbn);
  ncm_prior_gauss_func_clear (&pgf);
}

static gdouble
_nc_hicosmo_de_E2Omega_de (NcHICosmoDE *cosmo_de, gdouble z)
{
  g_error ("nc_hicosmo_de_E2Omega_de: model `%s' does not implement this function.", G_OBJECT_TYPE_NAME (cosmo_de));

  return 0.0;
}

static gdouble
_nc_hicosmo_de_dE2Omega_de_dz (NcHICosmoDE *cosmo_de, gdouble z)
{
  g_error ("nc_hicosmo_de_dE2Omega_de_dz: model `%s' does not implement this function.", G_OBJECT_TYPE_NAME (cosmo_de));

  return 0.0;
}

static gdouble
_nc_hicosmo_de_d2E2Omega_de_dz2 (NcHICosmoDE *cosmo_de, gdouble z)
{
  g_error ("nc_hicosmo_de_d2E2Omega_de_dz2: model `%s' does not implement this function.", G_OBJECT_TYPE_NAME (cosmo_de));

  return 0.0;
}

static gdouble
_nc_hicosmo_de_w_de (NcHICosmoDE *cosmo_de, gdouble z)
{
  g_error ("nc_hicosmo_de_w_de: model `%s' does not implement this function.", G_OBJECT_TYPE_NAME (cosmo_de));

<<<<<<< HEAD
  return 0.0;
}

static gdouble
_nc_hicosmo_de_dw_de (NcHICosmoDE *cosmo_de, gdouble z)
{
  g_error ("nc_hicosmo_de_dw_de: model `%s' does not implement this function.", G_OBJECT_TYPE_NAME (cosmo_de));

  return 0.0;
}

static gdouble
_nc_hicosmo_de_ln_rho_rho0 (NcHICosmoDE *cosmo_de, gdouble z)
{
  g_error ("_nc_hicosmo_de_ln_rho_rho0: model `%s' does not implement this function.", G_OBJECT_TYPE_NAME (cosmo_de));

=======
>>>>>>> 6d4bd92f
  return 0.0;
}

#define NC_HICOSMO_DE_SET_IMPL_FUNC(name)                                                                    \
<<<<<<< HEAD
  void                                                                                                       \
  nc_hicosmo_de_set_ ## name ## _impl (NcHICosmoDEClass * cosmo_de_class, NcmFuncF f, NcmFuncPF pf, NcmFuncDF df) \
  {                                                                                                          \
    ncm_model_class_add_impl_opts (NCM_MODEL_CLASS (cosmo_de_class), NC_HICOSMO_DE_IMPL_ ## name, -1);         \
    g_assert (f != NULL);                                                                                    \
    cosmo_de_class->name    = *ncm_func_stub;                                                                   \
    cosmo_de_class->name.f  = f;                                                                              \
    cosmo_de_class->name.pf = pf;                                                                            \
    cosmo_de_class->name.df = df;                                                                            \
  }
=======
        void                                                                                                       \
        nc_hicosmo_de_set_ ## name ## _impl (NcHICosmoDEClass * cosmo_de_class, NcmFuncF f, NcmFuncPF pf, NcmFuncDF df) \
        {                                                                                                          \
          ncm_model_class_add_impl_opts (NCM_MODEL_CLASS (cosmo_de_class), NC_HICOSMO_DE_IMPL_ ## name, -1);         \
          g_assert (f != NULL);                                                                                    \
          cosmo_de_class->name    = *ncm_func_stub;                                                                   \
          cosmo_de_class->name.f  = f;                                                                              \
          cosmo_de_class->name.pf = pf;                                                                            \
          cosmo_de_class->name.df = df;                                                                            \
        }
>>>>>>> 6d4bd92f

/**
 * nc_hicosmo_de_set_E2Omega_de_impl: (skip)
 * @cosmo_de_class: FIXME
 * @f: FIXME
 *
 * FIXME
 *
 */
NCM_MODEL_SET_IMPL_FUNC (NC_HICOSMO_DE, NcHICosmoDE, nc_hicosmo_de, NcHICosmoDEFunc1, E2Omega_de)

/**
 * nc_hicosmo_de_set_dE2Omega_de_dz_impl: (skip)
 * @cosmo_de_class: FIXME
 * @f: FIXME
 *
 * FIXME
 *
 */
NCM_MODEL_SET_IMPL_FUNC (NC_HICOSMO_DE, NcHICosmoDE, nc_hicosmo_de, NcHICosmoDEFunc1, dE2Omega_de_dz)

/**
 * nc_hicosmo_de_set_d2E2Omega_de_dz2_impl: (skip)
 * @cosmo_de_class: FIXME
 * @f: FIXME
 *
 * FIXME
 *
 */
NCM_MODEL_SET_IMPL_FUNC (NC_HICOSMO_DE, NcHICosmoDE, nc_hicosmo_de, NcHICosmoDEFunc1, d2E2Omega_de_dz2)

/**
 * nc_hicosmo_de_set_w_de_impl: (skip)
 * @cosmo_de_class: FIXME
 * @f: FIXME
 *
 * FIXME
 *
 */
NCM_MODEL_SET_IMPL_FUNC (NC_HICOSMO_DE, NcHICosmoDE, nc_hicosmo_de, NcHICosmoDEFunc1, w_de)

<<<<<<< HEAD
/**
 * nc_hicosmo_de_set_dw_de_impl: (skip)
 * @cosmo_de_class: FIXME
 * @f: FIXME
 *
 * FIXME
 *
 */
NCM_MODEL_SET_IMPL_FUNC (NC_HICOSMO_DE, NcHICosmoDE, nc_hicosmo_de, NcHICosmoDEFunc1, dw_de)

/**
 * nc_hicosmo_de_set_ln_rho_rho0_impl: (skip)
 * @cosmo_de_class: FIXME
 * @f: FIXME
 *
 * FIXME
 *
 */
NCM_MODEL_SET_IMPL_FUNC (NC_HICOSMO_DE, NcHICosmoDE, nc_hicosmo_de, NcHICosmoDEFunc1, ln_rho_rho0)

=======
>>>>>>> 6d4bd92f
/**
 * nc_hicosmo_E2Omega_de:
 * @cosmo_de: a #NcHICosmoDE
 * @z: redshift $z$
 *
 * Computes $\Omega_\mathrm{de}(z) = E^2(z) \Omega_\mathrm{de}(z)$.
 *
 * Returns: $\Omega_\mathrm{de}(z)$.
 */
/**
 * nc_hicosmo_dE2Omega_de_dz:
 * @cosmo_de: a #NcHICosmoDE
 * @z: redshift $z$
 *
 * Computes $\mathrm{d}\Omega_\mathrm{de}(z)/\mathrm{d}z$.
 *
 * Returns: $\mathrm{d}\Omega_\mathrm{de}(z)/\mathrm{d}z$.
 */
/**
 * nc_hicosmo_d2E2Omega_de_dz2:
 * @cosmo_de: a #NcHICosmoDE
 * @z: redshift $z$
 *
 * Computes $\mathrm{d}^2\Omega_\mathrm{de}(z)/\mathrm{d}z^2$.
 *
 * Returns: $\mathrm{d}^2\Omega_\mathrm{de}(z)/\mathrm{d}z^2$.
 */
/**
 * nc_hicosmo_w_de:
 * @cosmo_de: a #NcHICosmoDE
 * @z: redshift $z$
 *
 * Computes $w_\mathrm{de}(z)$.
 *
 * Returns: $w_\mathrm{de}(z)$.
 */
/**
 * nc_hicosmo_dw_de:
 * @cosmo_de: a #NcHICosmoDE
 * @z: redshift $z$
 *
 * Computes $\mathrm{d}w_\mathrm{de}(z)/\mathrm{d}z$.
 *
 * Returns: $\mathrm{d}w_\mathrm{de}(z)/\mathrm{d}z$.
 */
/**
 * nc_hicosmo_ln_rho_rho0:
 * @cosmo_de: a #NcHICosmoDE
 * @z: redshift $z$
 *
 * Computes $\ln(\rho_\mathrm{de}(z)/\rho_0)$.
 *
 * Returns: $\ln(\rho_\mathrm{de}(z)/\rho_0)$.
 */
/**
 * nc_hicosmo_de_E2Omega_de_onepw:
 * @cosmo_de: a #NcHICosmoDE
 * @z: redshift $z$
 *
 * Computes $E^2\Omega_\mathrm{de}(1+w)$.
 *
 * Returns: $E^2\Omega_\mathrm{de}(1+w)$.
 */

static void
_nc_hicosmo_de_flist_Omega_x0 (NcmMSetFuncList *flist, NcmMSet *mset, const gdouble *x, gdouble *f)
{
  NcHICosmoDE *cosmo_de = NC_HICOSMO_DE (ncm_mset_peek (mset, nc_hicosmo_id ()));

  g_assert (NC_IS_HICOSMO_DE (cosmo_de));
  f[0] = nc_hicosmo_de_E2Omega_de (cosmo_de, 0.0);
}

static void
_nc_hicosmo_de_flist_w0 (NcmMSetFuncList *flist, NcmMSet *mset, const gdouble *x, gdouble *f)
{
  NcHICosmoDE *cosmo_de = NC_HICOSMO_DE (ncm_mset_peek (mset, nc_hicosmo_id ()));

  g_assert (NC_IS_HICOSMO_DE (cosmo_de));
  f[0] = nc_hicosmo_de_w_de (cosmo_de, 0.0);
}

static void
_nc_hicosmo_de_flist_BBN (NcmMSetFuncList *flist, NcmMSet *mset, const gdouble *x, gdouble *f)
{
  NcHICosmoDE *cosmo_de = NC_HICOSMO_DE (ncm_mset_peek (mset, nc_hicosmo_id ()));
  gdouble z_bbn         = 1.0e9;
  gdouble Omega_de;

  g_assert (NC_IS_HICOSMO_DE (cosmo_de));

  NCM_UNUSED (x);

  Omega_de = nc_hicosmo_de_E2Omega_de (cosmo_de, z_bbn) / nc_hicosmo_E2 (NC_HICOSMO (cosmo_de), z_bbn);

  f[0] = 1.0 / sqrt (1.0 - Omega_de);
}

static void
_nc_hicosmo_de_flist_w (NcmMSetFuncList *flist, NcmMSet *mset, const gdouble *x, gdouble *f)
{
  NcHICosmoDE *cosmo_de = NC_HICOSMO_DE (ncm_mset_peek (mset, nc_hicosmo_id ()));

  g_assert (NC_IS_HICOSMO_DE (cosmo_de));
  f[0] = nc_hicosmo_de_w_de (cosmo_de, x[0]);
}

static void
_nc_hicosmo_de_flist_dw_de (NcmMSetFuncList *flist, NcmMSet *mset, const gdouble *x, gdouble *f)
{
  NcHICosmoDE *cosmo_de = NC_HICOSMO_DE (ncm_mset_peek (mset, nc_hicosmo_id ()));

  g_assert (NC_IS_HICOSMO_DE (cosmo_de));
  f[0] = nc_hicosmo_de_dw_de (cosmo_de, x[0]);
}

static void
_nc_hicosmo_de_flist_ln_rho_rho0 (NcmMSetFuncList *flist, NcmMSet *mset, const gdouble *x, gdouble *f)
{
  NcHICosmoDE *cosmo_de = NC_HICOSMO_DE (ncm_mset_peek (mset, nc_hicosmo_id ()));

  g_assert (NC_IS_HICOSMO_DE (cosmo_de));
  f[0] = nc_hicosmo_de_ln_rho_rho0 (cosmo_de, x[0]);
}

void
_nc_hicosmo_de_register_functions (void)
{
  ncm_mset_func_list_register ("Omega_x0",    "\\Omega_{x0}",                                    "NcHICosmoDE", "Darkenergy density today",                G_TYPE_NONE, _nc_hicosmo_de_flist_Omega_x0,    0, 1);
  ncm_mset_func_list_register ("wDE",         "\\omega_\\mathrm{de}",                            "NcHICosmoDE", "Darkenergy equation of state today",      G_TYPE_NONE, _nc_hicosmo_de_flist_w0,          0, 1);
  ncm_mset_func_list_register ("BBN",         "BBN",                                             "NcHICosmoDE", "BBN",                                     G_TYPE_NONE, _nc_hicosmo_de_flist_BBN,         0, 1);

<<<<<<< HEAD
  ncm_mset_func_list_register ("wDE_z",       "\\omega_\\mathrm{de}(z)",                         "NcHICosmoDE", "Darkenergy equation of state",            G_TYPE_NONE, _nc_hicosmo_de_flist_w,           1, 1);
  ncm_mset_func_list_register ("dwDE_z",      "\\mathrm{d}\\omega_\\mathrm{de}/\\mathrm{d}z(z)", "NcHICosmoDE", "Darkenergy equation of state derivative", G_TYPE_NONE, _nc_hicosmo_de_flist_dw_de,       1, 1);
  ncm_mset_func_list_register ("ln_rho_rho0", "\\ln(\\rho_\\mathrm{de}(z)/\\rho_0)",             "NcHICosmoDE", "Darkenergy ln-density",                   G_TYPE_NONE, _nc_hicosmo_de_flist_ln_rho_rho0, 1, 1);
=======
  ncm_mset_func_list_register ("wDE_z",    "\\omega_\\mathrm{de}(z)", "NcHICosmoDE", "Darkenergy equation of state",       G_TYPE_NONE, _nc_hicosmo_de_flist_w,        1, 1);
>>>>>>> 6d4bd92f
}
<|MERGE_RESOLUTION|>--- conflicted
+++ resolved
@@ -27,11 +27,7 @@
  * @title: NcHICosmoDE
  * @short_description: Abstract class for implementing dark energy models
  *
-<<<<<<< HEAD
- * #NcHICosmoDE is an abstract class for implementing dark energy models.
-=======
- * FIXME
->>>>>>> 6d4bd92f
+ * NcHICosmoDE is an abstract class for implementing dark energy models.
  *
  */
 
@@ -155,11 +151,7 @@
     if (m_len != 0)
     {
       NcHICosmoDE *cosmo_de = NC_HICOSMO_DE (model);
-<<<<<<< HEAD
-      gint i;
-=======
       guint i;
->>>>>>> 6d4bd92f
 
       cosmo_de->priv->nu_rho = ncm_integral1d_ptr_new (&_nc_hicosmo_de_neutrino_rho_integrand, NULL);
       cosmo_de->priv->nu_p   = ncm_integral1d_ptr_new (&_nc_hicosmo_de_neutrino_p_integrand, NULL);
@@ -1041,7 +1033,6 @@
 {
   g_error ("nc_hicosmo_de_w_de: model `%s' does not implement this function.", G_OBJECT_TYPE_NAME (cosmo_de));
 
-<<<<<<< HEAD
   return 0.0;
 }
 
@@ -1058,35 +1049,20 @@
 {
   g_error ("_nc_hicosmo_de_ln_rho_rho0: model `%s' does not implement this function.", G_OBJECT_TYPE_NAME (cosmo_de));
 
-=======
->>>>>>> 6d4bd92f
   return 0.0;
 }
 
-#define NC_HICOSMO_DE_SET_IMPL_FUNC(name)                                                                    \
-<<<<<<< HEAD
-  void                                                                                                       \
-  nc_hicosmo_de_set_ ## name ## _impl (NcHICosmoDEClass * cosmo_de_class, NcmFuncF f, NcmFuncPF pf, NcmFuncDF df) \
-  {                                                                                                          \
-    ncm_model_class_add_impl_opts (NCM_MODEL_CLASS (cosmo_de_class), NC_HICOSMO_DE_IMPL_ ## name, -1);         \
-    g_assert (f != NULL);                                                                                    \
-    cosmo_de_class->name    = *ncm_func_stub;                                                                   \
-    cosmo_de_class->name.f  = f;                                                                              \
-    cosmo_de_class->name.pf = pf;                                                                            \
-    cosmo_de_class->name.df = df;                                                                            \
-  }
-=======
-        void                                                                                                       \
+#define NC_HICOSMO_DE_SET_IMPL_FUNC(name)                                                                         \
+        void                                                                                                            \
         nc_hicosmo_de_set_ ## name ## _impl (NcHICosmoDEClass * cosmo_de_class, NcmFuncF f, NcmFuncPF pf, NcmFuncDF df) \
-        {                                                                                                          \
-          ncm_model_class_add_impl_opts (NCM_MODEL_CLASS (cosmo_de_class), NC_HICOSMO_DE_IMPL_ ## name, -1);         \
-          g_assert (f != NULL);                                                                                    \
-          cosmo_de_class->name    = *ncm_func_stub;                                                                   \
-          cosmo_de_class->name.f  = f;                                                                              \
-          cosmo_de_class->name.pf = pf;                                                                            \
-          cosmo_de_class->name.df = df;                                                                            \
+        {                                                                                                               \
+          ncm_model_class_add_impl_opts (NCM_MODEL_CLASS (cosmo_de_class), NC_HICOSMO_DE_IMPL_ ## name, -1);            \
+          g_assert (f != NULL);                                                                                         \
+          cosmo_de_class->name    = *ncm_func_stub;                                                                     \
+          cosmo_de_class->name.f  = f;                                                                                  \
+          cosmo_de_class->name.pf = pf;                                                                                 \
+          cosmo_de_class->name.df = df;                                                                                 \
         }
->>>>>>> 6d4bd92f
 
 /**
  * nc_hicosmo_de_set_E2Omega_de_impl: (skip)
@@ -1128,7 +1104,6 @@
  */
 NCM_MODEL_SET_IMPL_FUNC (NC_HICOSMO_DE, NcHICosmoDE, nc_hicosmo_de, NcHICosmoDEFunc1, w_de)
 
-<<<<<<< HEAD
 /**
  * nc_hicosmo_de_set_dw_de_impl: (skip)
  * @cosmo_de_class: FIXME
@@ -1149,8 +1124,6 @@
  */
 NCM_MODEL_SET_IMPL_FUNC (NC_HICOSMO_DE, NcHICosmoDE, nc_hicosmo_de, NcHICosmoDEFunc1, ln_rho_rho0)
 
-=======
->>>>>>> 6d4bd92f
 /**
  * nc_hicosmo_E2Omega_de:
  * @cosmo_de: a #NcHICosmoDE
@@ -1283,11 +1256,7 @@
   ncm_mset_func_list_register ("wDE",         "\\omega_\\mathrm{de}",                            "NcHICosmoDE", "Darkenergy equation of state today",      G_TYPE_NONE, _nc_hicosmo_de_flist_w0,          0, 1);
   ncm_mset_func_list_register ("BBN",         "BBN",                                             "NcHICosmoDE", "BBN",                                     G_TYPE_NONE, _nc_hicosmo_de_flist_BBN,         0, 1);
 
-<<<<<<< HEAD
   ncm_mset_func_list_register ("wDE_z",       "\\omega_\\mathrm{de}(z)",                         "NcHICosmoDE", "Darkenergy equation of state",            G_TYPE_NONE, _nc_hicosmo_de_flist_w,           1, 1);
   ncm_mset_func_list_register ("dwDE_z",      "\\mathrm{d}\\omega_\\mathrm{de}/\\mathrm{d}z(z)", "NcHICosmoDE", "Darkenergy equation of state derivative", G_TYPE_NONE, _nc_hicosmo_de_flist_dw_de,       1, 1);
   ncm_mset_func_list_register ("ln_rho_rho0", "\\ln(\\rho_\\mathrm{de}(z)/\\rho_0)",             "NcHICosmoDE", "Darkenergy ln-density",                   G_TYPE_NONE, _nc_hicosmo_de_flist_ln_rho_rho0, 1, 1);
-=======
-  ncm_mset_func_list_register ("wDE_z",    "\\omega_\\mathrm{de}(z)", "NcHICosmoDE", "Darkenergy equation of state",       G_TYPE_NONE, _nc_hicosmo_de_flist_w,        1, 1);
->>>>>>> 6d4bd92f
-}
+}
