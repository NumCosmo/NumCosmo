/***************************************************************************
 *            nc_hicosmo_de.c
 *
 *  Tue Mar 18 15:33:13 2008
 *  Copyright  2008  Sandro Dias Pinto Vitenti
 *  <vitenti@uel.br>
 ****************************************************************************/
/*
 * numcosmo
 * Copyright (C) Sandro Dias Pinto Vitenti 2012 <vitenti@uel.br>
 * numcosmo is free software: you can redistribute it and/or modify it
 * under the terms of the GNU General Public License as published by the
 * Free Software Foundation, either version 3 of the License, or
 * (at your option) any later version.
 *
 * numcosmo is distributed in the hope that it will be useful, but
 * WITHOUT ANY WARRANTY; without even the implied warranty of
 * MERCHANTABILITY or FITNESS FOR A PARTICULAR PURPOSE.
 * See the GNU General Public License for more details.
 *
 * You should have received a copy of the GNU General Public License along
 * with this program.  If not, see <http://www.gnu.org/licenses/>.
 */

/**
 * NcHICosmoDE:
 *
<<<<<<< HEAD
 * NcHICosmoDE is an abstract class for implementing dark energy models.
=======
 * Base class for implementing dark energy models.
 *
 * This object defines the functions for implementing dark energy models.
 * It is a subclass of #NcHICosmo.
>>>>>>> 2f5fc2a3
 *
 */

#ifdef HAVE_CONFIG_H
#include "config.h"
#endif /* HAVE_CONFIG_H */
#include "build_cfg.h"

#include "math/ncm_mset_func_list.h"
#include "math/ncm_prior_gauss_func.h"
#include "math/ncm_spline_cubic_notaknot.h"
#include "model/nc_hicosmo_de.h"
#include "model/nc_hicosmo_de_reparam_cmb.h"
#include "model/nc_hicosmo_de_reparam_ok.h"
#include "math/ncm_cfg.h"

#ifndef NUMCOSMO_GIR_SCAN
#include <gsl/gsl_min.h>
#endif /* NUMCOSMO_GIR_SCAN */

struct _NcHICosmoDEPrivate
{
  NcmSpline2d *BBN_spline2d;
  guint64 HE4_Yp_key;
  NcmIntegral1dPtr *nu_rho;
  NcmIntegral1dPtr *nu_p;
  NcmSpline *nu_rho_s[10];
  NcmSpline *nu_p_s[10];
  gdouble zmax;
  gsl_min_fminimizer *min;
};

G_DEFINE_ABSTRACT_TYPE_WITH_PRIVATE (NcHICosmoDE, nc_hicosmo_de, NC_TYPE_HICOSMO)

enum
{
  PROP_0,
  PROP_SIZE,
};

static void
nc_hicosmo_de_init (NcHICosmoDE *cosmo_de)
{
  NcmSerialize *ser = ncm_serialize_new (NCM_SERIALIZE_OPT_NONE);
  gchar *filename   = ncm_cfg_get_data_filename ("BBN_2017_spline2d.obj", TRUE);
  gint i;

  cosmo_de->priv               = nc_hicosmo_de_get_instance_private (cosmo_de);
  cosmo_de->priv->BBN_spline2d = NCM_SPLINE2D (ncm_serialize_from_file (ser, filename));

  g_assert (NCM_IS_SPLINE2D (cosmo_de->priv->BBN_spline2d));
  ncm_serialize_clear (&ser);
  cosmo_de->priv->HE4_Yp_key = ncm_model_state_get_pkey (NCM_MODEL (cosmo_de)) - 1;

  cosmo_de->priv->nu_rho = NULL;
  cosmo_de->priv->nu_p   = NULL;

  for (i = 0; i < 10; i++)
  {
    cosmo_de->priv->nu_rho_s[i] = NULL;
    cosmo_de->priv->nu_p_s[i]   = NULL;
  }

  cosmo_de->priv->zmax = 1.0e12;

  g_free (filename);

  cosmo_de->priv->min = gsl_min_fminimizer_alloc (gsl_min_fminimizer_brent);
}

static gdouble _nc_hicosmo_de_neutrino_rho_integrand (gpointer userdata, const gdouble v, const gdouble w);
static gdouble _nc_hicosmo_de_neutrino_p_integrand (gpointer userdata, const gdouble v, const gdouble w);

#define _NC_HICOSMO_DE_MNU_PREC (1.0e-6)

static void
_nc_hicosmo_de_constructed (GObject *object)
{
  /* Before model's construct!!!! */

  /*
   * If other massive neutrinos parameters are not set,
   * set it here before constructing the model.
   */
  {
    NcmModel *model     = NCM_MODEL (object);
    const guint nmassnu = ncm_model_vparam_len (model, NC_HICOSMO_DE_MASSNU_M);

    if (nmassnu > 0)
    {
      if (ncm_model_vparam_len (model, NC_HICOSMO_DE_MASSNU_T) == 0)
        ncm_model_set_vparam_len (model, NC_HICOSMO_DE_MASSNU_T, nmassnu);

      if (ncm_model_vparam_len (model, NC_HICOSMO_DE_MASSNU_MU) == 0)
        ncm_model_set_vparam_len (model, NC_HICOSMO_DE_MASSNU_MU, nmassnu);

      if (ncm_model_vparam_len (model, NC_HICOSMO_DE_MASSNU_G) == 0)
        ncm_model_set_vparam_len (model, NC_HICOSMO_DE_MASSNU_G, nmassnu);
    }
  }
  /* Chain up : start */
  G_OBJECT_CLASS (nc_hicosmo_de_parent_class)->constructed (object);
  {
    NcmModel *model    = NCM_MODEL (object);
    const guint m_len  = ncm_model_vparam_len (model, NC_HICOSMO_DE_MASSNU_M);
    const guint T_len  = ncm_model_vparam_len (model, NC_HICOSMO_DE_MASSNU_T);
    const guint mu_len = ncm_model_vparam_len (model, NC_HICOSMO_DE_MASSNU_MU);
    const guint g_len  = ncm_model_vparam_len (model, NC_HICOSMO_DE_MASSNU_G);

    if (!((m_len == T_len) || ((m_len > 0) && (T_len == 1))))
      g_error ("NcHICosmoDE: number of neutrinos masses must match the number of massive neutrino temperatures,\n"
               " or the neutrino temperature vector must be of size one to use the same value for all massive neutrinos.");

    if (!((m_len == mu_len) || ((m_len > 0) && (mu_len == 1))))
      g_error ("NcHICosmoDE: number of neutrinos masses must match the number of massive neutrino relative chemical potential,\n"
               " or the neutrino relative chemical potential vector must be of size one to use the same value for all massive neutrinos.");

    if (!((m_len == g_len) || ((m_len > 0) && (g_len == 1))))
      g_error ("NcHICosmoDE: number of neutrinos masses must match the number of massive neutrino degeneracy,\n"
               " or the neutrino degeneracy vector must be of size one to use the same value for all massive neutrinos.");

    if (m_len != 0)
    {
      NcHICosmoDE *cosmo_de = NC_HICOSMO_DE (model);
      guint i;

      cosmo_de->priv->nu_rho = ncm_integral1d_ptr_new (&_nc_hicosmo_de_neutrino_rho_integrand, NULL);
      cosmo_de->priv->nu_p   = ncm_integral1d_ptr_new (&_nc_hicosmo_de_neutrino_p_integrand, NULL);

      ncm_integral1d_set_reltol (NCM_INTEGRAL1D (cosmo_de->priv->nu_rho), _NC_HICOSMO_DE_MNU_PREC);
      ncm_integral1d_set_reltol (NCM_INTEGRAL1D (cosmo_de->priv->nu_p),   _NC_HICOSMO_DE_MNU_PREC);

      ncm_integral1d_set_rule (NCM_INTEGRAL1D (cosmo_de->priv->nu_rho), 1);
      ncm_integral1d_set_rule (NCM_INTEGRAL1D (cosmo_de->priv->nu_p), 1);

      for (i = 0; i < m_len; i++)
      {
        cosmo_de->priv->nu_rho_s[i] = NCM_SPLINE (ncm_spline_cubic_notaknot_new ());
        cosmo_de->priv->nu_p_s[i]   = NCM_SPLINE (ncm_spline_cubic_notaknot_new ());
      }
    }
  }
}

static void
_nc_hicosmo_de_dispose (GObject *object)
{
  NcHICosmoDE *cosmo_de = NC_HICOSMO_DE (object);
  gint i;

  ncm_spline2d_clear (&cosmo_de->priv->BBN_spline2d);

  ncm_integral1d_ptr_clear (&cosmo_de->priv->nu_rho);
  ncm_integral1d_ptr_clear (&cosmo_de->priv->nu_p);

  for (i = 0; i < 10; i++)
  {
    ncm_spline_clear (&cosmo_de->priv->nu_rho_s[i]);
    ncm_spline_clear (&cosmo_de->priv->nu_p_s[i]);
  }

  /* Chain up : end */
  G_OBJECT_CLASS (nc_hicosmo_de_parent_class)->dispose (object);
}

static void
_nc_hicosmo_de_finalize (GObject *object)
{
  NcHICosmoDE *cosmo_de = NC_HICOSMO_DE (object);

  g_clear_pointer (&cosmo_de->priv->min, gsl_min_fminimizer_free);

  /* Chain up : end */
  G_OBJECT_CLASS (nc_hicosmo_de_parent_class)->finalize (object);
}

static gdouble _nc_hicosmo_de_E2 (NcHICosmo *cosmo, gdouble z);
static gdouble _nc_hicosmo_de_dE2_dz (NcHICosmo *cosmo, gdouble z);
static gdouble _nc_hicosmo_de_d2E2_dz2 (NcHICosmo *cosmo, gdouble z);
static gdouble _nc_hicosmo_de_H0 (NcHICosmo *cosmo);
static gdouble _nc_hicosmo_de_Omega_t0 (NcHICosmo *cosmo);
static gdouble _nc_hicosmo_de_Omega_c0 (NcHICosmo *cosmo);
static gdouble _nc_hicosmo_de_T_gamma0 (NcHICosmo *cosmo);
static gdouble _nc_hicosmo_de_Yp_4He (NcHICosmo *cosmo);
static gdouble _nc_hicosmo_de_Omega_g0 (NcHICosmo *cosmo);
static gdouble _nc_hicosmo_de_Omega_nu0 (NcHICosmo *cosmo);
static gdouble _nc_hicosmo_de_Omega_m0 (NcHICosmo *cosmo);
static gdouble _nc_hicosmo_de_Omega_r0 (NcHICosmo *cosmo);
static gdouble _nc_hicosmo_de_Omega_b0 (NcHICosmo *cosmo);
static gdouble _nc_hicosmo_de_bgp_cs2 (NcHICosmo *cosmo, gdouble z);
static guint _nc_hicosmo_de_NMassNu (NcHICosmo *cosmo);
static void _nc_hicosmo_de_MassNuInfo (NcHICosmo *cosmo, guint nu_i, gdouble *mass_eV, gdouble *T_0, gdouble *mu, gdouble *g);

static gdouble _nc_hicosmo_de_Omega_mnu0 (NcHICosmo *cosmo);
static gdouble _nc_hicosmo_de_Press_mnu0 (NcHICosmo *cosmo);

static gdouble _nc_hicosmo_de_Omega_mnu0_n (NcHICosmo *cosmo, const guint n);
static gdouble _nc_hicosmo_de_Press_mnu0_n (NcHICosmo *cosmo, const guint n);

static gdouble _nc_hicosmo_de_E2Omega_mnu (NcHICosmo *cosmo, const gdouble z);
static gdouble _nc_hicosmo_de_E2Press_mnu (NcHICosmo *cosmo, const gdouble z);

static gdouble _nc_hicosmo_de_E2Omega_mnu_n (NcHICosmo *cosmo, const guint n, const gdouble z);
static gdouble _nc_hicosmo_de_E2Press_mnu_n (NcHICosmo *cosmo, const guint n, const gdouble z);

static gdouble _nc_hicosmo_de_E2Omega_m (NcHICosmo *cosmo, const gdouble z);
static gdouble _nc_hicosmo_de_E2Omega_r (NcHICosmo *cosmo, const gdouble z);

static gdouble _nc_hicosmo_de_E2Omega_de (NcHICosmoDE *cosmo_de, gdouble z);
static gdouble _nc_hicosmo_de_dE2Omega_de_dz (NcHICosmoDE *cosmo_de, gdouble z);
static gdouble _nc_hicosmo_de_d2E2Omega_de_dz2 (NcHICosmoDE *cosmo_de, gdouble z);
static gdouble _nc_hicosmo_de_w_de (NcHICosmoDE *cosmo_de, gdouble z);
static gdouble _nc_hicosmo_de_dw_de (NcHICosmoDE *cosmo_de, gdouble z);
static gdouble _nc_hicosmo_de_ln_rho_rho0 (NcHICosmoDE *cosmo_de, gdouble z);

static void _nc_hicosmo_de_get_bg_var (NcHICosmo *cosmo, const gdouble t, NcHIPertBGVar *bg_var);

static gboolean _nc_hicosmo_de_valid (NcmModel *model);

static void
nc_hicosmo_de_class_init (NcHICosmoDEClass *klass)
{
  GObjectClass *object_class   = G_OBJECT_CLASS (klass);
  NcHICosmoClass *parent_class = NC_HICOSMO_CLASS (klass);
  NcmModelClass *model_class   = NCM_MODEL_CLASS (klass);

  object_class->constructed = &_nc_hicosmo_de_constructed;
  object_class->dispose     = &_nc_hicosmo_de_dispose;
  object_class->finalize    = &_nc_hicosmo_de_finalize;

  ncm_model_class_set_name_nick (model_class, "Darkenergy models abstract class", "NcHICosmoDE");

  ncm_model_class_add_params (model_class,
                              NC_HICOSMO_DE_SPARAM_LEN, NC_HICOSMO_DE_VPARAM_LEN, PROP_SIZE);

  /* Set H_0 param info */
  ncm_model_class_set_sparam (model_class, NC_HICOSMO_DE_H0, "H_0", "H0",
                              31.0, 99.0, 1.0,
                              NC_HICOSMO_DEFAULT_PARAMS_ABSTOL, NC_HICOSMO_DE_DEFAULT_H0, NCM_PARAM_TYPE_FIXED);

  /* Set Omega_c0 param info */
  ncm_model_class_set_sparam (model_class, NC_HICOSMO_DE_OMEGA_C, "\\Omega_{c0}", "Omegac",
                              0.01, 0.9, 1.0e-2,
                              NC_HICOSMO_DEFAULT_PARAMS_ABSTOL, NC_HICOSMO_DE_DEFAULT_OMEGA_C,
                              NCM_PARAM_TYPE_FREE);

  /* Set Omega_x0 param info */
  ncm_model_class_set_sparam (model_class, NC_HICOSMO_DE_OMEGA_X, "\\Omega_{x0}", "Omegax",
                              0.01, 1.4, 1.0e-2,
                              NC_HICOSMO_DEFAULT_PARAMS_ABSTOL, NC_HICOSMO_DE_DEFAULT_OMEGA_X,
                              NCM_PARAM_TYPE_FREE);

  /* Set T_gamma0 param info */
  ncm_model_class_set_sparam (model_class, NC_HICOSMO_DE_T_GAMMA0, "T_{\\gamma0}", "Tgamma0",
                              2.0, 3.0, 1.0e-2,
                              NC_HICOSMO_DEFAULT_PARAMS_ABSTOL, NC_HICOSMO_DE_DEFAULT_T_GAMMA0,
                              NCM_PARAM_TYPE_FIXED);

  /* Set He Yp param info */
  ncm_model_class_set_sparam (model_class, NC_HICOSMO_DE_HE_YP, "Y_p", "Yp",
                              0.0, 1.0, 1.0e-2,
                              NC_HICOSMO_DEFAULT_PARAMS_ABSTOL, NC_HICOSMO_DE_DEFAULT_HE_YP,
                              NCM_PARAM_TYPE_FIXED);

  /* Set ENnu param info */
  ncm_model_class_set_sparam (model_class, NC_HICOSMO_DE_ENNU, "N_\\nu", "ENnu",
                              0.0, 4.0, 1.0e-2,
                              NC_HICOSMO_DEFAULT_PARAMS_ABSTOL, NC_HICOSMO_DE_DEFAULT_ENNU,
                              NCM_PARAM_TYPE_FIXED);

  /* Set Omega_b0 param info */
  ncm_model_class_set_sparam (model_class, NC_HICOSMO_DE_OMEGA_B, "\\Omega_{b0}", "Omegab",
                              0.03, 0.05, 5.0e-4,
                              NC_HICOSMO_DEFAULT_PARAMS_ABSTOL, NC_HICOSMO_DE_DEFAULT_OMEGA_B,
                              NCM_PARAM_TYPE_FIXED);

  /* Set massive neutrinos mass vector param */
  ncm_model_class_set_vparam (model_class, NC_HICOSMO_DE_MASSNU_M, 0, "m_\\nu", "massnu",
                              0.0, 10.0, 0.01,
                              NC_HICOSMO_DEFAULT_PARAMS_ABSTOL, NC_HICOSMO_DE_DEFAULT_NU_MASS,
                              NCM_PARAM_TYPE_FIXED);

  /* Set massive neutrinos temperature vector param */
  ncm_model_class_set_vparam (model_class, NC_HICOSMO_DE_MASSNU_T, 0, "T_{\\nu0}", "Tnu",
                              0.0, 10.0, 0.01,
                              NC_HICOSMO_DEFAULT_PARAMS_ABSTOL, NC_HICOSMO_DE_DEFAULT_NU_T,
                              NCM_PARAM_TYPE_FIXED);

  /* Set massive neutrinos relative chemical potential vector param */
  ncm_model_class_set_vparam (model_class, NC_HICOSMO_DE_MASSNU_MU, 0, "\\mu_{\\nu}", "munu",
                              -10.0, 10.0, 0.01,
                              NC_HICOSMO_DEFAULT_PARAMS_ABSTOL, NC_HICOSMO_DE_DEFAULT_NU_MU,
                              NCM_PARAM_TYPE_FIXED);

  /* Set massive neutrinos degeneracy vector param */
  ncm_model_class_set_vparam (model_class, NC_HICOSMO_DE_MASSNU_G, 0, "g_{\\nu}", "gnu",
                              0.0, 10.0, 0.01,
                              NC_HICOSMO_DEFAULT_PARAMS_ABSTOL, NC_HICOSMO_DE_DEFAULT_NU_G,
                              NCM_PARAM_TYPE_FIXED);

  /* Check for errors in parameters initialization */
  ncm_model_class_check_params_info (model_class);

  nc_hicosmo_set_H0_impl         (parent_class, &_nc_hicosmo_de_H0);
  nc_hicosmo_set_E2_impl         (parent_class, &_nc_hicosmo_de_E2);
  nc_hicosmo_set_Omega_c0_impl   (parent_class, &_nc_hicosmo_de_Omega_c0);
  nc_hicosmo_set_Omega_b0_impl   (parent_class, &_nc_hicosmo_de_Omega_b0);
  nc_hicosmo_set_Omega_g0_impl   (parent_class, &_nc_hicosmo_de_Omega_g0);
  nc_hicosmo_set_Omega_nu0_impl  (parent_class, &_nc_hicosmo_de_Omega_nu0);
  nc_hicosmo_set_Omega_m0_impl   (parent_class, &_nc_hicosmo_de_Omega_m0);
  nc_hicosmo_set_Omega_r0_impl   (parent_class, &_nc_hicosmo_de_Omega_r0);
  nc_hicosmo_set_Omega_t0_impl   (parent_class, &_nc_hicosmo_de_Omega_t0);
  nc_hicosmo_set_T_gamma0_impl   (parent_class, &_nc_hicosmo_de_T_gamma0);
  nc_hicosmo_set_Yp_4He_impl     (parent_class, &_nc_hicosmo_de_Yp_4He);
  nc_hicosmo_set_dE2_dz_impl     (parent_class, &_nc_hicosmo_de_dE2_dz);
  nc_hicosmo_set_d2E2_dz2_impl   (parent_class, &_nc_hicosmo_de_d2E2_dz2);
  nc_hicosmo_set_bgp_cs2_impl    (parent_class, &_nc_hicosmo_de_bgp_cs2);

  /* Massive neutrino related implementations */
  nc_hicosmo_set_NMassNu_impl    (parent_class, &_nc_hicosmo_de_NMassNu);
  nc_hicosmo_set_MassNuInfo_impl (parent_class, &_nc_hicosmo_de_MassNuInfo);

  nc_hicosmo_set_Omega_mnu0_impl (parent_class, &_nc_hicosmo_de_Omega_mnu0);
  nc_hicosmo_set_Press_mnu0_impl (parent_class, &_nc_hicosmo_de_Press_mnu0);

  nc_hicosmo_set_Omega_mnu0_n_impl (parent_class, &_nc_hicosmo_de_Omega_mnu0_n);
  nc_hicosmo_set_Press_mnu0_n_impl (parent_class, &_nc_hicosmo_de_Press_mnu0_n);

  nc_hicosmo_set_E2Omega_mnu_impl (parent_class, &_nc_hicosmo_de_E2Omega_mnu);
  nc_hicosmo_set_E2Press_mnu_impl (parent_class, &_nc_hicosmo_de_E2Press_mnu);

  nc_hicosmo_set_E2Omega_mnu_n_impl (parent_class, &_nc_hicosmo_de_E2Omega_mnu_n);
  nc_hicosmo_set_E2Press_mnu_n_impl (parent_class, &_nc_hicosmo_de_E2Press_mnu_n);

  nc_hicosmo_set_E2Omega_m_impl   (parent_class, &_nc_hicosmo_de_E2Omega_m);
  nc_hicosmo_set_E2Omega_r_impl   (parent_class, &_nc_hicosmo_de_E2Omega_r);

  nc_hicosmo_set_get_bg_var_impl (parent_class, &_nc_hicosmo_de_get_bg_var);

  klass->E2Omega_de       = &_nc_hicosmo_de_E2Omega_de;
  klass->dE2Omega_de_dz   = &_nc_hicosmo_de_dE2Omega_de_dz;
  klass->d2E2Omega_de_dz2 = &_nc_hicosmo_de_d2E2Omega_de_dz2;
  klass->w_de             = &_nc_hicosmo_de_w_de;
  klass->dw_de            = &_nc_hicosmo_de_dw_de;
  klass->ln_rho_rho0      = &_nc_hicosmo_de_ln_rho_rho0;

  model_class->valid = _nc_hicosmo_de_valid;
}

static gdouble _nc_hicosmo_de_Omega_mnu0_n (NcHICosmo *cosmo, const guint n);
static gdouble _nc_hicosmo_de_Omega_gnu0 (NcHICosmo *cosmo);

#define VECTOR   (NCM_MODEL (cosmo))
#define MACRO_H0 (ncm_model_orig_param_get (VECTOR, NC_HICOSMO_DE_H0))
#define OMEGA_C  (ncm_model_orig_param_get (VECTOR, NC_HICOSMO_DE_OMEGA_C))
#define OMEGA_X  (ncm_model_orig_param_get (VECTOR, NC_HICOSMO_DE_OMEGA_X))
#define T_GAMMA0 (ncm_model_orig_param_get (VECTOR, NC_HICOSMO_DE_T_GAMMA0))
#define HE_YP    (ncm_model_orig_param_get (VECTOR, NC_HICOSMO_DE_HE_YP))
#define ENNU     (ncm_model_orig_param_get (VECTOR, NC_HICOSMO_DE_ENNU))
#define OMEGA_R  (_nc_hicosmo_de_Omega_gnu0 (NC_HICOSMO (cosmo)))
#define OMEGA_B  (ncm_model_orig_param_get (VECTOR, NC_HICOSMO_DE_OMEGA_B))
#define OMEGA_M  (OMEGA_B + OMEGA_C)
#define OMEGA_K  (1.0 - (OMEGA_B + OMEGA_C + OMEGA_R + OMEGA_X + _nc_hicosmo_de_Omega_mnu0 (cosmo)))

typedef struct _NcHICosmoDENuInt
{
  NcHICosmoDE *cosmo_de;
  gdouble xi2_0;
  gdouble yi;
} NcHICosmoDENuInt;

typedef struct _neutrino_int
{
  const gdouble xi2;
  const gdouble yi;
} neutrino_int;

static gdouble
_nc_hicosmo_de_nu_rho_f (gdouble z, gpointer userdata)
{
  NcHICosmoDENuInt *nu_int = (NcHICosmoDENuInt *) userdata;
  neutrino_int nudata      = { nu_int->xi2_0 / gsl_pow_2 (1.0 + z), nu_int->yi };

  ncm_integral1d_ptr_set_userdata (nu_int->cosmo_de->priv->nu_rho, &nudata);

  {
    gdouble err           = 0.0;
    const gdouble int_rho = ncm_integral1d_eval_gauss_laguerre (NCM_INTEGRAL1D (nu_int->cosmo_de->priv->nu_rho), &err);

    return int_rho;
  }
}

static gdouble
_nc_hicosmo_de_nu_p_f (gdouble z, gpointer userdata)
{
  NcHICosmoDENuInt *nu_int = (NcHICosmoDENuInt *) userdata;
  neutrino_int nudata      = { nu_int->xi2_0 / gsl_pow_2 (1.0 + z), nu_int->yi };

  ncm_integral1d_ptr_set_userdata (nu_int->cosmo_de->priv->nu_p, &nudata);

  {
    gdouble err         = 0.0;
    const gdouble int_p = ncm_integral1d_eval_gauss_laguerre (NCM_INTEGRAL1D (nu_int->cosmo_de->priv->nu_p), &err);

    return int_p;
  }
}

static void
_nc_hicosmo_de_prepare (NcHICosmoDE *cosmo_de)
{
  NcmModel *model = NCM_MODEL (cosmo_de);

  if (!ncm_model_state_is_update (model))
  {
    const guint m_len = ncm_model_vparam_len (model, NC_HICOSMO_DE_MASSNU_M);

    if (m_len > 0)
    {
      guint n;

      for (n = 0; n < m_len; n++)
      {
        const gdouble m       = ncm_model_orig_vparam_get (model, NC_HICOSMO_DE_MASSNU_M, n);
        const gdouble Tgamma0 = nc_hicosmo_T_gamma0 (NC_HICOSMO (cosmo_de));
        const gdouble T0      = ncm_model_orig_vparam_get (model, NC_HICOSMO_DE_MASSNU_T, n) * Tgamma0;
        const gdouble yi      = ncm_model_orig_vparam_get (model, NC_HICOSMO_DE_MASSNU_MU, n);
        const gdouble xi_0    = m * ncm_c_eV () / (ncm_c_kb () * T0);
        const gdouble xi2_0   = xi_0 * xi_0;

        NcHICosmoDENuInt nu_int = {cosmo_de, xi2_0, yi};
        gsl_function F;

        F.params = &nu_int;

        F.function = &_nc_hicosmo_de_nu_rho_f;
        ncm_spline_set_func (cosmo_de->priv->nu_rho_s[n], NCM_SPLINE_FUNCTION_SPLINE_SINHKNOT, &F, 0.0, cosmo_de->priv->zmax, 0, _NC_HICOSMO_DE_MNU_PREC);

        F.function = &_nc_hicosmo_de_nu_p_f;
        ncm_spline_set_func (cosmo_de->priv->nu_p_s[n], NCM_SPLINE_FUNCTION_SPLINE_SINHKNOT, &F, 0.0, cosmo_de->priv->zmax, 0, _NC_HICOSMO_DE_MNU_PREC);
      }
    }

    ncm_model_state_set_update (model);
  }
  else
  {
    return;
  }
}

/****************************************************************************
 * Normalized Hubble function
 ****************************************************************************/

static gdouble
_nc_hicosmo_de_E2 (NcHICosmo *cosmo, gdouble z)
{
  const gdouble Omega_k     = OMEGA_K;
  const gdouble x           = 1.0 + z;
  const gdouble x2          = x * x;
  const gdouble x3          = x2 * x;
  const gdouble x4          = x3 * x;
  const gdouble E2Omega_de  = nc_hicosmo_de_E2Omega_de (NC_HICOSMO_DE (cosmo), z);
  const gdouble E2Omega_mnu = _nc_hicosmo_de_E2Omega_mnu (cosmo, z);
  const gdouble E2          = OMEGA_R * x4 + OMEGA_M * x3 + Omega_k * x2 + E2Omega_de + E2Omega_mnu;

  return E2;
}

/****************************************************************************
 * dE2_dz
 ****************************************************************************/

static gdouble
_nc_hicosmo_de_dE2_dz (NcHICosmo *cosmo, gdouble z)
{
  const gdouble Omega_k         = OMEGA_K;
  const gdouble x               = 1.0 + z;
  const gdouble x2              = x * x;
  const gdouble x3              = x2 * x;
  const gdouble dE2Omega_mnu_dz = 3.0 * (_nc_hicosmo_de_E2Omega_mnu (cosmo, z) + _nc_hicosmo_de_E2Press_mnu (cosmo, z)) / x;

  return (4.0 * OMEGA_R * x3 + 3.0 * OMEGA_M * x2 + 2.0 * Omega_k * x
          + nc_hicosmo_de_dE2Omega_de_dz (NC_HICOSMO_DE (cosmo), z))
         + dE2Omega_mnu_dz;
}

/****************************************************************************
 * d2E2_dz2
 ****************************************************************************/

static gdouble
_nc_hicosmo_de_d2E2_dz2 (NcHICosmo *cosmo, gdouble z)
{
  const gdouble omega_k = OMEGA_K;
  const gdouble x       = 1.0 + z;
  const gdouble x2      = x * x;

  return (12.0 * OMEGA_R * x2 + 6.0 * OMEGA_M * x + 2.0 * omega_k + nc_hicosmo_de_d2E2Omega_de_dz2 (NC_HICOSMO_DE (cosmo), z));
}

/****************************************************************************
 * Simple functions
 ****************************************************************************/
static gdouble
_nc_hicosmo_de_H0 (NcHICosmo *cosmo)
{
  return MACRO_H0;
}

static gdouble
_nc_hicosmo_de_Omega_t0 (NcHICosmo *cosmo)
{
  return OMEGA_M + OMEGA_X + OMEGA_R + _nc_hicosmo_de_Omega_mnu0 (cosmo);
}

static gdouble
_nc_hicosmo_de_Omega_c0 (NcHICosmo *cosmo)
{
  return OMEGA_C;
}

static gdouble
_nc_hicosmo_de_T_gamma0 (NcHICosmo *cosmo)
{
  return T_GAMMA0;
}

static gdouble
_nc_hicosmo_de_Yp_4He (NcHICosmo *cosmo)
{
  NcmModel *model       = NCM_MODEL (cosmo);
  NcHICosmoDE *cosmo_de = NC_HICOSMO_DE (cosmo);

  if (ncm_model_param_get_ftype (model, NC_HICOSMO_DE_HE_YP) == NCM_PARAM_TYPE_FIXED)
  {
    const gdouble wb    = nc_hicosmo_Omega_b0h2 (cosmo);
    const gdouble DNeff = nc_hicosmo_Neff (cosmo) - 3.046;

    if (FALSE)
    {
      const gdouble wb2    = wb * wb;
      const gdouble DNeff2 = DNeff * DNeff;
      const gdouble Yp     = 0.2311 + 0.9502 * wb - 11.27 * wb2 + DNeff * (0.01356 + 0.008581 * wb - 0.1810 * wb2) + DNeff2 * (-0.0009795 - 0.001370 * wb + 0.01746 * wb2);

      return Yp;
    }
    else
    {
      if (ncm_model_state_get_pkey (model) != cosmo_de->priv->HE4_Yp_key)
      {
        const gdouble Yp = ncm_spline2d_eval (NC_HICOSMO_DE (cosmo)->priv->BBN_spline2d,
                                              wb, DNeff);

        ncm_model_orig_param_set (model, NC_HICOSMO_DE_HE_YP, Yp);
        cosmo_de->priv->HE4_Yp_key = ncm_model_state_get_pkey (model);
        /*printf ("# omega_b % 20.15g DeltaNnu % 20.15g Yp % 20.15g\n",  wb, DNeff, Yp);*/
      }
    }
  }

  return HE_YP;
}

static gdouble
_nc_hicosmo_de_Omega_g0 (NcHICosmo *cosmo)
{
  const gdouble h  = MACRO_H0 / 100.0;
  const gdouble h2 = h * h;

  return ncm_c_radiation_temp_to_h2Omega_r0 (T_GAMMA0) / h2;
}

static gdouble
_nc_hicosmo_de_Omega_nu0 (NcHICosmo *cosmo)
{
  const gdouble conv = 7.0 / 8.0 * pow (4.0 / 11.0, 4.0 / 3.0);

  return ENNU * conv * _nc_hicosmo_de_Omega_g0 (cosmo);
}

static gdouble
_nc_hicosmo_de_Omega_gnu0 (NcHICosmo *cosmo)
{
  const gdouble conv = 7.0 / 8.0 * pow (4.0 / 11.0, 4.0 / 3.0);

  return (1.0 + ENNU * conv) * _nc_hicosmo_de_Omega_g0 (cosmo);
}

static gdouble
_nc_hicosmo_de_Omega_r0 (NcHICosmo *cosmo)
{
  const gdouble Omega_mnu_r = 3.0 * _nc_hicosmo_de_Press_mnu0 (cosmo);

  return _nc_hicosmo_de_Omega_gnu0 (cosmo) + Omega_mnu_r;
}

static gdouble
_nc_hicosmo_de_E2Omega_r (NcHICosmo *cosmo, const gdouble z)
{
  const gdouble x4          = gsl_pow_4 (1.0 + z);
  const gdouble conv        = 7.0 / 8.0 * pow (4.0 / 11.0, 4.0 / 3.0);
  const gdouble Omega_mnu_r = 3.0 * _nc_hicosmo_de_E2Press_mnu (cosmo, z);

  return (1.0 + ENNU * conv) * _nc_hicosmo_de_Omega_g0 (cosmo) * x4 + Omega_mnu_r;
}

static gdouble
_nc_hicosmo_de_Omega_m0 (NcHICosmo *cosmo)
{
  const gdouble Omega_mnu_r = 3.0 * _nc_hicosmo_de_Press_mnu0 (cosmo);
  const gdouble Omega_mnu_d = _nc_hicosmo_de_Omega_mnu0 (cosmo) - Omega_mnu_r;

  return OMEGA_M + Omega_mnu_d;
}

static gdouble
_nc_hicosmo_de_E2Omega_m (NcHICosmo *cosmo, const gdouble z)
{
  const gdouble x3          = gsl_pow_3 (1.0 + z);
  const gdouble Omega_mnu_r = 3.0 * _nc_hicosmo_de_E2Press_mnu (cosmo, z);
  const gdouble Omega_mnu_d = _nc_hicosmo_de_E2Omega_mnu (cosmo, z) - Omega_mnu_r;

  return OMEGA_M * x3 + Omega_mnu_d;
}

static gdouble
_nc_hicosmo_de_Omega_b0 (NcHICosmo *cosmo)
{
  return OMEGA_B;
}

static gdouble
_nc_hicosmo_de_bgp_cs2 (NcHICosmo *cosmo, gdouble z)
{
  const gdouble x        = 1.0 + z;
  const gdouble Omega_g0 = _nc_hicosmo_de_Omega_g0 (cosmo);
  const gdouble Omega_b0 = _nc_hicosmo_de_Omega_b0 (cosmo);
  const gdouble nine_4   = 9.0 / 4.0;

  return 1.0 / (3.0 + nine_4 * Omega_b0 / (Omega_g0 * x));
}

static guint
_nc_hicosmo_de_NMassNu (NcHICosmo *cosmo)
{
  return ncm_model_vparam_len (NCM_MODEL (cosmo), NC_HICOSMO_DE_MASSNU_M);
}

static void
_nc_hicosmo_de_MassNuInfo (NcHICosmo *cosmo, guint nu_i, gdouble *mass_eV, gdouble *T_0, gdouble *mu, gdouble *g)
{
  NcmModel *model = NCM_MODEL (cosmo);

  g_assert_cmpuint (nu_i, <, ncm_model_vparam_len (model, NC_HICOSMO_DE_MASSNU_T));
  mass_eV[0] = ncm_model_orig_vparam_get (model, NC_HICOSMO_DE_MASSNU_M, nu_i);

  if (ncm_model_vparam_len (model, NC_HICOSMO_DE_MASSNU_T) == 1)
    T_0[0] = ncm_model_orig_vparam_get (model, NC_HICOSMO_DE_MASSNU_T, 0);
  else
    T_0[0] = ncm_model_orig_vparam_get (model, NC_HICOSMO_DE_MASSNU_T, nu_i);

  if (ncm_model_vparam_len (model, NC_HICOSMO_DE_MASSNU_MU) == 1)
    mu[0] = ncm_model_orig_vparam_get (model, NC_HICOSMO_DE_MASSNU_MU, 0);
  else
    mu[0] = ncm_model_orig_vparam_get (model, NC_HICOSMO_DE_MASSNU_MU, nu_i);

  if (ncm_model_vparam_len (model, NC_HICOSMO_DE_MASSNU_G) == 1)
    g[0] = ncm_model_orig_vparam_get (model, NC_HICOSMO_DE_MASSNU_G, 0);
  else
    g[0] = ncm_model_orig_vparam_get (model, NC_HICOSMO_DE_MASSNU_G, nu_i);
}

static gdouble
_nc_hicosmo_de_neutrino_rho_integrand (gpointer userdata, const gdouble u, const gdouble w)
{
  /* see equations 4.11 to 4.16 of Peter & Uzan, Primordial Cosmology with change of variable v = u - x_i and Gauss-Laguerre integration */
  neutrino_int *nudata  = (neutrino_int *) userdata;
  const gdouble u2      = u * u;
  const gdouble exp_yi  = exp (nudata->yi);
  const gdouble exp_myi = 1.0 / exp_yi;

  return u2 * sqrt (u2 + nudata->xi2) * (1.0 / (w + exp_myi) + 1.0 / (w + exp_yi));
}

static gdouble
_nc_hicosmo_de_neutrino_p_integrand (gpointer userdata, const gdouble u, const gdouble w)
{
  /* see equations 4.11 to 4.16 of Peter & Uzan, Primordial Cosmology with change of variable v = u - x_i and Gauss-Laguerre integration */
  neutrino_int *nudata  = (neutrino_int *) userdata;
  const gdouble u2      = u * u;
  const gdouble u4      = u2 * u2;
  const gdouble exp_yi  = exp (nudata->yi);
  const gdouble exp_myi = 1.0 / exp_yi;

  return u4 / (3.0 * sqrt (u2 + nudata->xi2)) * (1.0 / (w + exp_myi) + 1.0 / (w + exp_yi));
}

typedef struct _NcHICosmoDENeutrinoparams
{
  NcHICosmoDE *cosmo_de;
  NcmIntegral1dPtr *int1d_ptr;
} NcHICosmoDENeutrinoparams;

static gdouble
_nc_hicosmo_de_Omega_mnu0_n (NcHICosmo *cosmo, const guint n)
{
  return _nc_hicosmo_de_E2Omega_mnu_n (cosmo, n, 0.0);
}

static gdouble
_nc_hicosmo_de_Press_mnu0_n (NcHICosmo *cosmo, const guint n)
{
  return _nc_hicosmo_de_E2Press_mnu_n (cosmo, n, 0.0);
}

static gdouble
_nc_hicosmo_de_Omega_mnu0 (NcHICosmo *cosmo)
{
  return _nc_hicosmo_de_E2Omega_mnu (cosmo, 0.0);
}

static gdouble
_nc_hicosmo_de_Press_mnu0 (NcHICosmo *cosmo)
{
  return _nc_hicosmo_de_E2Press_mnu (cosmo, 0.0);
}

static gdouble
_nc_hicosmo_de_E2Omega_mnu_n (NcHICosmo *cosmo, const guint n, const gdouble z)
{
  NcHICosmoDE *cosmo_de = NC_HICOSMO_DE (cosmo);
  NcmModel *model       = NCM_MODEL (cosmo);
  const gdouble h2      = nc_hicosmo_h2 (cosmo);
  const gdouble ffac    = 15.0 / (2.0 * gsl_pow_4 (M_PI));
  const gdouble Tgamma  = (1.0 + z) * nc_hicosmo_T_gamma0 (cosmo);
  const gdouble T       = ncm_model_orig_vparam_get (model, NC_HICOSMO_DE_MASSNU_T, n) * Tgamma;
  const gdouble g       = ncm_model_orig_vparam_get (model, NC_HICOSMO_DE_MASSNU_G, n);

  _nc_hicosmo_de_prepare (NC_HICOSMO_DE (cosmo_de));

  {
    const gdouble int_Ef       = ncm_spline_eval (cosmo_de->priv->nu_rho_s[n], z > cosmo_de->priv->zmax ? cosmo_de->priv->zmax : z);
    const gdouble Omega_mnu0_n = ffac * g * gsl_pow_4 (T) * ncm_c_blackbody_per_crit_density_h2 () / h2 * int_Ef;

    return Omega_mnu0_n;
  }
}

static gdouble
_nc_hicosmo_de_E2Press_mnu_n (NcHICosmo *cosmo, const guint n, const gdouble z)
{
  NcHICosmoDE *cosmo_de = NC_HICOSMO_DE (cosmo);
  NcmModel *model       = NCM_MODEL (cosmo);
  const gdouble h2      = nc_hicosmo_h2 (cosmo);
  const gdouble ffac    = 15.0 / (2.0 * gsl_pow_4 (M_PI));
  const gdouble Tgamma  = (1.0 + z) * nc_hicosmo_T_gamma0 (cosmo);
  const gdouble T       = ncm_model_orig_vparam_get (model, NC_HICOSMO_DE_MASSNU_T, n) * Tgamma;
  const gdouble g       = ncm_model_orig_vparam_get (model, NC_HICOSMO_DE_MASSNU_G, n);

  _nc_hicosmo_de_prepare (NC_HICOSMO_DE (cosmo_de));

  {
    const gdouble int_pf       = ncm_spline_eval (cosmo_de->priv->nu_p_s[n], z > cosmo_de->priv->zmax ? cosmo_de->priv->zmax : z);
    const gdouble Press_mnu0_n = ffac * g * gsl_pow_4 (T) * ncm_c_blackbody_per_crit_density_h2 () / h2 * int_pf;

    return Press_mnu0_n;
  }
}

static gdouble
_nc_hicosmo_de_E2Omega_mnu (NcHICosmo *cosmo, const gdouble z)
{
  NcHICosmoDE *cosmo_de = NC_HICOSMO_DE (cosmo);
  NcmModel *model       = NCM_MODEL (cosmo);
  const guint nmassnu   = ncm_model_vparam_len (model, NC_HICOSMO_DE_MASSNU_M);
  const gdouble h2      = nc_hicosmo_h2 (cosmo);
  const gdouble ffac    = 15.0 / (2.0 * gsl_pow_4 (M_PI));
  const gdouble Tgamma  = (1.0 + z) * nc_hicosmo_T_gamma0 (cosmo);
  gdouble Omega_mnu0    = 0.0;

  guint n;

  _nc_hicosmo_de_prepare (NC_HICOSMO_DE (cosmo_de));

  for (n = 0; n < nmassnu; n++)
  {
    const gdouble T            = ncm_model_orig_vparam_get (model, NC_HICOSMO_DE_MASSNU_T, n) * Tgamma;
    const gdouble g            = ncm_model_orig_vparam_get (model, NC_HICOSMO_DE_MASSNU_G, n);
    const gdouble int_Ef       = ncm_spline_eval (cosmo_de->priv->nu_rho_s[n], z > cosmo_de->priv->zmax ? cosmo_de->priv->zmax : z);
    const gdouble Omega_mnu0_n = ffac * g * gsl_pow_4 (T) * ncm_c_blackbody_per_crit_density_h2 () / h2 * int_Ef;

    Omega_mnu0 += Omega_mnu0_n;
  }

  return Omega_mnu0;
}

static gdouble
_nc_hicosmo_de_E2Press_mnu (NcHICosmo *cosmo, const gdouble z)
{
  NcHICosmoDE *cosmo_de = NC_HICOSMO_DE (cosmo);
  NcmModel *model       = NCM_MODEL (cosmo);
  const guint nmassnu   = ncm_model_vparam_len (model, NC_HICOSMO_DE_MASSNU_M);
  const gdouble Tgamma  = (1.0 + z) * nc_hicosmo_T_gamma0 (cosmo);
  const gdouble h2      = nc_hicosmo_h2 (cosmo);
  const gdouble ffac    = 15.0 / (2.0 * gsl_pow_4 (M_PI));
  gdouble Press_mnu0    = 0.0;
  guint n;

  _nc_hicosmo_de_prepare (NC_HICOSMO_DE (cosmo_de));

  for (n = 0; n < nmassnu; n++)
  {
    const gdouble T            = ncm_model_orig_vparam_get (model, NC_HICOSMO_DE_MASSNU_T, n) * Tgamma;
    const gdouble g            = ncm_model_orig_vparam_get (model, NC_HICOSMO_DE_MASSNU_G, n);
    const gdouble int_pf       = ncm_spline_eval (cosmo_de->priv->nu_p_s[n], z > cosmo_de->priv->zmax ? cosmo_de->priv->zmax : z);
    const gdouble Press_mnu0_n = ffac * g * gsl_pow_4 (T) * ncm_c_blackbody_per_crit_density_h2 () / h2 * int_pf;

    Press_mnu0 += Press_mnu0_n;
  }

  return Press_mnu0;
}

static void
_nc_hicosmo_de_get_bg_var (NcHICosmo *cosmo, const gdouble t, NcHIPertBGVar *bg_var)
{
}

static gdouble
min_E2 (gdouble z, gpointer params)
{
  NcHICosmo *cosmo = NC_HICOSMO (params);

  return _nc_hicosmo_de_E2 (cosmo, z);
}

static gboolean
_nc_hicosmo_de_valid (NcmModel *model)
{
  if (nc_hicosmo_Omega_k0 (NC_HICOSMO (model)) < 0.0)
  {
    NcHICosmoDE *cosmo_de = NC_HICOSMO_DE (model);
    gdouble E2_min        = 1.0e300;
    gdouble z_min         = 0.0;
    gdouble z_max         = 4.0;
    gint i;

    for (i = 0; i <= 120; i++)
    {
      const gdouble z  = 0.05 * i;
      const gdouble E2 = _nc_hicosmo_de_E2 (NC_HICOSMO (model), z);

      if (E2 < E2_min)
      {
        E2_min = E2;
        z_min  = z;
      }
    }

    if (E2_min <= 0.0)
      return FALSE;

    z_max = 1.0e4;

    {
      gsl_function F;
      gint max_iter = 10000;
      gint iter     = 0;
      gint status;
      gdouble a, b;
      gint ret;

      F.function = &min_E2;
      F.params   = model;

      if (z_min > 0.0)
      {
        ret = gsl_min_fminimizer_set (cosmo_de->priv->min, &F, z_min, 0.0, z_max);

        if (ret == GSL_SUCCESS)
        {
          do {
            iter++;
            status = gsl_min_fminimizer_iterate (cosmo_de->priv->min);
            z_min  = gsl_min_fminimizer_x_minimum (cosmo_de->priv->min);
            a      = gsl_min_fminimizer_x_lower (cosmo_de->priv->min);
            b      = gsl_min_fminimizer_x_upper (cosmo_de->priv->min);

            status = gsl_min_test_interval (a, b, 0.01, 0.0);
          } while (status == GSL_CONTINUE && iter < max_iter);
        }
      }

      {
        const gboolean E2_pos  = nc_hicosmo_E2 (NC_HICOSMO (model), z_min) > 0.0;
        const gboolean Ode_pos = nc_hicosmo_de_E2Omega_de (NC_HICOSMO_DE (model), 0.0) > 0.0;

        return E2_pos && Ode_pos;
      }
    }
  }
  else
  {
    return (nc_hicosmo_de_E2Omega_de (NC_HICOSMO_DE (model), 0.0) > 0.0);
  }
}

void
nc_hicosmo_de_set_wmap5_params (NcHICosmoDE *cosmo_de)
{
  g_assert (NC_IS_HICOSMO_DE (cosmo_de));
  ncm_model_orig_param_set (NCM_MODEL (cosmo_de), NC_HICOSMO_DE_H0, 72.4000);
  ncm_model_orig_param_set (NCM_MODEL (cosmo_de), NC_HICOSMO_DE_OMEGA_C, 0.2060);
  ncm_model_orig_param_set (NCM_MODEL (cosmo_de), NC_HICOSMO_DE_OMEGA_X, 0.7510);
  ncm_model_orig_param_set (NCM_MODEL (cosmo_de), NC_HICOSMO_DE_OMEGA_B, 0.0432);
  ncm_model_orig_param_set (NCM_MODEL (cosmo_de), NC_HICOSMO_DE_T_GAMMA0, 2.7250);
  ncm_model_orig_param_set (NCM_MODEL (cosmo_de), NC_HICOSMO_DE_ENNU, 3.046);
}

/**
 * nc_hicosmo_de_omega_x2omega_k:
 * @cosmo_de: a #NcHICosmoDE
 * @error: a #GError
 *
 * Set the reparametrization of the dark energy density to the curvature density.
 *
 */
void
nc_hicosmo_de_omega_x2omega_k (NcHICosmoDE *cosmo_de, GError **error)
{
  g_return_if_fail (error == NULL || *error == NULL);
  {
    NcHICosmoDEReparamOk *de_reparam_ok = nc_hicosmo_de_reparam_ok_new (ncm_model_len (NCM_MODEL (cosmo_de)));

    ncm_model_set_reparam (NCM_MODEL (cosmo_de), NCM_REPARAM (de_reparam_ok), error);

    /* This looks unnecessary, but it is not. */
    if (error && *error)
    {
      ncm_reparam_free (NCM_REPARAM (de_reparam_ok));

      return;
    }


    ncm_reparam_free (NCM_REPARAM (de_reparam_ok));

    return;
  }
}

/**
 * nc_hicosmo_de_cmb_params:
 * @cosmo_de: a #NcHICosmoDE
 * @error: a #GError
 *
 * Set the reparametrization of the dark energy density to the curvature density.
 *
 */
void
nc_hicosmo_de_cmb_params (NcHICosmoDE *cosmo_de, GError **error)
{
  g_return_if_fail (error == NULL || *error == NULL);
  {
    NcHICosmoDEReparamCMB *de_reparam_cmb = nc_hicosmo_de_reparam_cmb_new (ncm_model_len (NCM_MODEL (cosmo_de)));

    ncm_model_set_reparam (NCM_MODEL (cosmo_de), NCM_REPARAM (de_reparam_cmb), error);

    ncm_reparam_free (NCM_REPARAM (de_reparam_cmb));

    return;
  }
}

/**
 * nc_hicosmo_de_new_add_bbn:
 * @lh: a #NcmLikelihood
 *
 * FIXME
 *
 */
void
nc_hicosmo_de_new_add_bbn (NcmLikelihood *lh)
{
  NcmMSetFunc *bbn       = NCM_MSET_FUNC (ncm_mset_func_list_new ("NcHICosmoDE:BBN", NULL));
  NcmPriorGaussFunc *pgf = ncm_prior_gauss_func_new (bbn, 0.942, 0.03, 0.0);

  ncm_likelihood_priors_add (lh, NCM_PRIOR (pgf));
  ncm_mset_func_clear (&bbn);
  ncm_prior_gauss_func_clear (&pgf);
}

static gdouble
_nc_hicosmo_de_E2Omega_de (NcHICosmoDE *cosmo_de, gdouble z)
{
  g_error ("nc_hicosmo_de_E2Omega_de: model `%s' does not implement this function.", G_OBJECT_TYPE_NAME (cosmo_de));

  return 0.0;
}

static gdouble
_nc_hicosmo_de_dE2Omega_de_dz (NcHICosmoDE *cosmo_de, gdouble z)
{
  g_error ("nc_hicosmo_de_dE2Omega_de_dz: model `%s' does not implement this function.", G_OBJECT_TYPE_NAME (cosmo_de));

  return 0.0;
}

static gdouble
_nc_hicosmo_de_d2E2Omega_de_dz2 (NcHICosmoDE *cosmo_de, gdouble z)
{
  g_error ("nc_hicosmo_de_d2E2Omega_de_dz2: model `%s' does not implement this function.", G_OBJECT_TYPE_NAME (cosmo_de));

  return 0.0;
}

static gdouble
_nc_hicosmo_de_w_de (NcHICosmoDE *cosmo_de, gdouble z)
{
  g_error ("nc_hicosmo_de_w_de: model `%s' does not implement this function.", G_OBJECT_TYPE_NAME (cosmo_de));

  return 0.0;
}

static gdouble
_nc_hicosmo_de_dw_de (NcHICosmoDE *cosmo_de, gdouble z)
{
  g_error ("nc_hicosmo_de_dw_de: model `%s' does not implement this function.", G_OBJECT_TYPE_NAME (cosmo_de));

  return 0.0;
}

static gdouble
_nc_hicosmo_de_ln_rho_rho0 (NcHICosmoDE *cosmo_de, gdouble z)
{
  g_error ("_nc_hicosmo_de_ln_rho_rho0: model `%s' does not implement this function.", G_OBJECT_TYPE_NAME (cosmo_de));

  return 0.0;
}

#define NC_HICOSMO_DE_SET_IMPL_FUNC(name)                                                                               \
        void                                                                                                            \
        nc_hicosmo_de_set_ ## name ## _impl (NcHICosmoDEClass * cosmo_de_class, NcmFuncF f, NcmFuncPF pf, NcmFuncDF df) \
        {                                                                                                               \
          ncm_model_class_add_impl_opts (NCM_MODEL_CLASS (cosmo_de_class), NC_HICOSMO_DE_IMPL_ ## name, -1);            \
          g_assert (f != NULL);                                                                                         \
          cosmo_de_class->name    = *ncm_func_stub;                                                                     \
          cosmo_de_class->name.f  = f;                                                                                  \
          cosmo_de_class->name.pf = pf;                                                                                 \
          cosmo_de_class->name.df = df;                                                                                 \
        }

/**
 * nc_hicosmo_de_set_E2Omega_de_impl: (skip)
 * @cosmo_de_class: FIXME
 * @f: FIXME
 *
 * FIXME
 *
 */
NCM_MODEL_SET_IMPL_FUNC (NC_HICOSMO_DE, NcHICosmoDE, nc_hicosmo_de, NcHICosmoDEFunc1, E2Omega_de)

/**
 * nc_hicosmo_de_set_dE2Omega_de_dz_impl: (skip)
 * @cosmo_de_class: FIXME
 * @f: FIXME
 *
 * FIXME
 *
 */
NCM_MODEL_SET_IMPL_FUNC (NC_HICOSMO_DE, NcHICosmoDE, nc_hicosmo_de, NcHICosmoDEFunc1, dE2Omega_de_dz)

/**
 * nc_hicosmo_de_set_d2E2Omega_de_dz2_impl: (skip)
 * @cosmo_de_class: FIXME
 * @f: FIXME
 *
 * FIXME
 *
 */
NCM_MODEL_SET_IMPL_FUNC (NC_HICOSMO_DE, NcHICosmoDE, nc_hicosmo_de, NcHICosmoDEFunc1, d2E2Omega_de_dz2)

/**
 * nc_hicosmo_de_set_w_de_impl: (skip)
 * @cosmo_de_class: FIXME
 * @f: FIXME
 *
 * FIXME
 *
 */
NCM_MODEL_SET_IMPL_FUNC (NC_HICOSMO_DE, NcHICosmoDE, nc_hicosmo_de, NcHICosmoDEFunc1, w_de)

/**
 * nc_hicosmo_de_set_dw_de_impl: (skip)
 * @cosmo_de_class: FIXME
 * @f: FIXME
 *
 * FIXME
 *
 */
NCM_MODEL_SET_IMPL_FUNC (NC_HICOSMO_DE, NcHICosmoDE, nc_hicosmo_de, NcHICosmoDEFunc1, dw_de)

/**
 * nc_hicosmo_de_set_ln_rho_rho0_impl: (skip)
 * @cosmo_de_class: FIXME
 * @f: FIXME
 *
 * FIXME
 *
 */
NCM_MODEL_SET_IMPL_FUNC (NC_HICOSMO_DE, NcHICosmoDE, nc_hicosmo_de, NcHICosmoDEFunc1, ln_rho_rho0)

/**
 * nc_hicosmo_E2Omega_de:
 * @cosmo_de: a #NcHICosmoDE
 * @z: redshift $z$
 *
 * Computes $\Omega_\mathrm{de}(z) = E^2(z) \Omega_\mathrm{de}(z)$.
 *
 * Returns: $\Omega_\mathrm{de}(z)$.
 */
/**
 * nc_hicosmo_dE2Omega_de_dz:
 * @cosmo_de: a #NcHICosmoDE
 * @z: redshift $z$
 *
 * Computes $\mathrm{d}\Omega_\mathrm{de}(z)/\mathrm{d}z$.
 *
 * Returns: $\mathrm{d}\Omega_\mathrm{de}(z)/\mathrm{d}z$.
 */
/**
 * nc_hicosmo_d2E2Omega_de_dz2:
 * @cosmo_de: a #NcHICosmoDE
 * @z: redshift $z$
 *
 * Computes $\mathrm{d}^2\Omega_\mathrm{de}(z)/\mathrm{d}z^2$.
 *
 * Returns: $\mathrm{d}^2\Omega_\mathrm{de}(z)/\mathrm{d}z^2$.
 */
/**
 * nc_hicosmo_w_de:
 * @cosmo_de: a #NcHICosmoDE
 * @z: redshift $z$
 *
 * Computes $w_\mathrm{de}(z)$.
 *
 * Returns: $w_\mathrm{de}(z)$.
 */
/**
 * nc_hicosmo_dw_de:
 * @cosmo_de: a #NcHICosmoDE
 * @z: redshift $z$
 *
 * Computes $\mathrm{d}w_\mathrm{de}(z)/\mathrm{d}z$.
 *
 * Returns: $\mathrm{d}w_\mathrm{de}(z)/\mathrm{d}z$.
 */
/**
 * nc_hicosmo_ln_rho_rho0:
 * @cosmo_de: a #NcHICosmoDE
 * @z: redshift $z$
 *
 * Computes $\ln(\rho_\mathrm{de}(z)/\rho_0)$.
 *
 * Returns: $\ln(\rho_\mathrm{de}(z)/\rho_0)$.
 */
/**
 * nc_hicosmo_de_E2Omega_de_onepw:
 * @cosmo_de: a #NcHICosmoDE
 * @z: redshift $z$
 *
 * Computes $E^2\Omega_\mathrm{de}(1+w)$.
 *
 * Returns: $E^2\Omega_\mathrm{de}(1+w)$.
 */

static void
_nc_hicosmo_de_flist_Omega_x0 (NcmMSetFuncList *flist, NcmMSet *mset, const gdouble *x, gdouble *f)
{
  NcHICosmoDE *cosmo_de = NC_HICOSMO_DE (ncm_mset_peek (mset, nc_hicosmo_id ()));

  g_assert (NC_IS_HICOSMO_DE (cosmo_de));
  f[0] = nc_hicosmo_de_E2Omega_de (cosmo_de, 0.0);
}

static void
_nc_hicosmo_de_flist_w0 (NcmMSetFuncList *flist, NcmMSet *mset, const gdouble *x, gdouble *f)
{
  NcHICosmoDE *cosmo_de = NC_HICOSMO_DE (ncm_mset_peek (mset, nc_hicosmo_id ()));

  g_assert (NC_IS_HICOSMO_DE (cosmo_de));
  f[0] = nc_hicosmo_de_w_de (cosmo_de, 0.0);
}

static void
_nc_hicosmo_de_flist_BBN (NcmMSetFuncList *flist, NcmMSet *mset, const gdouble *x, gdouble *f)
{
  NcHICosmoDE *cosmo_de = NC_HICOSMO_DE (ncm_mset_peek (mset, nc_hicosmo_id ()));
  gdouble z_bbn         = 1.0e9;
  gdouble Omega_de;

  g_assert (NC_IS_HICOSMO_DE (cosmo_de));

  NCM_UNUSED (x);

  Omega_de = nc_hicosmo_de_E2Omega_de (cosmo_de, z_bbn) / nc_hicosmo_E2 (NC_HICOSMO (cosmo_de), z_bbn);

  f[0] = 1.0 / sqrt (1.0 - Omega_de);
}

static void
_nc_hicosmo_de_flist_w (NcmMSetFuncList *flist, NcmMSet *mset, const gdouble *x, gdouble *f)
{
  NcHICosmoDE *cosmo_de = NC_HICOSMO_DE (ncm_mset_peek (mset, nc_hicosmo_id ()));

  g_assert (NC_IS_HICOSMO_DE (cosmo_de));
  f[0] = nc_hicosmo_de_w_de (cosmo_de, x[0]);
}

static void
_nc_hicosmo_de_flist_dw_de (NcmMSetFuncList *flist, NcmMSet *mset, const gdouble *x, gdouble *f)
{
  NcHICosmoDE *cosmo_de = NC_HICOSMO_DE (ncm_mset_peek (mset, nc_hicosmo_id ()));

  g_assert (NC_IS_HICOSMO_DE (cosmo_de));
  f[0] = nc_hicosmo_de_dw_de (cosmo_de, x[0]);
}

static void
_nc_hicosmo_de_flist_ln_rho_rho0 (NcmMSetFuncList *flist, NcmMSet *mset, const gdouble *x, gdouble *f)
{
  NcHICosmoDE *cosmo_de = NC_HICOSMO_DE (ncm_mset_peek (mset, nc_hicosmo_id ()));

  g_assert (NC_IS_HICOSMO_DE (cosmo_de));
  f[0] = nc_hicosmo_de_ln_rho_rho0 (cosmo_de, x[0]);
}

void
_nc_hicosmo_de_register_functions (void)
{
  ncm_mset_func_list_register ("Omega_x0",    "\\Omega_{x0}",                                    "NcHICosmoDE", "Darkenergy density today",                G_TYPE_NONE, _nc_hicosmo_de_flist_Omega_x0,    0, 1);
  ncm_mset_func_list_register ("wDE",         "\\omega_\\mathrm{de}",                            "NcHICosmoDE", "Darkenergy equation of state today",      G_TYPE_NONE, _nc_hicosmo_de_flist_w0,          0, 1);
  ncm_mset_func_list_register ("BBN",         "BBN",                                             "NcHICosmoDE", "BBN",                                     G_TYPE_NONE, _nc_hicosmo_de_flist_BBN,         0, 1);

  ncm_mset_func_list_register ("wDE_z",       "\\omega_\\mathrm{de}(z)",                         "NcHICosmoDE", "Darkenergy equation of state",            G_TYPE_NONE, _nc_hicosmo_de_flist_w,           1, 1);
  ncm_mset_func_list_register ("dwDE_z",      "\\mathrm{d}\\omega_\\mathrm{de}/\\mathrm{d}z(z)", "NcHICosmoDE", "Darkenergy equation of state derivative", G_TYPE_NONE, _nc_hicosmo_de_flist_dw_de,       1, 1);
  ncm_mset_func_list_register ("ln_rho_rho0", "\\ln(\\rho_\\mathrm{de}(z)/\\rho_0)",             "NcHICosmoDE", "Darkenergy ln-density",                   G_TYPE_NONE, _nc_hicosmo_de_flist_ln_rho_rho0, 1, 1);
}
<|MERGE_RESOLUTION|>--- conflicted
+++ resolved
@@ -25,14 +25,10 @@
 /**
  * NcHICosmoDE:
  *
-<<<<<<< HEAD
- * NcHICosmoDE is an abstract class for implementing dark energy models.
-=======
  * Base class for implementing dark energy models.
  *
  * This object defines the functions for implementing dark energy models.
  * It is a subclass of #NcHICosmo.
->>>>>>> 2f5fc2a3
  *
  */
 
