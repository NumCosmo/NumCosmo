--- conflicted
+++ resolved
@@ -340,7 +340,6 @@
   g_error ("nc_hicosmo_E2Omega_mnu: model `%s' does not implement this function.", G_OBJECT_TYPE_NAME (cosmo));
 
   return 0.0;
-<<<<<<< HEAD
 }
 
 static gdouble
@@ -392,59 +391,6 @@
 }
 
 static gdouble
-=======
-}
-
-static gdouble
-_nc_hicosmo_E2Press_mnu (NcHICosmo *cosmo, const gdouble z)
-{
-  g_error ("nc_hicosmo_E2Press_mnu: model `%s' does not implement this function.", G_OBJECT_TYPE_NAME (cosmo));
-
-  return 0.0;
-}
-
-static gdouble
-_nc_hicosmo_E2 (NcHICosmo *cosmo, const gdouble z)
-{
-  g_error ("nc_hicosmo_E2: model `%s' does not implement this function.", G_OBJECT_TYPE_NAME (cosmo));
-
-  return 0.0;
-}
-
-static gdouble
-_nc_hicosmo_dE2_dz (NcHICosmo *cosmo, const gdouble z)
-{
-  g_error ("nc_hicosmo_dE2_dz: model `%s' does not implement this function.", G_OBJECT_TYPE_NAME (cosmo));
-
-  return 0.0;
-}
-
-static gdouble
-_nc_hicosmo_d2E2_dz2 (NcHICosmo *cosmo, const gdouble z)
-{
-  g_error ("nc_hicosmo_d2E2_dz2: model `%s' does not implement this function.", G_OBJECT_TYPE_NAME (cosmo));
-
-  return 0.0;
-}
-
-static gdouble
-_nc_hicosmo_bgp_cs2 (NcHICosmo *cosmo, const gdouble z)
-{
-  g_error ("nc_hicosmo_bgp_cs2: model `%s' does not implement this function.", G_OBJECT_TYPE_NAME (cosmo));
-
-  return 0.0;
-}
-
-static gdouble
-_nc_hicosmo_Dc (NcHICosmo *cosmo, const gdouble z)
-{
-  g_error ("nc_hicosmo_Dc: model `%s' does not implement this function.", G_OBJECT_TYPE_NAME (cosmo));
-
-  return 0.0;
-}
-
-static gdouble
->>>>>>> 6d4bd92f
 _nc_hicosmo_E2Omega_mnu_n (NcHICosmo *cosmo, const guint n, const gdouble z)
 {
   g_error ("nc_hicosmo_E2Omega_mnu_n: model `%s' does not implement this function.", G_OBJECT_TYPE_NAME (cosmo));
@@ -944,32 +890,6 @@
  *
  */
 NCM_MODEL_SET_IMPL_FUNC (NC_HICOSMO, NcHICosmo, nc_hicosmo, NcHICosmoGetBGVar, get_bg_var)
-<<<<<<< HEAD
-
-/**
- * nc_hicosmo_new_from_name:
- * @parent_type: parent's #GType
- * @cosmo_name: Cosmological model's name
- *
- * Creates a new instance of @cosmo_name,
- * asserting that it descends from @parent_type.
- *
- * Returns: newly created @cosmo_name object.
- */
-NcHICosmo *
-nc_hicosmo_new_from_name (GType parent_type, gchar *cosmo_name)
-{
-  GObject *obj     = ncm_serialize_global_from_string (cosmo_name);
-  GType model_type = G_OBJECT_TYPE (obj);
-
-  if (!g_type_is_a (model_type, parent_type))
-    g_error ("nc_hicosmo_new_from_name: NcHICosmo %s do not descend from %s.", cosmo_name, g_type_name (parent_type));
-
-  return NC_HICOSMO (obj);
-}
-=======
-
->>>>>>> 6d4bd92f
 
 /**
  * nc_hicosmo_ref:
@@ -2125,19 +2045,11 @@
 }
 
 #define _NC_HICOSMO_FUNC0_TO_FLIST(fname) \
-<<<<<<< HEAD
-  static void _nc_hicosmo_flist_ ## fname (NcmMSetFuncList * flist, NcmMSet * mset, const gdouble * x, gdouble * res) \
-  { \
-    NcHICosmo *cosmo = NC_HICOSMO (ncm_mset_peek (mset, nc_hicosmo_id ())); \
-    res[0] = nc_hicosmo_ ## fname (cosmo); \
-  }
-=======
         static void _nc_hicosmo_flist_ ## fname (NcmMSetFuncList * flist, NcmMSet * mset, const gdouble * x, gdouble * res) \
         { \
           NcHICosmo *cosmo = NC_HICOSMO (ncm_mset_peek (mset, nc_hicosmo_id ())); \
           res[0] = nc_hicosmo_ ## fname (cosmo); \
         }
->>>>>>> 6d4bd92f
 
 _NC_HICOSMO_FUNC0_TO_FLIST (H0)
 _NC_HICOSMO_FUNC0_TO_FLIST (RH_Mpc)
@@ -2178,19 +2090,11 @@
   }
 
 #define _NC_HICOSMO_FUNC1_TO_FLIST(fname) \
-<<<<<<< HEAD
-  static void _nc_hicosmo_flist_ ## fname (NcmMSetFuncList * flist, NcmMSet * mset, const gdouble * x, gdouble * res) \
-  { \
-    NcHICosmo *cosmo = NC_HICOSMO (ncm_mset_peek (mset, nc_hicosmo_id ())); \
-    res[0] = nc_hicosmo_ ## fname (cosmo, x[0]); \
-  }
-=======
         static void _nc_hicosmo_flist_ ## fname (NcmMSetFuncList * flist, NcmMSet * mset, const gdouble * x, gdouble * res) \
         { \
           NcHICosmo *cosmo = NC_HICOSMO (ncm_mset_peek (mset, nc_hicosmo_id ())); \
           res[0] = nc_hicosmo_ ## fname (cosmo, x[0]); \
         }
->>>>>>> 6d4bd92f
 
 _NC_HICOSMO_FUNC1_TO_FLIST (E2Omega_b)
 _NC_HICOSMO_FUNC1_TO_FLIST (E2Omega_c)
@@ -2221,19 +2125,11 @@
 _NC_HICOSMO_FUNC1_TO_FLIST (zt)
 
 #define _NC_HICOSMO_FUNC1R2_TO_FLIST(fname) \
-<<<<<<< HEAD
-  static void _nc_hicosmo_flist_ ## fname (NcmMSetFuncList * flist, NcmMSet * mset, const gdouble * x, gdouble * res) \
-  { \
-    NcHICosmo *cosmo = NC_HICOSMO (ncm_mset_peek (mset, nc_hicosmo_id ())); \
-    nc_hicosmo_ ## fname (cosmo, x[0], &res[0], &res[1]); \
-  }
-=======
         static void _nc_hicosmo_flist_ ## fname (NcmMSetFuncList * flist, NcmMSet * mset, const gdouble * x, gdouble * res) \
         { \
           NcHICosmo *cosmo = NC_HICOSMO (ncm_mset_peek (mset, nc_hicosmo_id ())); \
           nc_hicosmo_ ## fname (cosmo, x[0], &res[0], &res[1]); \
         }
->>>>>>> 6d4bd92f
 
 _NC_HICOSMO_FUNC1R2_TO_FLIST (mqE2_max)
 _NC_HICOSMO_FUNC1R2_TO_FLIST (dec_min)
