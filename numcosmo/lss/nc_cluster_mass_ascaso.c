/***************************************************************************
 *            nc_cluster_mass_ascaso.c
 *
 *  Thu Jan 26 18:25:11 2017
 *  Copyright  2017  Mariana Penna Lima and Begoña Ascaso
 *  <pennalima@gmail.com>, <bego.ascaso.work@gmail.com>
 ****************************************************************************/
/*
 * numcosmo
 * Copyright (C) Mariana Penna Lima and Begoña Ascaso 2017 <pennalima@gmail.com>
 *
 * numcosmo is free software: you can redistribute it and/or modify it
 * under the terms of the GNU General Public License as published by the
 * Free Software Foundation, either version 3 of the License, or
 * (at your option) any later version.
 *
 * numcosmo is distributed in the hope that it will be useful, but
 * WITHOUT ANY WARRANTY; without even the implied warranty of
 * MERCHANTABILITY or FITNESS FOR A PARTICULAR PURPOSE.
 * See the GNU General Public License for more details.
 *
 * You should have received a copy of the GNU General Public License along
 * with this program.  If not, see <http://www.gnu.org/licenses/>.
 */

/**
 * NcClusterMassAscaso:
 *
 * Cluster mass distribution model based on Ascaso et al.
 *
 */

#ifdef HAVE_CONFIG_H
#include "config.h"
#endif /* HAVE_CONFIG_H */
#include "build_cfg.h"

#include "lss/nc_cluster_mass_ascaso.h"
#include "math/ncm_c.h"
#include "math/ncm_cfg.h"

#ifndef NUMCOSMO_GIR_SCAN
#include <gsl/gsl_randist.h>
#endif /* NUMCOSMO_GIR_SCAN */

struct _NcClusterMassAscasoPrivate
{
  gdouble M0;
  gdouble z0;
  gdouble lnM0;
  gdouble ln1pz0;
  gdouble lnR_max;
  gdouble lnR_min;
  gboolean enable_rejection;
};

G_DEFINE_TYPE_WITH_PRIVATE (NcClusterMassAscaso, nc_cluster_mass_ascaso, NC_TYPE_CLUSTER_MASS)

#define VECTOR   (NCM_MODEL (ascaso))
#define MU_P0    (ncm_model_orig_param_get (VECTOR, NC_CLUSTER_MASS_ASCASO_MU_P0))
#define MU_P1    (ncm_model_orig_param_get (VECTOR, NC_CLUSTER_MASS_ASCASO_MU_P1))
#define MU_P2    (ncm_model_orig_param_get (VECTOR, NC_CLUSTER_MASS_ASCASO_MU_P2))
#define SIGMA_P0 (ncm_model_orig_param_get (VECTOR, NC_CLUSTER_MASS_ASCASO_SIGMA_P0))
#define SIGMA_P1 (ncm_model_orig_param_get (VECTOR, NC_CLUSTER_MASS_ASCASO_SIGMA_P1))
#define SIGMA_P2 (ncm_model_orig_param_get (VECTOR, NC_CLUSTER_MASS_ASCASO_SIGMA_P2))
#define CUT      (ncm_model_orig_param_get (VECTOR, NC_CLUSTER_MASS_ASCASO_CUT))


enum
{
  PROP_0,
  PROP_M0,
  PROP_Z0,
  PROP_LNRICHNESS_MIN,
  PROP_LNRICHNESS_MAX,
  PROP_ENABLE_REJECTION,
  PROP_SIZE,
};

static void
nc_cluster_mass_ascaso_init (NcClusterMassAscaso *ascaso)
{
  NcClusterMassAscasoPrivate * const self = ascaso->priv = nc_cluster_mass_ascaso_get_instance_private (ascaso);

  self->M0               = 0.0;
  self->z0               = 0.0;
  self->lnM0             = 0.0;
  self->ln1pz0           = 0.0;
  self->lnR_min          = GSL_NEGINF;
  self->lnR_max          = GSL_POSINF;
  self->enable_rejection = TRUE;
}

static void
_nc_cluster_mass_ascaso_set_property (GObject *object, guint prop_id, const GValue *value, GParamSpec *pspec)
{
  NcClusterMassAscaso *ascaso             = NC_CLUSTER_MASS_ASCASO (object);
  NcClusterMassAscasoPrivate * const self = ascaso->priv;

  g_return_if_fail (NC_IS_CLUSTER_MASS_ASCASO (object));

  switch (prop_id)
  {
    case PROP_M0:
      self->M0   = g_value_get_double (value);
      self->lnM0 = log (self->M0);
      break;
    case PROP_Z0:
      self->z0     = g_value_get_double (value);
      self->ln1pz0 = log1p (self->z0);
      break;
    case PROP_LNRICHNESS_MIN:
      self->lnR_min = g_value_get_double (value);
      g_assert (self->lnR_min < self->lnR_max);
      break;
    case PROP_LNRICHNESS_MAX:
      self->lnR_max = g_value_get_double (value);
      g_assert (self->lnR_min < self->lnR_max);
      break;
    case PROP_ENABLE_REJECTION:
      nc_cluster_mass_ascaso_set_enable_rejection (ascaso, g_value_get_boolean (value));
      break;
    default:                                                      /* LCOV_EXCL_LINE */
      G_OBJECT_WARN_INVALID_PROPERTY_ID (object, prop_id, pspec); /* LCOV_EXCL_LINE */
      break;                                                      /* LCOV_EXCL_LINE */
  }
}

static void
_nc_cluster_mass_ascaso_get_property (GObject *object, guint prop_id, GValue *value, GParamSpec *pspec)
{
  NcClusterMassAscaso *ascaso             = NC_CLUSTER_MASS_ASCASO (object);
  NcClusterMassAscasoPrivate * const self = ascaso->priv;

  g_return_if_fail (NC_IS_CLUSTER_MASS_ASCASO (object));

  switch (prop_id)
  {
    case PROP_M0:
      g_value_set_double (value, self->M0);
      break;
    case PROP_Z0:
      g_value_set_double (value, self->z0);
      break;
    case PROP_LNRICHNESS_MIN:
      g_value_set_double (value, self->lnR_min);
      break;
    case PROP_LNRICHNESS_MAX:
      g_value_set_double (value, self->lnR_max);
      break;
    case PROP_ENABLE_REJECTION:
      g_value_set_boolean (value, self->enable_rejection);
      break;
    default:                                                      /* LCOV_EXCL_LINE */
      G_OBJECT_WARN_INVALID_PROPERTY_ID (object, prop_id, pspec); /* LCOV_EXCL_LINE */
      break;                                                      /* LCOV_EXCL_LINE */
  }
}

static void
_nc_cluster_mass_ascaso_finalize (GObject *object)
{
  /* Chain up : end */
  G_OBJECT_CLASS (nc_cluster_mass_ascaso_parent_class)->finalize (object);
}

static gdouble _nc_cluster_mass_ascaso_p (NcClusterMass *clusterm,  NcHICosmo *cosmo, gdouble lnM, gdouble z, const gdouble *lnM_obs, const gdouble *lnM_obs_params);
static gdouble _nc_cluster_mass_ascaso_intp (NcClusterMass *clusterm,  NcHICosmo *cosmo, gdouble lnM, gdouble z);
static gdouble _nc_cluster_mass_ascaso_intp_bin (NcClusterMass *clusterm, NcHICosmo *cosmo, gdouble lnM, gdouble z, const gdouble *lnM_obs_lower, const gdouble *lnM_obs_upper, const gdouble *lnM_obs_params);
static gboolean _nc_cluster_mass_ascaso_resample (NcClusterMass *clusterm,  NcHICosmo *cosmo, gdouble lnM, gdouble z, gdouble *lnM_obs, const gdouble *lnM_obs_params, NcmRNG *rng);
static void _nc_cluster_mass_ascaso_p_limits (NcClusterMass *clusterm,  NcHICosmo *cosmo, const gdouble *lnM_obs, const gdouble *lnM_obs_params, gdouble *lnM_lower, gdouble *lnM_upper);
static void _nc_cluster_mass_ascaso_p_bin_limits (NcClusterMass *clusterm, NcHICosmo *cosmo, const gdouble *lnM_obs_lower, const gdouble *lnM_obs_upper, const gdouble *lnM_obs_params, gdouble *lnM_lower, gdouble *lnM_upper);
static void _nc_cluster_mass_ascaso_n_limits (NcClusterMass *clusterm,  NcHICosmo *cosmo, gdouble *lnM_lower, gdouble *lnM_upper);
static gdouble _nc_cluster_mass_ascaso_volume (NcClusterMass *clusterm);
static void _nc_cluster_mass_ascaso_p_vec_z_lnMobs (NcClusterMass *clusterm, NcHICosmo *cosmo, const gdouble lnM, const NcmVector *z, const NcmMatrix *lnM_obs, const NcmMatrix *lnM_obs_params, NcmVector *res);

static void
nc_cluster_mass_ascaso_class_init (NcClusterMassAscasoClass *klass)
{
  GObjectClass *object_class       = G_OBJECT_CLASS (klass);
  NcClusterMassClass *parent_class = NC_CLUSTER_MASS_CLASS (klass);
  NcmModelClass *model_class       = NCM_MODEL_CLASS (klass);

  model_class->set_property = &_nc_cluster_mass_ascaso_set_property;
  model_class->get_property = &_nc_cluster_mass_ascaso_get_property;
  object_class->finalize    = &_nc_cluster_mass_ascaso_finalize;

  ncm_model_class_set_name_nick (model_class, "Ascaso Ln-normal richness distribution", "Ascaso");
  ncm_model_class_add_params (model_class, NC_CLUSTER_MASS_ASCASO_SPARAM_LEN, 0, PROP_SIZE);

  /**
   * NcClusterMassAscaso:M0:
   *
   * Pivot mass FIXME Set correct values (limits)
   */
  g_object_class_install_property (object_class,
                                   PROP_M0,
                                   g_param_spec_double ("M0",
                                                        NULL,
                                                        "Pivot mass",
                                                        11.0 * M_LN10, G_MAXDOUBLE, 3.0e14 / 0.71,
                                                        G_PARAM_READWRITE | G_PARAM_CONSTRUCT_ONLY | G_PARAM_STATIC_NAME | G_PARAM_STATIC_BLURB));

/**
 * NcClusterMassAscaso:Z0:
 *
 * Pivot redshift FIXME Set correct values (limits)
 */
  g_object_class_install_property (object_class,
                                   PROP_Z0,
                                   g_param_spec_double ("z0",
                                                        NULL,
                                                        "Pivot redshift",
                                                        0.0, G_MAXDOUBLE, 0.6,
                                                        G_PARAM_READWRITE | G_PARAM_CONSTRUCT_ONLY | G_PARAM_STATIC_NAME | G_PARAM_STATIC_BLURB));



  /**
   * NcClusterMassAscaso:lnRichness_min:
   *
   * FIXME Set correct values (limits)
   */
  g_object_class_install_property (object_class,
                                   PROP_LNRICHNESS_MIN,
                                   g_param_spec_double ("lnRichness-min",
                                                        NULL,
                                                        "Minimum LnRichness",
                                                        0.0, G_MAXDOUBLE, M_LN10 * 1.0,
                                                        G_PARAM_READWRITE | G_PARAM_CONSTRUCT_ONLY | G_PARAM_STATIC_NAME | G_PARAM_STATIC_BLURB));

  /**
   * NcClusterMassAscaso:lnRichness_max:
   *
   * FIXME Set correct values (limits)
   */
  g_object_class_install_property (object_class,
                                   PROP_LNRICHNESS_MAX,
                                   g_param_spec_double ("lnRichness-max",
                                                        NULL,
                                                        "Maximum LnRichness",
                                                        0.0, G_MAXDOUBLE,  M_LN10 * 2.5,
                                                        G_PARAM_READWRITE | G_PARAM_CONSTRUCT_ONLY | G_PARAM_STATIC_NAME | G_PARAM_STATIC_BLURB));

  /**
   * NcClusterMassAscaso:enable_rejection:
   *
   * FIXME Set if the objects sampled below CUT are rejected
   */
  g_object_class_install_property (object_class,
                                   PROP_ENABLE_REJECTION,
                                   g_param_spec_boolean ("enable-rejection",
                                                         NULL,
                                                         "Whether rejects the sampled objects below the CUT",
                                                         TRUE,
                                                         G_PARAM_READWRITE | G_PARAM_STATIC_NAME | G_PARAM_STATIC_BLURB));


  /**
   * NcClusterMassAscaso:MU_P0:
   *
   * Distribution's  bias in the mean.
   * FIXME Set correct values (limits)
   */
  ncm_model_class_set_sparam (model_class, NC_CLUSTER_MASS_ASCASO_MU_P0, "mu_p0", "mup0",
                              0.0,  6.0, 1.0e-1,
                              NC_CLUSTER_MASS_ASCASO_DEFAULT_PARAMS_ABSTOL, NC_CLUSTER_MASS_ASCASO_DEFAULT_MU_P0,
                              NCM_PARAM_TYPE_FIXED);

  /**
   * NcClusterMassAscaso:MU_P1:
   *
   * Distribution's slope with respect to the mass in the mean.
   * FIXME Set correct values (limits)
   */
  ncm_model_class_set_sparam (model_class, NC_CLUSTER_MASS_ASCASO_MU_P1, "mu_p1", "mup1",
                              -10.0,  10.0, 1.0e-2,
                              NC_CLUSTER_MASS_ASCASO_DEFAULT_PARAMS_ABSTOL, NC_CLUSTER_MASS_ASCASO_DEFAULT_MU_P1,
                              NCM_PARAM_TYPE_FIXED);

  /**
   * NcClusterMassAscaso:MU_P2:
   *
   * Distribution's slope with respect to the redshift in the mean.
   * FIXME Set correct values (limits)
   */
  ncm_model_class_set_sparam (model_class, NC_CLUSTER_MASS_ASCASO_MU_P2, "mu_p2", "mup2",
                              -10.0,  10.0, 1.0e-2,
                              NC_CLUSTER_MASS_ASCASO_DEFAULT_PARAMS_ABSTOL, NC_CLUSTER_MASS_ASCASO_DEFAULT_MU_P2,
                              NCM_PARAM_TYPE_FIXED);

  /**
   * NcClusterMassAscaso:sigma_P0:
   *
   * Distribution's bias in the standard deviation, $\sigma \in [10^{-4}, 10]$.
   *
   */
  ncm_model_class_set_sparam (model_class, NC_CLUSTER_MASS_ASCASO_SIGMA_P0, "\\sigma_p0", "sigmap0",
                              1.0e-4, 10.0, 1.0e-2,
                              NC_CLUSTER_MASS_ASCASO_DEFAULT_PARAMS_ABSTOL, NC_CLUSTER_MASS_ASCASO_DEFAULT_SIGMA_P0,
                              NCM_PARAM_TYPE_FIXED);

  /**
   * NcClusterMassAscaso:sigma_P1:
   *
   * Distribution's slope with respect to the mass in the standard deviation.
   *
   */
  ncm_model_class_set_sparam (model_class, NC_CLUSTER_MASS_ASCASO_SIGMA_P1, "\\sigma_p1", "sigmap1",
                              -10.0, 10.0, 1.0e-2,
                              NC_CLUSTER_MASS_ASCASO_DEFAULT_PARAMS_ABSTOL, NC_CLUSTER_MASS_ASCASO_DEFAULT_SIGMA_P1,
                              NCM_PARAM_TYPE_FIXED);


/**
 * NcClusterMassAscaso:sigma_P2:
 *
 * Distribution's slope with respect to the redshift in the standard deviation.
 *
 */
  ncm_model_class_set_sparam (model_class, NC_CLUSTER_MASS_ASCASO_SIGMA_P2, "\\sigma_p2", "sigmap2",
                              -10.0,  10.0, 1.0e-2,
                              NC_CLUSTER_MASS_ASCASO_DEFAULT_PARAMS_ABSTOL, NC_CLUSTER_MASS_ASCASO_DEFAULT_SIGMA_P2,
                              NCM_PARAM_TYPE_FIXED);

/**
<<<<<<< HEAD
 * NcClusterMassAscaso:cut:
=======
 * NcClusterMassAscaso:CUT:
>>>>>>> c102f102
 *
 * Cut in richness.
 *
 */
<<<<<<< HEAD
  ncm_model_class_set_sparam (model_class, NC_CLUSTER_MASS_ASCASO_CUT, "cut", "cut",
=======
  ncm_model_class_set_sparam (model_class, NC_CLUSTER_MASS_ASCASO_CUT, "CUT", "cut",
>>>>>>> c102f102
                              0.0,  1.0e16, 1.0e-2,
                              NC_CLUSTER_MASS_ASCASO_DEFAULT_PARAMS_ABSTOL, NC_CLUSTER_MASS_ASCASO_DEFAULT_CUT,
                              NCM_PARAM_TYPE_FIXED);

  /* Check for errors in parameters initialization */
  ncm_model_class_check_params_info (model_class);

  parent_class->P               = &_nc_cluster_mass_ascaso_p;
  parent_class->intP            = &_nc_cluster_mass_ascaso_intp;
  parent_class->intP_bin        = &_nc_cluster_mass_ascaso_intp_bin;
  parent_class->resample        = &_nc_cluster_mass_ascaso_resample;
  parent_class->P_limits        = &_nc_cluster_mass_ascaso_p_limits;
  parent_class->P_bin_limits    = &_nc_cluster_mass_ascaso_p_bin_limits;
  parent_class->N_limits        = &_nc_cluster_mass_ascaso_n_limits;
  parent_class->volume          = &_nc_cluster_mass_ascaso_volume;
  parent_class->P_vec_z_lnMobs  = &_nc_cluster_mass_ascaso_p_vec_z_lnMobs;
  parent_class->_obs_len        = 1;
  parent_class->_obs_params_len = 0;

  ncm_model_class_add_impl_flag (model_class, NC_CLUSTER_MASS_IMPL_ALL);
}

static void
_nc_cluster_mass_ascaso_lnR_sigma (NcClusterMass *clusterm, const gdouble lnM, const gdouble z, gdouble *lnR, gdouble *sigma)
{
  NcClusterMassAscaso *ascaso             = NC_CLUSTER_MASS_ASCASO (clusterm);
  NcClusterMassAscasoPrivate * const self = ascaso->priv;
  const gdouble DlnM                      = lnM - self->lnM0;
  const gdouble Dln1pz                    = log1p (z) - self->ln1pz0;

  lnR[0]   = MU_P0    + MU_P1    * DlnM + MU_P2    * Dln1pz;
  sigma[0] = SIGMA_P0 + SIGMA_P1 * DlnM + SIGMA_P2 * Dln1pz;
}

static gdouble
_nc_cluster_mass_ascaso_p (NcClusterMass *clusterm,  NcHICosmo *cosmo, gdouble lnM, gdouble z, const gdouble *lnM_obs, const gdouble *lnM_obs_params)
{
  NcClusterMassAscaso *ascaso = NC_CLUSTER_MASS_ASCASO (clusterm);
  gdouble lnR_true, sigma;

  _nc_cluster_mass_ascaso_lnR_sigma (clusterm, lnM, z, &lnR_true, &sigma);
  {
    const gdouble x = (lnM_obs[0] - lnR_true) / sigma;

    if (lnM_obs[0] < CUT)
      return 0.0;
    else
      return 1.0 / (ncm_c_sqrt_2pi () * sigma) * exp (-0.5 * x * x);
  }
}

static gdouble
_nc_cluster_mass_ascaso_intp (NcClusterMass *clusterm,  NcHICosmo *cosmo, gdouble lnM, gdouble z)
{
  NcClusterMassAscaso *ascaso             = NC_CLUSTER_MASS_ASCASO (clusterm);
  NcClusterMassAscasoPrivate * const self = ascaso->priv;
  gdouble lnR_true, sigma;

  _nc_cluster_mass_ascaso_lnR_sigma (clusterm, lnM, z, &lnR_true, &sigma);
  {
    const gdouble x_cut = (lnR_true - CUT) / (M_SQRT2 * sigma);
    const gdouble x_max = (lnR_true - self->lnR_max) / (M_SQRT2 * sigma);

    if ((fabs (x_max) > 4.0) || (fabs (x_cut) > 4.0))
      return -(erfc (x_cut) - erfc (x_max)) / 2.0;
    else
      return (erf (x_cut) - erf (x_max)) / 2.0;
  }
}

static gdouble
_nc_cluster_mass_ascaso_intp_bin (NcClusterMass *clusterm, NcHICosmo *cosmo, gdouble lnM, gdouble z, const gdouble *lnM_obs_lower, const gdouble *lnM_obs_upper, const gdouble *lnM_obs_params)
{
  NcClusterMassAscaso *ascaso = NC_CLUSTER_MASS_ASCASO (clusterm);

  if ((lnM_obs_lower[0] < CUT) && (lnM_obs_upper[0] < 0.0))
  {
    return 0.0;
  }
  else
  {
    gdouble lnR_true, sigma;

    _nc_cluster_mass_ascaso_lnR_sigma (clusterm, lnM, z, &lnR_true, &sigma);
    {
      const gdouble x_min = (lnR_true - lnM_obs_lower[0]) / (M_SQRT2 * sigma);
      const gdouble x_max = (lnR_true - lnM_obs_upper[0]) / (M_SQRT2 * sigma);
      const gdouble x_cut = (lnR_true - CUT) / (M_SQRT2 * sigma);
      gdouble intp_bin    = 0.0;

      if ((lnM_obs_lower[0] <  0.0) && (lnM_obs_upper[0] >=  0.0))
      {
        if ((fabs (x_max) > 4.0) || (fabs (x_cut) > 4.0))
          return -(erfc (x_cut) - erfc (x_max)) / 2.0;
        else
          return (erf (x_cut) - erf (x_max))  / 2.0;
      }
      else
      {
        if ((fabs (x_max) > 4.0) || (fabs (x_min) > 4.0))
          intp_bin = -(erfc (x_min) - erfc (x_max)) / 2.0;
        else
          intp_bin = (erf (x_min) - erf (x_max))  / 2.0;

        if (intp_bin < 0.0)
          return 0.0;
        else
          return intp_bin;
      }
    }
  }
}

static gboolean
_nc_cluster_mass_ascaso_resample (NcClusterMass *clusterm,  NcHICosmo *cosmo, gdouble lnM, gdouble z, gdouble *lnM_obs, const gdouble *lnM_obs_params, NcmRNG *rng)
{
  NcClusterMassAscaso *ascaso             = NC_CLUSTER_MASS_ASCASO (clusterm);
  NcClusterMassAscasoPrivate * const self = ascaso->priv;
  gdouble lnR_true, sigma;

  _nc_cluster_mass_ascaso_lnR_sigma (clusterm, lnM, z, &lnR_true, &sigma);

  ncm_rng_lock (rng);

  if (self->enable_rejection)
  {
    lnM_obs[0] = ncm_rng_gaussian_gen (rng, lnR_true, sigma);
  }
  else
  {
    lnM_obs[0]  = ncm_rng_gaussian_tail_gen (rng, CUT - lnR_true, sigma);
    lnM_obs[0] += lnR_true;
  }

  ncm_rng_unlock (rng);

  return (lnM_obs[0] <= self->lnR_max) && (lnM_obs[0] >= CUT);
}

static void
_nc_cluster_mass_ascaso_p_limits (NcClusterMass *clusterm,  NcHICosmo *cosmo, const gdouble *lnM_obs, const gdouble *lnM_obs_params, gdouble *lnM_lower, gdouble *lnM_upper)
{
  const gdouble lnMl =  M_LN10 * 13.0;
  const gdouble lnMu =  M_LN10 * 16.0;

  *lnM_lower = lnMl;
  *lnM_upper = lnMu;

  return;
}

static void
_nc_cluster_mass_ascaso_p_bin_limits (NcClusterMass *clusterm, NcHICosmo *cosmo, const gdouble *lnM_obs_lower, const gdouble *lnM_obs_upper, const gdouble *lnM_obs_params, gdouble *lnM_lower, gdouble *lnM_upper)
{
  const gdouble lnMl =  M_LN10 * 13.0;
  const gdouble lnMu =  M_LN10 * 16.0;

  *lnM_lower = lnMl;
  *lnM_upper = lnMu;
}

static void
_nc_cluster_mass_ascaso_n_limits (NcClusterMass *clusterm,  NcHICosmo *cosmo, gdouble *lnM_lower, gdouble *lnM_upper)
{
  const gdouble lnMl =  M_LN10 * 13.0;
  const gdouble lnMu =  M_LN10 * 16.0;

  *lnM_lower = lnMl;
  *lnM_upper = lnMu;

  return;
}

static gdouble
_nc_cluster_mass_ascaso_volume (NcClusterMass *clusterm)
{
  NcClusterMassAscaso *ascaso             = NC_CLUSTER_MASS_ASCASO (clusterm);
  NcClusterMassAscasoPrivate * const self = ascaso->priv;

  return (self->lnR_max - CUT);
}

static void
_nc_cluster_mass_ascaso_p_vec_z_lnMobs (NcClusterMass *clusterm, NcHICosmo *cosmo, const gdouble lnM, const NcmVector *z, const NcmMatrix *lnM_obs, const NcmMatrix *lnM_obs_params, NcmVector *res)
{
  NcClusterMassAscaso *ascaso             = NC_CLUSTER_MASS_ASCASO (clusterm);
  NcClusterMassAscasoPrivate * const self = ascaso->priv;

  const gdouble *lnM_obs_ptr = ncm_matrix_const_data (lnM_obs);
  const gdouble *z_ptr       = ncm_vector_const_data (z);
  const guint tda            = ncm_matrix_tda (lnM_obs);
  const guint sz             = ncm_vector_stride (z);
  const guint len            = ncm_vector_len (z);
  const gdouble DlnM         = lnM - self->lnM0;
  const gdouble sqrt_2pi     = ncm_c_sqrt_2pi ();
  const gdouble lnR_pre      = MU_P0    + MU_P1    * DlnM;
  const gdouble sigma_pre    = SIGMA_P0 + SIGMA_P1 * DlnM;
  const gdouble mu_p2        = MU_P2;
  const gdouble sigma_p2     = SIGMA_P2;
  const gdouble cut          = CUT;
  gdouble *res_ptr           = ncm_vector_ptr (res, 0);
  guint i;

  g_assert_cmpuint (ncm_vector_stride (res), ==, 1);

  if ((tda == 1) && (sz == 1))
  {
    for (i = 0; i < len; i++)
    {
      const gdouble Dln1pz = log1p (z_ptr[i]) - self->ln1pz0;
      const gdouble lnR    = lnR_pre + mu_p2 * Dln1pz;
      const gdouble sigma  = sigma_pre + sigma_p2 * Dln1pz;
      const gdouble x      = (lnM_obs_ptr[i] - lnR) / sigma;

      if (lnM_obs_ptr[i] < cut)
        res_ptr[i] = 0.0;
      else
        res_ptr[i] = 1.0 * exp (-0.5 * x * x) / (sqrt_2pi * sigma);
    }
  }
  else
  {
    for (i = 0; i < len; i++)
    {
      const gdouble Dln1pz = log1p (z_ptr[i * sz]) - self->ln1pz0;
      const gdouble lnR    = lnR_pre + mu_p2 * Dln1pz;
      const gdouble sigma  = sigma_pre + sigma_p2 * Dln1pz;
      const gdouble x      = (lnM_obs_ptr[i * tda] - lnR) / sigma;

      if (lnM_obs_ptr[i * tda] < cut)
        res_ptr[i] = 0.0;
      else
        res_ptr[i] = 1.0 * exp (-0.5 * x * x) / (sqrt_2pi * sigma);
    }
  }
}

/**
 * nc_cluster_mass_ascaso_get_mean_richness:
 * @ascaso: a #NcClusterMassAscaso
 * @lnM: ln of the mass
 * @z: redshift
 *
 * Computes the mean of the richness distribution.
 *
 */
gdouble
nc_cluster_mass_ascaso_get_mean_richness (NcClusterMassAscaso *ascaso, gdouble lnM, gdouble z)
{
  NcClusterMassAscasoPrivate * const self = ascaso->priv;
  const gdouble DlnM                      = lnM - self->lnM0;
  const gdouble Dln1pz                    = log1p (z) - self->ln1pz0;

  return MU_P0    + MU_P1    * DlnM + MU_P2    * Dln1pz;
}

/**
 * nc_cluster_mass_ascaso_get_std_richness:
 * @ascaso: a #NcClusterMassAscaso
 * @lnM: ln of the mass
 * @z: redshift
 *
 * Computes the standard deviation of the richness distribution.
 *
 */
gdouble
nc_cluster_mass_ascaso_get_std_richness (NcClusterMassAscaso *ascaso, gdouble lnM, gdouble z)
{
  NcClusterMassAscasoPrivate * const self = ascaso->priv;
  const gdouble DlnM                      = lnM - self->lnM0;
  const gdouble Dln1pz                    = log1p (z) - self->ln1pz0;
<<<<<<< HEAD

  return SIGMA_P0 + SIGMA_P1 * DlnM + SIGMA_P2 * Dln1pz;
=======
  const gdouble sigma                     = SIGMA_P0 + SIGMA_P1 * DlnM + SIGMA_P2 * Dln1pz;

  return sqrt (sigma * sigma + 1.0e-6);
>>>>>>> c102f102
}

/**
 * nc_cluster_mass_ascaso_get_cut:
 * @ascaso: a #NcClusterMassAscaso
 * @lnM: ln of the mass
 * @z: redshift
 *
 * Computes the cut in richness.
 *
 * Returns: the cut in richness.
 */
gdouble
nc_cluster_mass_ascaso_get_cut (NcClusterMassAscaso *ascaso, gdouble lnM, gdouble z)
{
<<<<<<< HEAD
  /* NcClusterMassAscasoPrivate * const self = ascaso->priv; */

  return CUT;
}
=======
  return CUT;
}

/**
 * nc_cluster_mass_ascaso_get_mean:
 * @ascaso: a #NcClusterMassAscaso
 * @lnM: ln of the mass
 * @z: redshift
 *
 * Computes the mean of the richness distribution with the cut correction.
 *
 */
gdouble
nc_cluster_mass_ascaso_get_mean (NcClusterMassAscaso *ascaso, gdouble lnM, gdouble z)
{
  const gdouble lnR_mean        = nc_cluster_mass_ascaso_get_mean_richness (ascaso, lnM, z);
  const gdouble lnR_sigma       = nc_cluster_mass_ascaso_get_std_richness  (ascaso, lnM, z);
  const gdouble A               = (CUT - lnR_mean) / lnR_sigma;
  const gdouble B               = (1.0 / (ncm_c_sqrt_2pi ())) * exp (-0.5 * (A  * A));
  const gdouble C               = 1.0 - 0.5 * (1.0 + erf (A / M_SQRT2));
  const gdouble mean_correction = (lnR_sigma * B / C);

  return lnR_mean + mean_correction;
}

/**
 * nc_cluster_mass_ascaso_get_std:
 * @ascaso: a #NcClusterMassAscaso
 * @lnM: ln of the mass
 * @z: redshift
 *
 * Computes the standard deviation of the richness distribution with the cut
 * correction.
 *
 */
gdouble
nc_cluster_mass_ascaso_get_std (NcClusterMassAscaso *ascaso, gdouble lnM, gdouble z)
{
  const gdouble lnR_mean       = nc_cluster_mass_ascaso_get_mean_richness (ascaso, lnM, z);
  const gdouble lnR_sigma      = nc_cluster_mass_ascaso_get_std_richness  (ascaso, lnM, z);
  const gdouble A              = (CUT - lnR_mean) / lnR_sigma;
  const gdouble B              = (1.0 / (ncm_c_sqrt_2pi ())) * exp (-0.5 * (A  * A));
  const gdouble C              = 1.0 - 0.5 * (1.0 + erf (A / M_SQRT2));
  const gdouble std_correction = pow (1.0 + (A * B / C) - (B / C) * (B / C), 0.5);

  return lnR_sigma * std_correction;
}

/**
 * nc_cluster_mass_ascaso_set_enable_rejection:
 * @ascaso: a #NcClusterMassAscaso
 * @on: a #NcClusterMassAscaso
 *
 * Set the enable_rejection property.
 *
 */

void
nc_cluster_mass_ascaso_set_enable_rejection (NcClusterMassAscaso *ascaso, gboolean on)
{
  NcClusterMassAscasoPrivate * const self = ascaso->priv;

  self->enable_rejection = on;
}

/**
 * nc_cluster_mass_ascaso_get_enable_rejection:
 * @ascaso: a #NcClusterMassAscaso
 *
 * Get if the enable_rejection property is on.
 *
 */
gboolean
nc_cluster_mass_ascaso_get_enable_rejection (NcClusterMassAscaso *ascaso)
{
  NcClusterMassAscasoPrivate * const self = ascaso->priv;

  return self->enable_rejection;
}
>>>>>>> c102f102
<|MERGE_RESOLUTION|>--- conflicted
+++ resolved
@@ -324,20 +324,12 @@
                               NCM_PARAM_TYPE_FIXED);
 
 /**
-<<<<<<< HEAD
- * NcClusterMassAscaso:cut:
-=======
  * NcClusterMassAscaso:CUT:
->>>>>>> c102f102
  *
  * Cut in richness.
  *
  */
-<<<<<<< HEAD
-  ncm_model_class_set_sparam (model_class, NC_CLUSTER_MASS_ASCASO_CUT, "cut", "cut",
-=======
   ncm_model_class_set_sparam (model_class, NC_CLUSTER_MASS_ASCASO_CUT, "CUT", "cut",
->>>>>>> c102f102
                               0.0,  1.0e16, 1.0e-2,
                               NC_CLUSTER_MASS_ASCASO_DEFAULT_PARAMS_ABSTOL, NC_CLUSTER_MASS_ASCASO_DEFAULT_CUT,
                               NCM_PARAM_TYPE_FIXED);
@@ -609,14 +601,9 @@
   NcClusterMassAscasoPrivate * const self = ascaso->priv;
   const gdouble DlnM                      = lnM - self->lnM0;
   const gdouble Dln1pz                    = log1p (z) - self->ln1pz0;
-<<<<<<< HEAD
-
-  return SIGMA_P0 + SIGMA_P1 * DlnM + SIGMA_P2 * Dln1pz;
-=======
   const gdouble sigma                     = SIGMA_P0 + SIGMA_P1 * DlnM + SIGMA_P2 * Dln1pz;
 
   return sqrt (sigma * sigma + 1.0e-6);
->>>>>>> c102f102
 }
 
 /**
@@ -632,12 +619,6 @@
 gdouble
 nc_cluster_mass_ascaso_get_cut (NcClusterMassAscaso *ascaso, gdouble lnM, gdouble z)
 {
-<<<<<<< HEAD
-  /* NcClusterMassAscasoPrivate * const self = ascaso->priv; */
-
-  return CUT;
-}
-=======
   return CUT;
 }
 
@@ -717,4 +698,3 @@
 
   return self->enable_rejection;
 }
->>>>>>> c102f102
