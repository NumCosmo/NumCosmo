--- conflicted
+++ resolved
@@ -490,11 +490,7 @@
     if (lnM_obs[0] < CUT)
         return 0.0;
     else
-<<<<<<< HEAD
-        return 1.0 / (ncm_c_sqrt_2pi () * sigma) * exp (-0.5 * x * x) * completeness * purity;
-=======
         return 2.0 / (ncm_c_sqrt_2pi () * sigma) * exp (-0.5 * x * x)/erfc ((CUT - lnR_true) / (M_SQRT2 * sigma)) * completeness *ipurity;;
->>>>>>> d487a6d8
 }
 
 
@@ -517,11 +513,7 @@
 
 	_nc_cluster_mass_selection_lnR_sigma (obs_data->clusterm, obs_data->lnM, obs_data->z, &lnR_true, &sigma);
 	_nc_cluster_mass_selection_purity(obs_data->clusterm, lnM_obs, obs_data->z, &ipurity);
-<<<<<<< HEAD
-    
-=======
-
->>>>>>> d487a6d8
+
 	const gdouble x     = (lnM_obs - lnR_true) / sigma;
     if (lnM_obs< CUT)
     {return 0.0; }
@@ -535,7 +527,6 @@
 {
 	NcClusterMassSelection *selection = NC_CLUSTER_MASS_SELECTION (clusterm);
 	NcClusterMassSelectionPrivate * const self = selection->priv;
-    gdouble completeness;
 
 	NcClusterMassSelectionInt obs_data;
 	gdouble intp, err, completeness;
@@ -546,19 +537,13 @@
 	obs_data.cosmo          = cosmo;
 	obs_data.lnM            = lnM;
 	obs_data.z              = z;
-    
+
 	F.function = &_nc_cluster_mass_selection_integrand;
 	F.params   = &obs_data;
 
 	gsl_integration_qag (&F, CUT, self->lnR_max, 0.0, NCM_DEFAULT_PRECISION, NCM_INTEGRAL_PARTITION, _NC_CLUSTER_MASS_SELECTION_DEFAULT_INT_KEY, *w, &intp, &err);
 	ncm_memory_pool_return (w);
-<<<<<<< HEAD
-    
-    _nc_cluster_mass_selection_completeness(clusterm, lnM, z, &completeness);
-    
-=======
 	_nc_cluster_mass_selection_completeness(clusterm, lnM, z, &completeness);
->>>>>>> d487a6d8
     return intp * completeness;
 }
 
@@ -566,8 +551,7 @@
 _nc_cluster_mass_selection_intp_bin (NcClusterMass *clusterm, NcHICosmo *cosmo, gdouble lnM, gdouble z, const gdouble *lnM_obs_lower, const gdouble *lnM_obs_upper, const gdouble *lnM_obs_params)
 {
 	NcClusterMassSelection *selection = NC_CLUSTER_MASS_SELECTION (clusterm);
-    gdouble completeness;
-    
+
 	if ((lnM_obs_lower[0]< CUT) && (lnM_obs_upper[0]< CUT))
 	{
 		return 0.0;
@@ -588,9 +572,7 @@
 
 		F.function = &_nc_cluster_mass_selection_integrand;
 		F.params   = &obs_data;
-        
-        _nc_cluster_mass_selection_completeness(clusterm, lnM, z, &completeness);
-        
+
 		if ((lnM_obs_lower[0]< CUT) && (lnM_obs_upper[0] >= CUT))
 		{
 			gsl_integration_qag (&F, CUT, lnM_obs_upper[0], 0.0, NCM_DEFAULT_PRECISION, NCM_INTEGRAL_PARTITION, _NC_CLUSTER_MASS_SELECTION_DEFAULT_INT_KEY, *w, &intp_bin, &err);
