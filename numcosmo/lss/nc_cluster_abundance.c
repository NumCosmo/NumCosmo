--- conflicted
+++ resolved
@@ -586,17 +586,16 @@
   const gdouble lnM_intp          = nc_cluster_mass_intp_bin (obs_data->clusterm, obs_data->cosmo, lnM, z, obs_data->lnM_obs_lower, obs_data->lnM_obs_upper, obs_data->lnM_obs_params);
   const gdouble d2NdzdlnM         = nc_halo_mass_function_d2n_dzdlnM (obs_data->cad->mfp, obs_data->cosmo, lnM, z);
 
-<<<<<<< HEAD
   if (z_intp * lnM_intp * d2NdzdlnM < 0.0)
   {
     ncm_model_params_log_all (NCM_MODEL (obs_data->cosmo));
     ncm_model_params_log_all (ncm_model_peek_submodel_by_mid (NCM_MODEL (obs_data->cosmo), nc_hiprim_id ()));
 
-    printf ("lnM % 22.15g z % 22.15g z_intp % 22.15g lnM_intp % 22.15g d2NdzdlnM % 22.15g\n", lnM, z, z_intp, lnM_intp, d2NdzdlnM);
-  }
-
-=======
->>>>>>> 7ee347a7
+    g_error ("_nc_cluster_abundance_z_intp_lnM_intp_bin_N_integrand: negative integrand at: "
+             "lnM % 22.15g z % 22.15g z_intp % 22.15g lnM_intp % 22.15g d2NdzdlnM % 22.15g\n",
+             lnM, z, z_intp, lnM_intp, d2NdzdlnM);
+  }
+
   return z_intp * lnM_intp * d2NdzdlnM;
 }
 
@@ -994,43 +993,6 @@
 
     nc_cluster_abundance_prepare_inv_dNdlnM_z (cad, cosmo, lnMi, zm);
 
-<<<<<<< HEAD
-    ncm_vector_set (cad->inv_lnM_z->xv, 0, _nc_cad_inv_dNdz_convergence_f (0.0, cad->lnM_epsilon));
-    ncm_matrix_set (cad->inv_lnM_z->zm, middle, 0, lnMi);
-
-    for (j = 1; j < ncm_vector_len (cad->inv_lnM_z->xv) - 1; j++)
-    {
-      gdouble u2 = ncm_vector_get (cad->inv_lnM->xv, j);
-
-      ncm_vector_set (cad->inv_lnM_z->xv, j, u2);
-      ncm_matrix_set (cad->inv_lnM_z->zm, middle, j, ncm_spline_eval (cad->inv_lnM, u2));
-    }
-
-    ncm_vector_set (cad->inv_lnM_z->xv, j, _nc_cad_inv_dNdz_convergence_f_onemn (0.0, cad->lnM_epsilon));
-    ncm_matrix_set (cad->inv_lnM_z->zm, middle, j, cad->lnMf);
-  }
-
-  nc_cluster_abundance_prepare_inv_dNdlnM_z (cad, cosmo, lnMi, z0);
-  ncm_matrix_set (cad->inv_lnM_z->zm, 0, 0, lnMi);
-
-  for (j = 1; j < ncm_vector_len (cad->inv_lnM_z->xv) - 1; j++)
-  {
-    gdouble u2 = ncm_vector_get (cad->inv_lnM_z->xv, j);
-
-    ncm_matrix_set (cad->inv_lnM_z->zm, 0, j, ncm_spline_eval (cad->inv_lnM, u2));
-  }
-
-  ncm_matrix_set (cad->inv_lnM_z->zm, 0, j, cad->lnMf);
-
-  {
-    gdouble nztot = 0.0;
-    gdouble f     = _nc_cad_inv_dNdz_convergence_f (0.0, cad->z_epsilon);
-
-    ncm_vector_set (cad->inv_z->xv, 0, f);
-    ncm_vector_set (cad->inv_z->yv, 0, z0);
-
-    for (i = 1; i < cad->inv_z->len; i++)
-=======
     ncm_vector_set (inv_lnM_z_xv, 0, _nc_cad_inv_dNdz_convergence_f (0.0, cad->lnM_epsilon));
     ncm_matrix_set (inv_lnM_z_zm, middle, 0, lnMi);
     {
@@ -1071,7 +1033,6 @@
     ncm_vector_set (inv_z_yv, 0, z0);
 
     for (i = 1; i < inv_z_len; i++)
->>>>>>> 7ee347a7
     {
       gdouble z1 = cad->zi + delta_z * i;
 
@@ -1093,13 +1054,8 @@
           f = f_try;
       }
 
-<<<<<<< HEAD
-      ncm_vector_set (cad->inv_z->xv, i, f);
-      ncm_vector_set (cad->inv_z->yv, i, z1);
-=======
       ncm_vector_set (inv_z_xv, i, f);
       ncm_vector_set (inv_z_yv, i, z1);
->>>>>>> 7ee347a7
 
       z0 = z1;
 
@@ -1108,18 +1064,6 @@
 
       nc_cluster_abundance_prepare_inv_dNdlnM_z (cad, cosmo, lnMi, z1);
 
-<<<<<<< HEAD
-      ncm_matrix_set (cad->inv_lnM_z->zm, i, 0, lnMi);
-
-      for (j = 1; j < ncm_vector_len (cad->inv_lnM_z->xv) - 1; j++)
-      {
-        gdouble u2 = ncm_vector_get (cad->inv_lnM_z->xv, j);
-
-        ncm_matrix_set (cad->inv_lnM_z->zm, i, j, ncm_spline_eval (cad->inv_lnM, u2));
-      }
-
-      ncm_matrix_set (cad->inv_lnM_z->zm, i, j, cad->lnMf);
-=======
       ncm_matrix_set (inv_lnM_z_zm, i, 0, lnMi);
 
       for (j = 1; j < ncm_vector_len (inv_lnM_z_xv) - 1; j++)
@@ -1130,7 +1074,6 @@
       }
 
       ncm_matrix_set (inv_lnM_z_zm, i, j, cad->lnMf);
->>>>>>> 7ee347a7
     }
   }
 
@@ -1167,17 +1110,10 @@
 
   g_assert (z > 0.0);
 
-<<<<<<< HEAD
-  ncm_vector_set (cad->inv_lnM->xv, 0, f);
-  ncm_vector_set (cad->inv_lnM->yv, 0, lnM0);
-
-  for (i = 1; i < cad->inv_lnM->len; i++)
-=======
   ncm_vector_set (inv_lnM_xv, 0, f);
   ncm_vector_set (inv_lnM_yv, 0, lnM0);
 
   for (i = 1; i < inv_lnM_len; i++)
->>>>>>> 7ee347a7
   {
     const gdouble lnM1 = lnMi + dlnM * i;
 
@@ -1199,13 +1135,8 @@
         f = f_try;
     }
 
-<<<<<<< HEAD
-    ncm_vector_set (cad->inv_lnM->xv, i, f);
-    ncm_vector_set (cad->inv_lnM->yv, i, lnM1);
-=======
     ncm_vector_set (inv_lnM_xv, i, f);
     ncm_vector_set (inv_lnM_yv, i, lnM1);
->>>>>>> 7ee347a7
     lnM0 = lnM1;
   }
 
