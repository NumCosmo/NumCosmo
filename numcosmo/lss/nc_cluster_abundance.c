--- conflicted
+++ resolved
@@ -732,11 +732,7 @@
  * nc_cluster_abundance_prepare_inv_dNdz:
  * @cad: a #NcClusterAbundance
  * @cosmo: a #NcHICosmo
-<<<<<<< HEAD
- * @lnMi: initial mass logarithm
-=======
- * @lnMi: logarithm base e of the minimum mass
->>>>>>> b9956822
+ * @lnMi: logarithm base e of the minimum mass $\ln(M_i)$
  *
  * This function prepares a bidimensional spline...
  *
@@ -840,17 +836,10 @@
 
 /**
  * nc_cluster_abundance_prepare_inv_dNdlnM_z:
-<<<<<<< HEAD
- * @cad: a #NcClusterAbundance.
- * @cosmo: a #NcHICosmo.
- * @z: redshift.
- * @lnMi: initial mass logarithm
-=======
  * @cad: a #NcClusterAbundance
  * @cosmo: a #NcHICosmo
- * @lnMi: logarithm base e of the minimum mass
- * @z: redshift
->>>>>>> b9956822
+ * @lnMi: logarithm base e of the minimum mass $\ln(M_i)$
+ * @z: redshift $z$
  *
  * This function prepares a spline where the x array corresponds to the value
  * of $\int_{\ln M_0} ^{\ln M_1} d^2N/dzd\ln M dM/ \int_lnMi^lnMf dN/dz dM$ given a redshift $z$
