--- conflicted
+++ resolved
@@ -122,17 +122,10 @@
 
 static gdouble _nc_cluster_photoz_gauss_p (NcClusterRedshift *clusterz, NcHICosmo *cosmo, const gdouble lnM, const gdouble z, const gdouble *z_obs, const gdouble *z_obs_params);
 static gdouble _nc_cluster_photoz_gauss_intp (NcClusterRedshift *clusterz, NcHICosmo *cosmo, const gdouble lnM, const gdouble z);
-<<<<<<< HEAD
-static gdouble _nc_cluster_photoz_gauss_intp_bin (NcClusterRedshift *clusterz, NcHICosmo *cosmo, const gdouble lnM, const gdouble z , const gdouble *z_obs_lower, const gdouble *z_obs_upper, const gdouble *z_obs_params);
-static gboolean _nc_cluster_photoz_gauss_resample (NcClusterRedshift *clusterz, NcHICosmo *cosmo, const gdouble lnM, const gdouble z, gdouble *z_obs, const gdouble *z_obs_params, NcmRNG *rng);
-static void _nc_cluster_photoz_gauss_p_limits (NcClusterRedshift *clusterz, NcHICosmo *cosmo, const gdouble *z_obs, const gdouble *z_obs_params, gdouble *z_lower, gdouble *z_upper);
-static void _nc_cluster_photoz_gauss_p_bin_limits (NcClusterRedshift *clusterz,  NcHICosmo *cosmo, const gdouble *z_obs_lower, const gdouble *z_obs_upper, const gdouble *z_obs_params, gdouble *z_lower, gdouble *z_upper);
-=======
 static gdouble _nc_cluster_photoz_gauss_intp_bin (NcClusterRedshift *clusterz, NcHICosmo *cosmo, const gdouble lnM, const gdouble z, const gdouble *z_obs_lower, const gdouble *z_obs_upper, const gdouble *z_obs_params);
 static gboolean _nc_cluster_photoz_gauss_resample (NcClusterRedshift *clusterz, NcHICosmo *cosmo, const gdouble lnM, const gdouble z, gdouble *z_obs, const gdouble *z_obs_params, NcmRNG *rng);
 static void _nc_cluster_photoz_gauss_p_limits (NcClusterRedshift *clusterz, NcHICosmo *cosmo, const gdouble *z_obs, const gdouble *z_obs_params, gdouble *z_lower, gdouble *z_upper);
 static void _nc_cluster_photoz_gauss_p_bin_limits (NcClusterRedshift *clusterz, NcHICosmo *cosmo, const gdouble *z_obs_lower, const gdouble *z_obs_upper, const gdouble *z_obs_params, gdouble *z_lower, gdouble *z_upper);
->>>>>>> c102f102
 static void _nc_cluster_photoz_gauss_n_limits (NcClusterRedshift *clusterz, NcHICosmo *cosmo, gdouble *z_lower, gdouble *z_upper);
 static gdouble _nc_cluster_photoz_gauss_volume (NcClusterRedshift *clusterz);
 
@@ -350,20 +343,11 @@
   return g_object_new (NC_TYPE_CLUSTER_PHOTOZ_GAUSS, NULL);
 }
 
-<<<<<<< HEAD
-
-=======
->>>>>>> c102f102
 static gdouble
 _nc_cluster_photoz_gauss_volume (NcClusterRedshift *clusterz)
 {
   NcClusterPhotozGauss *pzg                = NC_CLUSTER_PHOTOZ_GAUSS (clusterz);
-<<<<<<< HEAD
-  return (pzg->pz_max - pzg->pz_min);
-}
-=======
   NcClusterPhotozGaussPrivate * const self = pzg->priv;
 
   return (self->pz_max - self->pz_min);
 }
->>>>>>> c102f102
