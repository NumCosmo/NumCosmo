--- conflicted
+++ resolved
@@ -239,13 +239,8 @@
    * 
    * Standard deviation of the selection function, $\sigma_{CUT} \in [0.1, 0.9]$.
    */
-<<<<<<< HEAD
-  ncm_model_class_set_sparam (model_class, NC_CLUSTER_PSEUDO_COUNTS_SD_MCUT, "\\sigma_{MCUT}", "SD_MCUT",
-                              1.0e-3,  1.0, 1.0e-2,
-=======
   ncm_model_class_set_sparam (model_class, NC_CLUSTER_PSEUDO_COUNTS_SD_MCUT, "\\sigma_{MCUT}", "sigma_Mcut",
-                              0.1,  0.9, 1.0e-2,
->>>>>>> 8a53cf4f
+                              1.0e-3,  0.9, 1.0e-2,
                               NC_CLUSTER_PSEUDO_COUNTS_DEFAULT_PARAMS_ABSTOL, NC_CLUSTER_PSEUDO_COUNTS_DEFAULT_SD_MCUT,
                               NCM_PARAM_TYPE_FIXED);
   /**
@@ -253,15 +248,6 @@
    * 
    * Range: $z_{min} \in [10^{-5}, 2.0]$
    */
-<<<<<<< HEAD
-  ncm_model_class_set_sparam (model_class, NC_CLUSTER_PSEUDO_COUNTS_ZMIN, "\\z_{min}", "ZMIN",
-                              1.0e-5,  2.0, 1.0e-1,
-                              NC_CLUSTER_PSEUDO_COUNTS_DEFAULT_PARAMS_ABSTOL, NC_CLUSTER_PSEUDO_COUNTS_DEFAULT_ZMIN,
-                              NCM_PARAM_TYPE_FIXED);
-  /*
-   * Redshift interval size: DELTAZ.
-   * Maximum redsift is $z_{max} = z_{min} + \Delta z$. Range: $\Delta z \in [0.1, 2.0]$.
-=======
   ncm_model_class_set_sparam (model_class, NC_CLUSTER_PSEUDO_COUNTS_ZMIN, "z_{min}", "zmin",
                               1e-5,  2.0, 1.0e-1,
                               NC_CLUSTER_PSEUDO_COUNTS_DEFAULT_PARAMS_ABSTOL, NC_CLUSTER_PSEUDO_COUNTS_DEFAULT_ZMIN,
@@ -269,8 +255,7 @@
   /**
    * NcClusterPseudoCounts:Deltaz:
    * 
-   * Maximum redsift is $z_{max} = z_{min} + \Delta z$. Range: $z_{max} \in [0.1, 2.0]$.
->>>>>>> 8a53cf4f
+   * Maximum redsift is $z_{max} = z_{min} + \Delta z$. Range: $\Delta z \in [0.1, 2.0]$.
    */
   ncm_model_class_set_sparam (model_class, NC_CLUSTER_PSEUDO_COUNTS_DELTAZ, "\\delta{}z", "Deltaz",
                               1e-1,  2.0, 1.0e-1,
