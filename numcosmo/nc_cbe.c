/***************************************************************************
 *            nc_cbe.c
 *
 *  Sat October 24 11:56:56 2015
 *  Copyright  2015  Sandro Dias Pinto Vitenti
 *  <sandro@isoftware.com.br>
 ****************************************************************************/
/*
 * nc_cbe.c
 * Copyright (C) 2015 Sandro Dias Pinto Vitenti <sandro@isoftware.com.br>
 *
 * numcosmo is free software: you can redistribute it and/or modify it
 * under the terms of the GNU General Public License as published by the
 * Free Software Foundation, either version 3 of the License, or
 * (at your option) any later version.
 *
 * numcosmo is distributed in the hope that it will be useful, but
 * WITHOUT ANY WARRANTY; without even the implied warranty of
 * MERCHANTABILITY or FITNESS FOR A PARTICULAR PURPOSE.
 * See the GNU General Public License for more details.
 *
 * You should have received a copy of the GNU General Public License along
 * with this program.  If not, see <http://www.gnu.org/licenses/>.
 */

/**
 * SECTION:nc_cbe
 * @title: NcCBE
 * @short_description: CLASS (Cosmic Linear Anisotropy Solving System) backend
 *
 * This object provides an interface for the CLASS code.
 *
 * If you use this object please cite: [Blas (2011) CLASS II][XBlas2011],
 * see also:
 * - [Lesgourgues (2011) CLASS I][XLesgourgues2011],
 * - [Lesgourgues (2011) CLASS III][XLesgourgues2011a],
 * - [Lesgourgues (2011) CLASS IV][XLesgourgues2011b] and
 * - [CLASS website](http://class-code.net/).
 *
 */

#ifdef HAVE_CONFIG_H
#include "config.h"
#endif /* HAVE_CONFIG_H */
#include "build_cfg.h"

/*
 * It must be include before anything else, several symbols clash
 * with the default includes.
 */
#include "class/include/class.h"

#include "math/ncm_spline2d_bicubic.h"
#include "math/ncm_spline_cubic_notaknot.h"
#include "model/nc_hicosmo_de.h"
#include "model/nc_hicosmo_de_xcdm.h"
#include "nc_cbe.h"
#include "nc_enum_types.h"
#include "nc_hiprim.h"
#include "nc_hireion_camb.h"

enum
{
	PROP_0,
	PROP_PREC,
	PROP_TARGET_CLS,
	PROP_CALC_TRANSFER,
	PROP_USE_LENSED_CLS,
	PROP_USE_TENSOR,
	PROP_USE_THERMODYN,
	PROP_SCALAR_LMAX,
	PROP_VECTOR_LMAX,
	PROP_TENSOR_LMAX,
	PROP_MATTER_PK_MAXZ,
	PROP_MATTER_PK_MAXK,
  PROP_VERBOSE
};

struct _NcCBEPrivate
{
	struct background pba;
	struct thermo pth;
	struct perturbs ppt;
	struct transfers ptr;
	struct primordial ppm;
	struct spectra psp;
	struct nonlinear pnl;
	struct lensing ple;
	struct output pop;
};

G_DEFINE_TYPE (NcCBE, nc_cbe, G_TYPE_OBJECT);

static void
nc_cbe_init (NcCBE *cbe)
{
	cbe->priv               = G_TYPE_INSTANCE_GET_PRIVATE (cbe, NC_TYPE_CBE, NcCBEPrivate);
	cbe->prec               = NULL;
	cbe->ctrl_cosmo         = ncm_model_ctrl_new (NULL);
	cbe->ctrl_prim          = ncm_model_ctrl_new (NULL);
	cbe->a                  = NULL;

	cbe->target_Cls         = 0;
	cbe->calc_transfer      = FALSE;
	cbe->use_lensed_Cls     = FALSE;
	cbe->use_tensor         = FALSE;
	cbe->scalar_lmax        = 0;
	cbe->vector_lmax        = 0;
	cbe->tensor_lmax        = 0;

	cbe->call               = NULL;
	cbe->free               = NULL;
	cbe->allocated          = FALSE;
	cbe->thermodyn_prepared = FALSE;

	/* background structure */
  
	cbe->priv->pba.h                   = 0.0;
	cbe->priv->pba.H0                  = 0.0;
	cbe->priv->pba.T_cmb               = 0.0;
	cbe->priv->pba.Omega0_g            = 0.0;
	cbe->priv->pba.Omega0_ur           = 0.0;
	cbe->priv->pba.Omega0_b            = 0.0;
	cbe->priv->pba.Omega0_cdm          = 0.0;
	cbe->priv->pba.Omega0_dcdmdr       = 0.0;
	cbe->priv->pba.Omega0_dcdm         = 0.0;
	cbe->priv->pba.Gamma_dcdm          = 0.0;
	cbe->priv->pba.N_ncdm              = 0;
	cbe->priv->pba.Omega0_ncdm_tot     = 0.0;
	cbe->priv->pba.ksi_ncdm_default    = 0.0;
	cbe->priv->pba.ksi_ncdm            = NULL;
	cbe->priv->pba.T_ncdm_default      = 0.0;
	cbe->priv->pba.T_ncdm              = NULL;
	cbe->priv->pba.deg_ncdm_default    = 0.0;
	cbe->priv->pba.deg_ncdm            = NULL;
	cbe->priv->pba.ncdm_psd_parameters = NULL;
	cbe->priv->pba.ncdm_psd_files      = NULL;
	cbe->priv->pba.Omega0_scf          = 0.0;
	cbe->priv->pba.attractor_ic_scf    = _FALSE_;
	cbe->priv->pba.scf_parameters      = NULL;
	cbe->priv->pba.scf_parameters_size = 0;
	cbe->priv->pba.scf_tuning_index    = 0;
	cbe->priv->pba.phi_ini_scf         = 0;
	cbe->priv->pba.phi_prime_ini_scf   = 0;
	cbe->priv->pba.Omega0_k            = 0.0;
	cbe->priv->pba.K                   = 0.0;
	cbe->priv->pba.sgnK                = 0;
	cbe->priv->pba.Omega0_lambda       = 0.0;
	cbe->priv->pba.Omega0_fld          = 0.0;
	cbe->priv->pba.a_today             = 0.0;
	cbe->priv->pba.w0_fld              = 0.0;
	cbe->priv->pba.wa_fld              = 0.0;
	cbe->priv->pba.cs2_fld             = 0.0;
  cbe->priv->pba.shooting_failed     = _FALSE_;

	/* thermodynamics structure */
  
	cbe->priv->pth.YHe                        = 0;
	cbe->priv->pth.recombination              = 0;
	cbe->priv->pth.reio_parametrization       = 0;
	cbe->priv->pth.reio_z_or_tau              = 0;
	cbe->priv->pth.z_reio                     = 0.0;
	cbe->priv->pth.tau_reio                   = 0.0;
	cbe->priv->pth.reionization_exponent      = 0.0;
	cbe->priv->pth.reionization_width         = 0.0;
	cbe->priv->pth.helium_fullreio_redshift   = 0.0;
	cbe->priv->pth.helium_fullreio_width      = 0.0;

	cbe->priv->pth.binned_reio_num            = 0;
	cbe->priv->pth.binned_reio_z              = NULL;
	cbe->priv->pth.binned_reio_xe             = NULL;
	cbe->priv->pth.binned_reio_step_sharpness = 0.0;

	cbe->priv->pth.annihilation               = 0.0;
	cbe->priv->pth.decay                      = 0.0;
	cbe->priv->pth.annihilation_variation     = 0.0;
	cbe->priv->pth.annihilation_z             = 0.0;
	cbe->priv->pth.annihilation_zmax          = 0.0;
	cbe->priv->pth.annihilation_zmin          = 0.0;
	cbe->priv->pth.annihilation_f_halo        = 0.0;
	cbe->priv->pth.annihilation_z_halo        = 0.0;
	cbe->priv->pth.has_on_the_spot            = _FALSE_;

	cbe->priv->pth.compute_cb2_derivatives    = _FALSE_;
  cbe->priv->pth.compute_damping_scale      = _FALSE_;

	/* perturbation structure */
  
	cbe->priv->ppt.has_perturbations                   = _FALSE_;
	cbe->priv->ppt.has_cls                             = _FALSE_;

	cbe->priv->ppt.has_cl_cmb_temperature              = _FALSE_;
	cbe->priv->ppt.has_cl_cmb_polarization             = _FALSE_;
	cbe->priv->ppt.has_cl_cmb_lensing_potential        = _FALSE_;
	cbe->priv->ppt.has_cl_number_count                 = _FALSE_;
	cbe->priv->ppt.has_cl_lensing_potential            = _FALSE_;
	cbe->priv->ppt.has_pk_matter                       = _FALSE_;
	cbe->priv->ppt.has_density_transfers               = _FALSE_;
	cbe->priv->ppt.has_velocity_transfers              = _FALSE_;
  
	cbe->priv->ppt.has_nl_corrections_based_on_delta_m = _FALSE_;

	cbe->priv->ppt.has_nc_density                      = _FALSE_;
	cbe->priv->ppt.has_nc_rsd                          = _FALSE_;
	cbe->priv->ppt.has_nc_lens                         = _FALSE_;
	cbe->priv->ppt.has_nc_gr                           = _FALSE_;

	cbe->priv->ppt.switch_sw                           = 0;
	cbe->priv->ppt.switch_eisw                         = 0;
	cbe->priv->ppt.switch_lisw                         = 0;
	cbe->priv->ppt.switch_dop                          = 0;
	cbe->priv->ppt.switch_pol                          = 0;
	cbe->priv->ppt.eisw_lisw_split_z                   = 0;

	cbe->priv->ppt.has_ad                              = _FALSE_;
	cbe->priv->ppt.has_bi                              = _FALSE_;
	cbe->priv->ppt.has_cdi                             = _FALSE_;
	cbe->priv->ppt.has_nid                             = _FALSE_;
	cbe->priv->ppt.has_niv                             = _FALSE_;
  
	cbe->priv->ppt.has_perturbed_recombination         = _FALSE_;
	cbe->priv->ppt.tensor_method                       = tm_massless_approximation;
	cbe->priv->ppt.evolve_tensor_ur                    = _FALSE_;
	cbe->priv->ppt.evolve_tensor_ncdm                  = _FALSE_;

	cbe->priv->ppt.has_scalars                         = _FALSE_;
	cbe->priv->ppt.has_vectors                         = _FALSE_;
	cbe->priv->ppt.has_tensors                         = _FALSE_;

	cbe->priv->ppt.l_scalar_max                        = 0;
	cbe->priv->ppt.l_vector_max                        = 0;
	cbe->priv->ppt.l_tensor_max                        = 0;
	cbe->priv->ppt.l_lss_max                           = 0;
	cbe->priv->ppt.k_max_for_pk                        = 0.0;

	cbe->priv->ppt.gauge                               = synchronous;

	cbe->priv->ppt.k_output_values_num                 = 0;
	cbe->priv->ppt.store_perturbations                 = _FALSE_;
	cbe->priv->ppt.number_of_scalar_titles             = 0;
	cbe->priv->ppt.number_of_vector_titles             = 0;
	cbe->priv->ppt.number_of_tensor_titles             = 0;

	{
		guint filenum;
		for (filenum = 0; filenum < _MAX_NUMBER_OF_K_FILES_; filenum++)
		{
			cbe->priv->ppt.scalar_perturbations_data[filenum] = NULL;
			cbe->priv->ppt.vector_perturbations_data[filenum] = NULL;
			cbe->priv->ppt.tensor_perturbations_data[filenum] = NULL;
		}
	}
  
	cbe->priv->ppt.index_k_output_values               = NULL;
  
  cbe->priv->ppt.three_ceff2_ur                      = 0.0;
  cbe->priv->ppt.three_cvis2_ur                      = 0.0;

  cbe->priv->ppt.z_max_pk                            = 0.0;

  cbe->priv->ppt.selection_num                       = 0;
  cbe->priv->ppt.selection                           = 0;
  cbe->priv->ppt.selection_mean[0]                   = 0.0;
  cbe->priv->ppt.selection_width[0]                  = 0.0;

	/* primordial structure */
 
	cbe->priv->ppm.primordial_spec_type = analytic_Pk;
	cbe->priv->ppm.k_pivot              = 0.0;
	cbe->priv->ppm.A_s                  = 0.0;
	cbe->priv->ppm.n_s                  = 0.0;
	cbe->priv->ppm.alpha_s              = 0.0;
	cbe->priv->ppm.f_bi                 = 0.0;
	cbe->priv->ppm.n_bi                 = 0.0;
	cbe->priv->ppm.alpha_bi             = 0.0;
	cbe->priv->ppm.f_cdi                = 0.0;
	cbe->priv->ppm.n_cdi                = 0.0;
	cbe->priv->ppm.alpha_cdi            = 0.0;
	cbe->priv->ppm.f_nid                = 0.0;
	cbe->priv->ppm.n_nid                = 0.0;
	cbe->priv->ppm.alpha_nid            = 0.0;
	cbe->priv->ppm.f_niv                = 0.0;
	cbe->priv->ppm.n_niv                = 0.0;
	cbe->priv->ppm.alpha_niv            = 0.0;
	cbe->priv->ppm.c_ad_bi              = 0.0;
	cbe->priv->ppm.n_ad_bi              = 0.0;
	cbe->priv->ppm.alpha_ad_bi          = 0.0;
	cbe->priv->ppm.c_ad_cdi             = 0.0;
	cbe->priv->ppm.n_ad_cdi             = 0.0;
	cbe->priv->ppm.alpha_ad_cdi         = 0.0;
	cbe->priv->ppm.c_ad_nid             = 0.0;
	cbe->priv->ppm.n_ad_nid             = 0.0;
	cbe->priv->ppm.alpha_ad_nid         = 0.0;
	cbe->priv->ppm.c_ad_niv             = 0.0;
	cbe->priv->ppm.n_ad_niv             = 0.0;
	cbe->priv->ppm.alpha_ad_niv         = 0.0;
	cbe->priv->ppm.c_bi_cdi             = 0.0;
	cbe->priv->ppm.n_bi_cdi             = 0.0;
	cbe->priv->ppm.alpha_bi_cdi         = 0.0;
	cbe->priv->ppm.c_bi_nid             = 0.0;
	cbe->priv->ppm.n_bi_nid             = 0.0;
	cbe->priv->ppm.alpha_bi_nid         = 0.0;
	cbe->priv->ppm.c_bi_niv             = 0.0;
	cbe->priv->ppm.n_bi_niv             = 0.0;
	cbe->priv->ppm.alpha_bi_niv         = 0.0;
	cbe->priv->ppm.c_cdi_nid            = 0.0;
	cbe->priv->ppm.n_cdi_nid            = 0.0;
	cbe->priv->ppm.alpha_cdi_nid        = 0.0;
	cbe->priv->ppm.c_cdi_niv            = 0.0;
	cbe->priv->ppm.n_cdi_niv            = 0.0;
	cbe->priv->ppm.alpha_cdi_niv        = 0.0;
	cbe->priv->ppm.c_nid_niv            = 0.0;
	cbe->priv->ppm.n_nid_niv            = 0.0;
	cbe->priv->ppm.alpha_nid_niv        = 0.0;

  cbe->priv->ppm.r                    = 0.0;
	cbe->priv->ppm.n_t                  = 0.0;
	cbe->priv->ppm.alpha_t              = 0.0;
	cbe->priv->ppm.potential            = 0;
	cbe->priv->ppm.phi_end              = 0.0;
  cbe->priv->ppm.phi_pivot_method     = 0;
  cbe->priv->ppm.phi_pivot_target     = 0;
	cbe->priv->ppm.V0                   = 0.0;
	cbe->priv->ppm.V1                   = 0.0;
	cbe->priv->ppm.V2                   = 0.0;
	cbe->priv->ppm.V3                   = 0.0;
	cbe->priv->ppm.V4                   = 0.0;
	cbe->priv->ppm.H0                   = 0.0;
	cbe->priv->ppm.H1                   = 0.0;
	cbe->priv->ppm.H2                   = 0.0;
	cbe->priv->ppm.H3                   = 0.0;
	cbe->priv->ppm.H4                   = 0.0;
  cbe->priv->ppm.behavior             = 0;
	cbe->priv->ppm.command              = NULL;
	cbe->priv->ppm.custom1              = 0.0;
	cbe->priv->ppm.custom2              = 0.0;
	cbe->priv->ppm.custom3              = 0.0;
	cbe->priv->ppm.custom4              = 0.0;
	cbe->priv->ppm.custom5              = 0.0;
	cbe->priv->ppm.custom6              = 0.0;
	cbe->priv->ppm.custom7              = 0.0;
	cbe->priv->ppm.custom8              = 0.0;
	cbe->priv->ppm.custom9              = 0.0;
	cbe->priv->ppm.custom10             = 0.0;

	/* transfer structure */

  cbe->priv->ptr.selection_bias[0]               = 0.0;
  cbe->priv->ptr.selection_magnification_bias[0] = 0.0;
	cbe->priv->ptr.lcmb_rescale                    = 0.0;
	cbe->priv->ptr.lcmb_pivot                      = 0.0;
	cbe->priv->ptr.lcmb_tilt                       = 0.0;
	cbe->priv->ptr.initialise_HIS_cache            = _FALSE_;
	cbe->priv->ptr.has_nz_analytic                 = _FALSE_;
	cbe->priv->ptr.has_nz_file                     = _FALSE_;
	cbe->priv->ptr.has_nz_evo_analytic             = _FALSE_;
	cbe->priv->ptr.has_nz_evo_file                 = _FALSE_;

	/* spectra structure */

	cbe->priv->psp.z_max_pk = 0.0;
	cbe->priv->psp.non_diag = 0;

	/* lensing structure */

	cbe->priv->ple.has_lensed_cls = _FALSE_;

	/* nonlinear structure */

	cbe->priv->pnl.method = nl_none;

	/* all verbose parameters */

	cbe->priv->pba.background_verbose     = 0;
	cbe->priv->pth.thermodynamics_verbose = 0;
	cbe->priv->ppt.perturbations_verbose  = 0;
	cbe->priv->ptr.transfer_verbose       = 0;
	cbe->priv->ppm.primordial_verbose     = 0;
	cbe->priv->psp.spectra_verbose        = 0;
	cbe->priv->pnl.nonlinear_verbose      = 0;
	cbe->priv->ple.lensing_verbose        = 0;

	{
		const guint verbosity = 0;
		cbe->bg_verbose       = verbosity;
		cbe->thermo_verbose   = verbosity;
		cbe->pert_verbose     = verbosity;
		cbe->transfer_verbose = verbosity;
		cbe->prim_verbose     = verbosity;
		cbe->spectra_verbose  = verbosity;
		cbe->nonlin_verbose   = verbosity;
		cbe->lensing_verbose  = verbosity;
	}
}

static void
_nc_cbe_set_property (GObject* object, guint prop_id, const GValue* value, GParamSpec* pspec)
{
	NcCBE* cbe = NC_CBE (object);
	g_return_if_fail (NC_IS_CBE (object));

	switch (prop_id)
	{
	case PROP_PREC:
		nc_cbe_set_precision (cbe, g_value_get_object (value));
		break;
	case PROP_TARGET_CLS:
		nc_cbe_set_target_Cls (cbe, g_value_get_flags (value));
		break;
	case PROP_CALC_TRANSFER:
		nc_cbe_set_calc_transfer (cbe, g_value_get_boolean (value));
		break;
	case PROP_USE_LENSED_CLS:
		nc_cbe_set_lensed_Cls (cbe, g_value_get_boolean (value));
		break;
	case PROP_USE_TENSOR:
		nc_cbe_set_tensor (cbe, g_value_get_boolean (value));
		break;
	case PROP_USE_THERMODYN:
		nc_cbe_set_thermodyn (cbe, g_value_get_boolean (value));
		break;
	case PROP_SCALAR_LMAX:
		nc_cbe_set_scalar_lmax (cbe, g_value_get_uint (value));
		break;
	case PROP_VECTOR_LMAX:
		nc_cbe_set_vector_lmax (cbe, g_value_get_uint (value));
		break;
	case PROP_TENSOR_LMAX:
		nc_cbe_set_tensor_lmax (cbe, g_value_get_uint (value));
		break;
	case PROP_MATTER_PK_MAXZ:
		nc_cbe_set_max_matter_pk_z (cbe, g_value_get_double (value));
		break;
	case PROP_MATTER_PK_MAXK:
		nc_cbe_set_max_matter_pk_k (cbe, g_value_get_double (value));
		break;
	case PROP_VERBOSE:
  {
    const guint verbosity = g_value_get_uint (value);
		cbe->bg_verbose       = verbosity;
		cbe->thermo_verbose   = verbosity;
		cbe->pert_verbose     = verbosity;
		cbe->transfer_verbose = verbosity;
		cbe->prim_verbose     = verbosity;
		cbe->spectra_verbose  = verbosity;
		cbe->nonlin_verbose   = verbosity;
		cbe->lensing_verbose  = verbosity;
		break;
  }
	default:
		G_OBJECT_WARN_INVALID_PROPERTY_ID (object, prop_id, pspec);
		break;
	}
}

static void
_nc_cbe_get_property (GObject* object, guint prop_id, GValue* value, GParamSpec* pspec)
{
	NcCBE* cbe = NC_CBE (object);
	g_return_if_fail (NC_IS_CBE (object));

	switch (prop_id)
	{
	case PROP_PREC:
		g_value_set_object (value, nc_cbe_peek_precision (cbe));
		break;
	case PROP_TARGET_CLS:
		g_value_set_flags (value, nc_cbe_get_target_Cls (cbe));
		break;
	case PROP_CALC_TRANSFER:
		g_value_set_boolean (value, nc_cbe_calc_transfer (cbe));
		break;
	case PROP_USE_LENSED_CLS:
		g_value_set_boolean (value, nc_cbe_lensed_Cls (cbe));
		break;
	case PROP_USE_TENSOR:
		g_value_set_boolean (value, nc_cbe_tensor (cbe));
		break;
	case PROP_USE_THERMODYN:
		g_value_set_boolean (value, nc_cbe_thermodyn (cbe));
		break;
	case PROP_SCALAR_LMAX:
		g_value_set_uint (value, nc_cbe_get_scalar_lmax (cbe));
		break;
	case PROP_VECTOR_LMAX:
		g_value_set_uint (value, nc_cbe_get_vector_lmax (cbe));
		break;
	case PROP_TENSOR_LMAX:
		g_value_set_uint (value, nc_cbe_get_tensor_lmax (cbe));
		break;
	case PROP_MATTER_PK_MAXZ:
		g_value_set_double (value, nc_cbe_get_max_matter_pk_z (cbe));
		break;
	case PROP_MATTER_PK_MAXK:
		g_value_set_double (value, nc_cbe_get_max_matter_pk_k (cbe));
		break;
	case PROP_VERBOSE:
		g_value_set_uint (value, cbe->bg_verbose);
		break;
	default:
		G_OBJECT_WARN_INVALID_PROPERTY_ID (object, prop_id, pspec);
		break;
	}
}

static void
_nc_cbe_dispose (GObject* object)
{
	NcCBE* cbe = NC_CBE (object);

	nc_cbe_precision_clear (&cbe->prec);
	nc_scalefactor_clear (&cbe->a);
	ncm_model_ctrl_clear (&cbe->ctrl_cosmo);
	ncm_model_ctrl_clear (&cbe->ctrl_prim);

	/* Chain up : end */
	G_OBJECT_CLASS (nc_cbe_parent_class)->dispose (object);
}

static void _nc_cbe_free_thermo (NcCBE* cbe);

static void
_nc_cbe_finalize (GObject* object)
{
	NcCBE* cbe = NC_CBE (object);

	if (cbe->allocated)
	{
		g_assert (cbe->free != NULL);
		cbe->free (cbe);
		cbe->allocated = FALSE;
	}

	if (cbe->thermodyn_prepared)
	{
		_nc_cbe_free_thermo (cbe);
		cbe->thermodyn_prepared = FALSE;
	}

	/* Chain up : end */
	G_OBJECT_CLASS (nc_cbe_parent_class)->finalize (object);
}

static void
nc_cbe_class_init (NcCBEClass* klass)
{
	GObjectClass* object_class = G_OBJECT_CLASS (klass);

	g_type_class_add_private (klass, sizeof (NcCBEPrivate));

	object_class->set_property = &_nc_cbe_set_property;
	object_class->get_property = &_nc_cbe_get_property;
	object_class->dispose      = &_nc_cbe_dispose;
	object_class->finalize     = &_nc_cbe_finalize;

	g_object_class_install_property (object_class,
	                                 PROP_PREC,
	                                 g_param_spec_object ("precision",
	                                                      NULL,
	                                                      "CLASS precision object",
	                                                      NC_TYPE_CBE_PRECISION,
	                                                      G_PARAM_READWRITE | G_PARAM_CONSTRUCT | G_PARAM_STATIC_NAME | G_PARAM_STATIC_BLURB));
	g_object_class_install_property (object_class,
	                                 PROP_TARGET_CLS,
	                                 g_param_spec_flags ("target-Cls",
	                                                     NULL,
	                                                     "Target Cls to calculate",
	                                                     NC_TYPE_DATA_CMB_DATA_TYPE, 0,
	                                                     G_PARAM_READWRITE | G_PARAM_CONSTRUCT | G_PARAM_STATIC_NAME | G_PARAM_STATIC_BLURB));
	g_object_class_install_property (object_class,
	                                 PROP_CALC_TRANSFER,
	                                 g_param_spec_boolean ("calc-transfer",
	                                                       NULL,
	                                                       "Whether to calculate the transfer function",
	                                                       FALSE,
	                                                       G_PARAM_READWRITE | G_PARAM_CONSTRUCT | G_PARAM_STATIC_NAME | G_PARAM_STATIC_BLURB));
	g_object_class_install_property (object_class,
	                                 PROP_USE_LENSED_CLS,
	                                 g_param_spec_boolean ("use-lensed-Cls",
	                                                       NULL,
	                                                       "Whether to use lensed Cls",
	                                                       FALSE,
	                                                       G_PARAM_READWRITE | G_PARAM_CONSTRUCT | G_PARAM_STATIC_NAME | G_PARAM_STATIC_BLURB));
	g_object_class_install_property (object_class,
	                                 PROP_USE_TENSOR,
	                                 g_param_spec_boolean ("use-tensor",
	                                                       NULL,
	                                                       "Whether to use tensor contributions",
	                                                       FALSE,
	                                                       G_PARAM_READWRITE | G_PARAM_CONSTRUCT | G_PARAM_STATIC_NAME | G_PARAM_STATIC_BLURB));
	g_object_class_install_property (object_class,
	                                 PROP_USE_THERMODYN,
	                                 g_param_spec_boolean ("use-thermodyn",
	                                                       NULL,
	                                                       "Whether to use the thermodynamics module",
	                                                       FALSE,
	                                                       G_PARAM_READWRITE | G_PARAM_CONSTRUCT | G_PARAM_STATIC_NAME | G_PARAM_STATIC_BLURB));
	g_object_class_install_property (object_class,
	                                 PROP_SCALAR_LMAX,
	                                 g_param_spec_uint ("scalar-lmax",
	                                                    NULL,
	                                                    "Scalar modes l_max",
	                                                    0, G_MAXUINT, 500,
	                                                    G_PARAM_READWRITE | G_PARAM_CONSTRUCT | G_PARAM_STATIC_NAME | G_PARAM_STATIC_BLURB));
	g_object_class_install_property (object_class,
	                                 PROP_VECTOR_LMAX,
	                                 g_param_spec_uint ("vector-lmax",
	                                                    NULL,
	                                                    "Vector modes l_max",
	                                                    0, G_MAXUINT, 500,
	                                                    G_PARAM_READWRITE | G_PARAM_CONSTRUCT | G_PARAM_STATIC_NAME | G_PARAM_STATIC_BLURB));
	g_object_class_install_property (object_class,
	                                 PROP_TENSOR_LMAX,
	                                 g_param_spec_uint ("tensor-lmax",
	                                                    NULL,
	                                                    "Tensor modes l_max",
	                                                    0, G_MAXUINT, 500,
	                                                    G_PARAM_READWRITE | G_PARAM_CONSTRUCT | G_PARAM_STATIC_NAME | G_PARAM_STATIC_BLURB));
	g_object_class_install_property (object_class,
	                                 PROP_MATTER_PK_MAXZ,
	                                 g_param_spec_double ("matter-pk-maxz",
	                                                      NULL,
	                                                      "Maximum redshift for matter Pk",
	                                                      0.0, G_MAXDOUBLE, 0.0,
	                                                      G_PARAM_READWRITE | G_PARAM_CONSTRUCT | G_PARAM_STATIC_NAME | G_PARAM_STATIC_BLURB));
	g_object_class_install_property (object_class,
	                                 PROP_MATTER_PK_MAXK,
	                                 g_param_spec_double ("matter-pk-maxk",
	                                                      NULL,
	                                                      "Maximum mode k for matter Pk",
	                                                      0.0, G_MAXDOUBLE, 0.1,
	                                                      G_PARAM_READWRITE | G_PARAM_CONSTRUCT | G_PARAM_STATIC_NAME | G_PARAM_STATIC_BLURB));
	g_object_class_install_property (object_class,
	                                 PROP_VERBOSE,
                                   g_param_spec_uint ("verbosity",
                                                      NULL,
                                                      "Verbosity",
                                                      0, G_MAXUINT32, 0,
                                                      G_PARAM_READWRITE | G_PARAM_CONSTRUCT | G_PARAM_STATIC_NAME | G_PARAM_STATIC_BLURB));
}

/**
 * nc_cbe_new: (constructor)
 *
 * FIXME
 *
 * Returns: (transfer full): a new #NcCBEPrecision.
 */
NcCBE*
nc_cbe_new (void)
{
	NcCBEPrecision* prec = nc_cbe_precision_new ();
	NcCBE* cbe = g_object_new (NC_TYPE_CBE,
	                           "precision", prec,
	                           NULL);
	nc_cbe_precision_free (prec);
	return cbe;
}

/**
 * nc_cbe_prec_new: (constructor)
 * @cbe_prec: a #NcCBEPrecision.
 *
 * FIXME
 *
 * Returns: (transfer full): a new #NcCBEPrecision.
 */
NcCBE*
nc_cbe_prec_new (NcCBEPrecision* cbe_prec)
{
	NcCBE* cbe = g_object_new (NC_TYPE_CBE,
	                           "precision", cbe_prec,
	                           NULL);
	return cbe;
}

/**
 * nc_cbe_ref:
 * @cbe: a #NcCBE
 *
 * Increases the reference count of @cbe.
 *
 * Returns: (transfer full): @cbe.
 */
NcCBE*
nc_cbe_ref (NcCBE* cbe)
{
	return g_object_ref (cbe);
}

/**
 * nc_cbe_free:
 * @cbe: a #NcCBE
 *
 * Decreases the reference count of @cbe.
 *
 */
void nc_cbe_free (NcCBE* cbe)
{
	g_object_unref (cbe);
}

/**
 * nc_cbe_clear:
 * @cbe: a #NcCBE
 *
 * Decreases the reference count of *@cbe and sets *@cbe to NULL.
 *
 */
void nc_cbe_clear (NcCBE** cbe)
{
	g_clear_object (cbe);
}

/**
 * nc_cbe_set_precision:
 * @cbe: a #NcCBE
 * @cbe_prec: a #NcCBEPrecision
 *
 * Sets the @cbe_prec as the precision object.
 *
 */
void nc_cbe_set_precision (NcCBE* cbe, NcCBEPrecision* cbe_prec)
{
	nc_cbe_precision_clear (&cbe->prec);
	cbe->prec = nc_cbe_precision_ref (cbe_prec);
	ncm_model_ctrl_force_update (cbe->ctrl_cosmo);
}

static void _nc_cbe_update_callbacks (NcCBE* cbe);

/**
 * nc_cbe_set_target_Cls:
 * @cbe: a #NcCBE
 * @target_Cls: a #NcDataCMBDataType.
 *
 * Sets the @target_Cls target.
 *
 */
void nc_cbe_set_target_Cls (NcCBE* cbe, NcDataCMBDataType target_Cls)
{
	if (cbe->target_Cls != target_Cls)
	{
		cbe->target_Cls = target_Cls;
		_nc_cbe_update_callbacks (cbe);
	}
}

/**
 * nc_cbe_set_calc_transfer:
 * @cbe: a #NcCBE
 * @calc_transfer: a boolean
 *
 * Sets whether it should calculate the transfer function.
 *
 */
void nc_cbe_set_calc_transfer (NcCBE* cbe, gboolean calc_transfer)
{
	if ((calc_transfer && !cbe->calc_transfer) || (!calc_transfer && cbe->calc_transfer))
	{
		cbe->calc_transfer = calc_transfer;
		_nc_cbe_update_callbacks (cbe);
	}
}

/**
 * nc_cbe_set_lensed_Cls:
 * @cbe: a #NcCBE
 * @use_lensed_Cls: a boolean.
 *
 * Sets whether it should use lensed Cl's.
 *
 */
void nc_cbe_set_lensed_Cls (NcCBE* cbe, gboolean use_lensed_Cls)
{
	cbe->use_lensed_Cls = use_lensed_Cls;
	_nc_cbe_update_callbacks (cbe);
}

/**
 * nc_cbe_set_tensor:
 * @cbe: a #NcCBE
 * @use_tensor: a boolean
 *
 * Sets whether it should use tensor contribution.
 *
 */
void nc_cbe_set_tensor (NcCBE* cbe, gboolean use_tensor)
{
	cbe->use_tensor = use_tensor;
	ncm_model_ctrl_force_update (cbe->ctrl_cosmo);
}

/**
 * nc_cbe_set_thermodyn:
 * @cbe: a #NcCBE
 * @use_thermodyn: a boolean
 *
 * Sets whether it should use the thermodynamics module.
 *
 */
void nc_cbe_set_thermodyn (NcCBE* cbe, gboolean use_thermodyn)
{
	cbe->use_thermodyn = use_thermodyn;
	ncm_model_ctrl_force_update (cbe->ctrl_cosmo);
}

/**
 * nc_cbe_set_scalar_lmax:
 * @cbe: a #NcCBE
 * @scalar_lmax: a guint
 *
 * Sets the maximum multipole $\ell_\textrm{max}$ at which the
 * angular power spectrum $C_{\ell}$ of the scalar mode is computed.
 *
 */
void nc_cbe_set_scalar_lmax (NcCBE* cbe, guint scalar_lmax)
{
	if (cbe->scalar_lmax != scalar_lmax)
	{
		cbe->scalar_lmax = scalar_lmax;
		ncm_model_ctrl_force_update (cbe->ctrl_cosmo);
	}
}

/**
 * nc_cbe_set_vector_lmax:
 * @cbe: a #NcCBE
 * @vector_lmax: a guint
 *
 * Sets the maximum multipole $\ell_\textrm{max}$ at which the
 * angular power spectrum $C_{\ell}$ of the vector mode is computed.
 *
 */
void nc_cbe_set_vector_lmax (NcCBE* cbe, guint vector_lmax)
{
	if (cbe->vector_lmax != vector_lmax)
	{
		cbe->vector_lmax = vector_lmax;
		ncm_model_ctrl_force_update (cbe->ctrl_cosmo);
	}
}

/**
 * nc_cbe_set_tensor_lmax:
 * @cbe: a #NcCBE
 * @tensor_lmax: a guint
 *
 * Sets the maximum multipole $\ell_\textrm{max}$ at which the
 * angular power spectrum $C_{\ell}$ of the tensor mode is computed.
 *
 */
void nc_cbe_set_tensor_lmax (NcCBE* cbe, guint tensor_lmax)
{
	if (cbe->tensor_lmax != tensor_lmax)
	{
		cbe->tensor_lmax = tensor_lmax;
		ncm_model_ctrl_force_update (cbe->ctrl_cosmo);
	}
}

/**
 * nc_cbe_set_max_matter_pk_z:
 * @cbe: a #NcCBE
 * @zmax: maximum redshift
 *
 * Sets $z_\mathrm{max}$ for (until?) which the matter power spectrum $P(k, z)$ is evaluated.
 *
 */
void nc_cbe_set_max_matter_pk_z (NcCBE* cbe, gdouble zmax)
{
	if (cbe->priv->psp.z_max_pk != zmax)
	{
		cbe->priv->psp.z_max_pk = zmax;
    cbe->priv->ppt.z_max_pk = zmax;
		ncm_model_ctrl_force_update (cbe->ctrl_cosmo);
	}
}

/**
 * nc_cbe_get_max_matter_pk_z:
 * @cbe: a #NcCBE
 *
 * Gets the maximum redshift $z_\mathrm{max}$ for which the matter power spectrum $P(k, z)$ is evaluated.
 *
 * Returns: $z_\mathrm{max}$.
 */
gdouble
nc_cbe_get_max_matter_pk_z (NcCBE* cbe)
{
	return cbe->priv->psp.z_max_pk;
}

/**
 * nc_cbe_set_max_matter_pk_k:
 * @cbe: a #NcCBE
 * @kmax: maximum mode
 *
 * Sets $k_\mathrm{max}$ for which the matter power spectrum $P (k, z)$ is evaluated.
 *
 */
void 
nc_cbe_set_max_matter_pk_k (NcCBE* cbe, gdouble kmax)
{
	if (cbe->priv->ppt.k_max_for_pk != kmax)
	{
		cbe->priv->ppt.k_max_for_pk = kmax;
		ncm_model_ctrl_force_update (cbe->ctrl_cosmo);
	}
}

/**
 * nc_cbe_get_max_matter_pk_k:
 * @cbe: a #NcCBE
 *
 * Gets the maximum mode $k_\mathrm{max}$ for which the matter power spectrum $P (k, z)$ is evaluated.
 *
 * Returns: $k_\mathrm{max}$.
 */
gdouble
nc_cbe_get_max_matter_pk_k (NcCBE* cbe)
{
	return cbe->priv->ppt.k_max_for_pk;
}

/**
 * nc_cbe_peek_precision:
 * @cbe: a #NcCBE
 *
 * Peeks the #NcCBEPrecision object.
 *
 * Returns: (transfer none): the #NcCBEPrecision object.
 */
NcCBEPrecision*
nc_cbe_peek_precision (NcCBE* cbe)
{
	return cbe->prec;
}

/**
 * nc_cbe_get_target_Cls:
 * @cbe: a #NcCBE
 *
 * Gets the target_Cls flags.
 *
 * Returns: the #NcDataCMBDataType flags.
 */
NcDataCMBDataType
nc_cbe_get_target_Cls (NcCBE* cbe)
{
	return cbe->target_Cls;
}

/**
 * nc_cbe_calc_transfer:
 * @cbe: a #NcCBE
 *
 * Gets whether it calculates the transfer function.
 *
 * Returns: a boolean.
 */
gboolean
nc_cbe_calc_transfer (NcCBE* cbe)
{
	return cbe->calc_transfer;
}

/**
 * nc_cbe_lensed_Cls:
 * @cbe: a #NcCBE
 *
 * Gets whether it uses lensed $C_{\ell}$'s.
 *
 * Returns: a boolean.
 */
gboolean
nc_cbe_lensed_Cls (NcCBE* cbe)
{
	return cbe->use_lensed_Cls;
}

/**
 * nc_cbe_tensor:
 * @cbe: a #NcCBE
 *
 * Gets whether it uses tensor contributions.
 *
 * Returns: a boolean.
 */
gboolean
nc_cbe_tensor (NcCBE* cbe)
{
	return cbe->use_tensor;
}

/**
 * nc_cbe_thermodyn:
 * @cbe: a #NcCBE
 *
 * Gets whether it uses the thermodynamics module.
 *
 * Returns: a boolean.
 */
gboolean
nc_cbe_thermodyn (NcCBE* cbe)
{
	return cbe->use_thermodyn;
}

/**
 * nc_cbe_get_scalar_lmax:
 * @cbe: a #NcCBE
 *
 * Gets the maximum multipole $\ell_\textrm{max}$ at which the
 * angular power spectrum $C_{\ell}$ of the scalar mode is computed.
 *
 * Returns: the maximum (scalar) multipole $\ell_\textrm{max}$.
 */
guint nc_cbe_get_scalar_lmax (NcCBE* cbe)
{
	return cbe->scalar_lmax;
}

/**
 * nc_cbe_get_vector_lmax:
 * @cbe: a #NcCBE
 *
 * Gets the maximum multipole $\ell_\textrm{max}$ at which the
 * angular power spectrum $C_{\ell}$ of the vector mode is computed.
 *
 * Returns: the maximum (vector) multipole $\ell_\textrm{max}$.
 */
guint nc_cbe_get_vector_lmax (NcCBE* cbe)
{
	return cbe->vector_lmax;
}

/**
 * nc_cbe_get_tensor_lmax:
 * @cbe: a #NcCBE
 *
 * Gets the maximum multipole $\ell_\textrm{max}$ at which the
 * angular power spectrum $C_{\ell}$ of the tensor mode is computed.
 *
 * Returns: the maximum (tensor) multipole $\ell_\textrm{max}$.
 */
guint nc_cbe_get_tensor_lmax (NcCBE* cbe)
{
	return cbe->tensor_lmax;
}

static void
_nc_cbe_set_bg (NcCBE* cbe, NcHICosmo* cosmo)
{
	if (!g_type_is_a (G_OBJECT_TYPE (cosmo), NC_TYPE_HICOSMO_DE))
		g_error ("_nc_cbe_set_bg: CLASS backend is compatible with darkenergy models only.");

	cbe->priv->pba.h                   = nc_hicosmo_h (cosmo);
	cbe->priv->pba.H0                  = cbe->priv->pba.h * 1.0e5 / ncm_c_c ();
	cbe->priv->pba.T_cmb               = nc_hicosmo_T_gamma0 (cosmo);
	cbe->priv->pba.Omega0_g            = nc_hicosmo_Omega_g0 (cosmo);
	cbe->priv->pba.Omega0_ur           = nc_hicosmo_Omega_nu0 (cosmo);
	cbe->priv->pba.Omega0_b            = nc_hicosmo_Omega_b0 (cosmo);
	cbe->priv->pba.Omega0_cdm          = nc_hicosmo_Omega_c0 (cosmo);
	cbe->priv->pba.Omega0_dcdmdr       = 0.0;
	cbe->priv->pba.Omega0_dcdm         = 0.0;
	cbe->priv->pba.Gamma_dcdm          = 0.0;
	cbe->priv->pba.Omega0_ncdm_tot     = 0.0;
	cbe->priv->pba.ksi_ncdm_default    = 0.0;
	cbe->priv->pba.ksi_ncdm            = NULL;
	cbe->priv->pba.deg_ncdm_default    = 1.0;
	cbe->priv->pba.deg_ncdm            = NULL;
	cbe->priv->pba.ncdm_psd_parameters = NULL;
	cbe->priv->pba.ncdm_psd_files      = NULL;

	{
		const guint N_ncdm = nc_hicosmo_NMassNu (cosmo);

		if (N_ncdm != 0)
		{
			struct background* pba = &cbe->priv->pba;
			struct precision* ppr = (struct precision*)cbe->prec->priv;
			const gdouble T_gamma0 = nc_hicosmo_T_gamma0 (cosmo);
			guint nu_i;

			cbe->priv->pba.N_ncdm = N_ncdm;

			pba->T_ncdm = (gdouble*)malloc (sizeof (gdouble) * N_ncdm);
			pba->ksi_ncdm = (gdouble*)malloc (sizeof (gdouble) * N_ncdm);
			pba->deg_ncdm = (gdouble*)malloc (sizeof (gdouble) * N_ncdm);
			pba->Omega0_ncdm = (gdouble*)malloc (sizeof (gdouble) * N_ncdm);
			pba->M_ncdm = (gdouble*)malloc (sizeof (gdouble) * N_ncdm);
			pba->m_ncdm_in_eV = (gdouble*)malloc (sizeof (gdouble) * N_ncdm);
			pba->got_files = (gboolean*)malloc (sizeof (gboolean) * N_ncdm);

<<<<<<< HEAD
			pba->Omega0_ncdm_tot = 0.0;
=======
      pba->Omega0_ncdm_tot = 0.0;

      for (nu_i = 0; nu_i < pba->N_ncdm; nu_i++)
      {
        pba->got_files[nu_i]   = _FALSE_;
>>>>>>> f069157d

			for (nu_i = 0; nu_i < pba->N_ncdm; nu_i++)
			{
				pba->got_files[nu_i] = _FALSE_;

<<<<<<< HEAD
				nc_hicosmo_MassNuInfo (cosmo, nu_i, &pba->m_ncdm_in_eV[nu_i], &pba->T_ncdm[nu_i], &pba->ksi_ncdm[nu_i], &pba->deg_ncdm[nu_i]);
=======
        pba->M_ncdm[nu_i]      = pba->m_ncdm_in_eV[nu_i] * ncm_c_eV () / (ncm_c_kb () * pba->T_ncdm[nu_i] * T_gamma0);
        pba->Omega0_ncdm[nu_i] = nc_hicosmo_Omega_mnu0_n (cosmo, nu_i);
>>>>>>> f069157d

				pba->M_ncdm[nu_i] = pba->m_ncdm_in_eV[nu_i] * ncm_c_eV () / (ncm_c_kb () * pba->T_ncdm[nu_i] * T_gamma0);
				pba->Omega0_ncdm[nu_i] = nc_hicosmo_Omega_mnu0 (cosmo, nu_i, 0.0);

				pba->Omega0_ncdm_tot += pba->Omega0_ncdm[nu_i];
			}

			/* From CLASS input.c */
			/*---------------------------------------------------------*/
			background_ncdm_init (ppr, &cbe->priv->pba);

			/* We must calculate M from omega or vice versa if one of them is missing.
       If both are present, we must update the degeneracy parameter to
       reflect the implicit normalisation of the distribution function.*/
<<<<<<< HEAD
			guint n;
			gdouble rho_ncdm;
			for (n = 0; n < N_ncdm; n++)
			{
				if (pba->m_ncdm_in_eV[n] != 0.0)
				{
					/* Case of only mass or mass and Omega/omega: */
					pba->M_ncdm[n] = pba->m_ncdm_in_eV[n] / _k_B_ * _eV_ / pba->T_ncdm[n] / pba->T_cmb;
					background_ncdm_momenta (pba->q_ncdm_bg[n],
					                         pba->w_ncdm_bg[n],
					                         pba->q_size_ncdm_bg[n],
					                         pba->M_ncdm[n],
					                         pba->factor_ncdm[n],
					                         0.,
					                         NULL,
					                         &rho_ncdm,
					                         NULL,
					                         NULL,
					                         NULL);

					pba->Omega0_ncdm[n] = rho_ncdm / pba->H0 / pba->H0;
				}
				else
				{
					/* Case of only Omega/omega: */
					background_ncdm_M_from_Omega (ppr, pba, n);
					//printf("M_ncdm:%g\n",pba->M_ncdm[n]);
					pba->m_ncdm_in_eV[n] = _k_B_ / _eV_ * pba->T_ncdm[n] * pba->M_ncdm[n] * pba->T_cmb;
				}
				pba->Omega0_ncdm_tot += pba->Omega0_ncdm[n];
				//printf("Adding %g to total Omega..\n",pba->Omega0_ncdm[n]);
			}
			/*---------------------------------------------------------*/
		}
		else
		{
			cbe->priv->pba.N_ncdm = 0;
			cbe->priv->pba.T_ncdm_default = 0.71611;
			cbe->priv->pba.T_ncdm = NULL;
			cbe->priv->pba.m_ncdm_in_eV = NULL;
		}
	}

	cbe->priv->pba.Omega0_scf = 0.0;
	cbe->priv->pba.attractor_ic_scf = _TRUE_;
	cbe->priv->pba.scf_parameters = NULL;
	cbe->priv->pba.scf_parameters_size = 0;
	cbe->priv->pba.scf_tuning_index = 0;
	cbe->priv->pba.phi_ini_scf = 1;
	cbe->priv->pba.phi_prime_ini_scf = 1;
=======
      guint n;
      gdouble rho_ncdm;
      for (n = 0; n < N_ncdm; n++)
      {
        if (pba->m_ncdm_in_eV[n] != 0.0)
        {
          /* Case of only mass or mass and Omega/omega: */
          pba->M_ncdm[n] = pba->m_ncdm_in_eV[n] / _k_B_ * _eV_ / pba->T_ncdm[n] / pba->T_cmb;
          background_ncdm_momenta (pba->q_ncdm_bg[n],
                                   pba->w_ncdm_bg[n],
                                   pba->q_size_ncdm_bg[n],
                                   pba->M_ncdm[n],
                                   pba->factor_ncdm[n],
                                   0.,
                                   NULL,
                                   &rho_ncdm,
                                   NULL,
                                   NULL,
                                   NULL);

          pba->Omega0_ncdm[n] = rho_ncdm / pba->H0 / pba->H0;
        }
        else
        {
          /* Case of only Omega/omega: */
          background_ncdm_M_from_Omega (ppr, pba, n);
          //printf("M_ncdm:%g\n",pba->M_ncdm[n]);
          pba->m_ncdm_in_eV[n] = _k_B_ / _eV_ * pba->T_ncdm[n] * pba->M_ncdm[n] * pba->T_cmb;
        }
        pba->Omega0_ncdm_tot += pba->Omega0_ncdm[n];
        //printf("Adding %g to total Omega..\n",pba->Omega0_ncdm[n]);
      }
      /*---------------------------------------------------------*/
    }
    else
    {
      cbe->priv->pba.N_ncdm         = 0;
      cbe->priv->pba.T_ncdm_default = 0.71611;
      cbe->priv->pba.T_ncdm         = NULL;
      cbe->priv->pba.m_ncdm_in_eV   = NULL;
    }
  }
  
	cbe->priv->pba.Omega0_scf          = 0.0;
	cbe->priv->pba.attractor_ic_scf    = _TRUE_;
	cbe->priv->pba.scf_parameters      = NULL;

  cbe->priv->pba.scf_parameters_size = 0;
	cbe->priv->pba.scf_tuning_index    = 0;
	cbe->priv->pba.phi_ini_scf         = 1;
	cbe->priv->pba.phi_prime_ini_scf   = 1;
>>>>>>> f069157d

	cbe->priv->pba.Omega0_k = nc_hicosmo_Omega_k0 (cosmo);
	if (fabs (cbe->priv->pba.Omega0_k) > 1.0e-13)
	{
		cbe->priv->pba.a_today = 1.0;
		cbe->priv->pba.K       = -cbe->priv->pba.Omega0_k * gsl_pow_2 (cbe->priv->pba.a_today * cbe->priv->pba.H0);
		cbe->priv->pba.sgnK    = GSL_SIGN (cbe->priv->pba.K);
  }
	else
	{
		cbe->priv->pba.Omega0_k = 0.0;
		cbe->priv->pba.K        = 0.0;
		cbe->priv->pba.sgnK     = 0;
		cbe->priv->pba.a_today  = 1.0;
	}

  if (NC_IS_HICOSMO_DE_XCDM (cosmo))
  {
    const gdouble w0       = ncm_model_orig_param_get (NCM_MODEL (cosmo), NC_HICOSMO_DE_XCDM_W);
    const gdouble Omega_X0 = ncm_model_orig_param_get (NCM_MODEL (cosmo), NC_HICOSMO_DE_OMEGA_X);
    if (w0 != -1.0)
    {
      cbe->priv->pba.Omega0_lambda   = 0.0;

      cbe->priv->pba.Omega0_fld      = Omega_X0;
      cbe->priv->pba.w0_fld          = w0;
      cbe->priv->pba.wa_fld          = 0.0;
      cbe->priv->pba.cs2_fld         = 1.0;      
    }
    else
    {
      cbe->priv->pba.Omega0_lambda   = Omega_X0;

      cbe->priv->pba.Omega0_fld      = 0.0;
      cbe->priv->pba.w0_fld          = -1.0;
      cbe->priv->pba.wa_fld          = 0.0;
      cbe->priv->pba.cs2_fld         = 1.0;
    }
  }
  else
    g_error ("_nc_cbe_set_bg: CLASS in not compatible with the model `%s'.", G_OBJECT_TYPE_NAME (cosmo));
  
  cbe->priv->pba.shooting_failed = _FALSE_;
	cbe->priv->pba.background_verbose = cbe->bg_verbose;
}

static void
_nc_cbe_set_thermo (NcCBE* cbe, NcHICosmo* cosmo)
{
	NcHIReion* reion = nc_hicosmo_peek_reion (cosmo);
	struct precision* ppr = (struct precision*)cbe->prec->priv;

	g_assert (reion != NULL);

	cbe->priv->pth.YHe                  = nc_hicosmo_Yp_4He (cosmo);
	cbe->priv->pth.recombination        = recfast;
	cbe->priv->pth.reio_parametrization = reio_camb;
  
	if (NC_IS_HIREION_CAMB (reion))
	{
		cbe->priv->pth.reio_z_or_tau = reio_z;
		cbe->priv->pth.z_reio        = ncm_model_orig_param_get (NCM_MODEL (reion), NC_HIREION_CAMB_HII_HEII_Z);
		cbe->priv->pth.tau_reio      = nc_hireion_get_tau (reion, cosmo);
	}
	else
	{
		cbe->priv->pth.reio_z_or_tau = reio_tau;
		cbe->priv->pth.z_reio        = 13.0;
		cbe->priv->pth.tau_reio      = nc_hireion_get_tau (reion, cosmo);
	}
  
	cbe->priv->pth.reionization_exponent      = 1.5;
	cbe->priv->pth.reionization_width         = 0.5;
	cbe->priv->pth.helium_fullreio_redshift   = 3.5;
	cbe->priv->pth.helium_fullreio_width      = 0.5;
	cbe->priv->pth.binned_reio_num            = 0;
	cbe->priv->pth.binned_reio_z              = NULL;
	cbe->priv->pth.binned_reio_xe             = NULL;
	cbe->priv->pth.binned_reio_step_sharpness = 0.3;

	cbe->priv->pth.annihilation               = 0.0;
	cbe->priv->pth.decay                      = 0.0;
	cbe->priv->pth.annihilation_variation     = 0.0;
	cbe->priv->pth.annihilation_z             = 1000.0;
	cbe->priv->pth.annihilation_zmax          = 2500.0;
	cbe->priv->pth.annihilation_zmin          = 30.0;
	cbe->priv->pth.annihilation_f_halo        = 0.0;
	cbe->priv->pth.annihilation_z_halo        = 30.0;
	cbe->priv->pth.has_on_the_spot            = _TRUE_;

	cbe->priv->pth.compute_cb2_derivatives    = _FALSE_;
  cbe->priv->pth.compute_damping_scale      = _FALSE_;

	cbe->priv->pth.thermodynamics_verbose     = cbe->thermo_verbose;

	if ((ppr->tight_coupling_approximation == (gint)first_order_CLASS) ||
	    (ppr->tight_coupling_approximation == (gint)second_order_CLASS))
		cbe->priv->pth.compute_cb2_derivatives = _TRUE_;
}

static void
_nc_cbe_set_pert (NcCBE* cbe, NcHICosmo* cosmo)
{
	gboolean has_cls = (cbe->target_Cls & NC_DATA_CMB_TYPE_ALL) != 0;
	gboolean has_perturbations = has_cls || cbe->calc_transfer;
	struct precision* ppr = (struct precision*)cbe->prec->priv;

	/*
   * Inside CLASS they compare booleans with _TRUE_ and _FALSE_.
   * This is a bad idea, but to be compatible we must always
   * use their _TRUE_ and _FALSE_.
   */

	if (cbe->target_Cls & (NC_DATA_CMB_TYPE_TB | NC_DATA_CMB_TYPE_EB))
		g_error ("_nc_cbe_set_pert: modes TB and EB are not supported.");

	cbe->priv->ppt.has_perturbations                   = has_perturbations ? _TRUE_ : _FALSE_;
	cbe->priv->ppt.has_cls                             = has_cls ? _TRUE_ : _FALSE_;

	cbe->priv->ppt.has_cl_cmb_temperature              = cbe->target_Cls & NC_DATA_CMB_TYPE_TT ? _TRUE_ : _FALSE_;
	cbe->priv->ppt.has_cl_cmb_polarization             = cbe->target_Cls & (NC_DATA_CMB_TYPE_EE | NC_DATA_CMB_TYPE_BB | NC_DATA_CMB_TYPE_TE) ? _TRUE_ : _FALSE_;
	cbe->priv->ppt.has_cl_cmb_lensing_potential        = _TRUE_;
	cbe->priv->ppt.has_cl_number_count                 = _FALSE_;
	cbe->priv->ppt.has_cl_lensing_potential            = _FALSE_;
	cbe->priv->ppt.has_pk_matter                       = cbe->calc_transfer ? _TRUE_ : _FALSE_;
	cbe->priv->ppt.has_density_transfers               = _FALSE_;
	cbe->priv->ppt.has_velocity_transfers              = _FALSE_;

	cbe->priv->ppt.has_nl_corrections_based_on_delta_m = _FALSE_;

	cbe->priv->ppt.has_nc_density                      = _FALSE_;
	cbe->priv->ppt.has_nc_rsd                          = _FALSE_;
	cbe->priv->ppt.has_nc_lens                         = _FALSE_;
	cbe->priv->ppt.has_nc_gr                           = _FALSE_;

	cbe->priv->ppt.switch_sw                           = 1;
	cbe->priv->ppt.switch_eisw                         = 1;
	cbe->priv->ppt.switch_lisw                         = 1;
	cbe->priv->ppt.switch_dop                          = 1;
	cbe->priv->ppt.switch_pol                          = 1;
	cbe->priv->ppt.eisw_lisw_split_z                   = 120;

	cbe->priv->ppt.has_ad                              = _TRUE_;
	cbe->priv->ppt.has_bi                              = _FALSE_;
	cbe->priv->ppt.has_cdi                             = _FALSE_;
	cbe->priv->ppt.has_nid                             = _FALSE_;
	cbe->priv->ppt.has_niv                             = _FALSE_;

	cbe->priv->ppt.has_perturbed_recombination         = _FALSE_;
	cbe->priv->ppt.tensor_method                       = tm_massless_approximation;
	cbe->priv->ppt.evolve_tensor_ur                    = _FALSE_;
	cbe->priv->ppt.evolve_tensor_ncdm                  = _FALSE_;

	cbe->priv->ppt.has_scalars                         = _TRUE_;
	cbe->priv->ppt.has_vectors                         = _FALSE_;
	cbe->priv->ppt.has_tensors                         = cbe->use_tensor ? _TRUE_ : _FALSE_;

	cbe->priv->ppt.l_scalar_max                        = cbe->scalar_lmax + (cbe->use_lensed_Cls ? ppr->delta_l_max : 0);

	cbe->priv->ppt.l_vector_max                        = cbe->vector_lmax;
	cbe->priv->ppt.l_tensor_max                        = cbe->tensor_lmax;
	cbe->priv->ppt.l_lss_max                           = 300;

	cbe->priv->ppt.gauge                               = synchronous;

	cbe->priv->ppt.k_output_values_num                 = 0;
	cbe->priv->ppt.store_perturbations                 = _FALSE_;
	cbe->priv->ppt.number_of_scalar_titles             = 0;
	cbe->priv->ppt.number_of_vector_titles             = 0;
	cbe->priv->ppt.number_of_tensor_titles             = 0;
	{
		guint filenum;
		for (filenum = 0; filenum < _MAX_NUMBER_OF_K_FILES_; filenum++)
		{
			cbe->priv->ppt.scalar_perturbations_data[filenum] = NULL;
			cbe->priv->ppt.vector_perturbations_data[filenum] = NULL;
			cbe->priv->ppt.tensor_perturbations_data[filenum] = NULL;
		}
	}
	cbe->priv->ppt.index_k_output_values               = NULL;

  cbe->priv->ppt.three_ceff2_ur                      = 1.0;
  cbe->priv->ppt.three_cvis2_ur                      = 1.0;

  /* This is set elsewhere */
  /*cbe->priv->ppt.z_max_pk                            = 0.0;*/
  
	cbe->priv->ppt.selection_num                       = 1;
	cbe->priv->ppt.selection                           = gaussian;
	cbe->priv->ppt.selection_mean[0]                   = 1.0;
	cbe->priv->ppt.selection_width[0]                  = 0.1;

	cbe->priv->ppt.perturbations_verbose = cbe->pert_verbose;
}

static gdouble
_external_Pk_callback_pks (const double lnk, gpointer data)
{
	NcHIPrim* prim = NC_HIPRIM (data);

	return nc_hiprim_lnSA_powspec_lnk (prim, lnk);
}

static gdouble
_external_Pk_callback_pkt (const double lnk, gpointer data)
{
	NcHIPrim* prim = NC_HIPRIM (data);

	return nc_hiprim_lnT_powspec_lnk (prim, lnk);
}

static void
_nc_cbe_set_prim (NcCBE* cbe, NcHICosmo* cosmo)
{
	NcHIPrim* prim = nc_hicosmo_peek_prim (cosmo);

	cbe->priv->ppm.primordial_spec_type = external_Pk_callback;
	/*cbe->priv->ppm.primordial_spec_type = analytic_Pk;*/
	cbe->priv->ppm.external_Pk_callback_pks = &_external_Pk_callback_pks;
  
	if (cbe->use_tensor)
	{
		g_assert (ncm_model_check_impl_opt (NCM_MODEL (prim), NC_HIPRIM_IMPL_lnT_powspec_lnk));
		cbe->priv->ppm.external_Pk_callback_pkt = &_external_Pk_callback_pkt;
	}
	cbe->priv->ppm.external_Pk_callback_data = prim;

	cbe->priv->ppm.k_pivot          = 0.05;
	cbe->priv->ppm.A_s              = 2.40227188179e-9;
	cbe->priv->ppm.n_s              = 0.9742;
	cbe->priv->ppm.alpha_s          = 0.0;
	cbe->priv->ppm.f_bi             = 1.0;
	cbe->priv->ppm.n_bi             = 1.0;
	cbe->priv->ppm.alpha_bi         = 0.0;
	cbe->priv->ppm.f_cdi            = 1.0;
	cbe->priv->ppm.n_cdi            = 1.0;
	cbe->priv->ppm.alpha_cdi        = 0.0;
	cbe->priv->ppm.f_nid            = 1.0;
	cbe->priv->ppm.n_nid            = 1.0;
	cbe->priv->ppm.alpha_nid        = 0.0;
	cbe->priv->ppm.f_niv            = 1.0;
	cbe->priv->ppm.n_niv            = 1.0;
	cbe->priv->ppm.alpha_niv        = 0.0;
	cbe->priv->ppm.c_ad_bi          = 0.0;
	cbe->priv->ppm.n_ad_bi          = 0.0;
	cbe->priv->ppm.alpha_ad_bi      = 0.0;
	cbe->priv->ppm.c_ad_cdi         = 0.0;
	cbe->priv->ppm.n_ad_cdi         = 0.0;
	cbe->priv->ppm.alpha_ad_cdi     = 0.0;
	cbe->priv->ppm.c_ad_nid         = 0.0;
	cbe->priv->ppm.n_ad_nid         = 0.0;
	cbe->priv->ppm.alpha_ad_nid     = 0.0;
	cbe->priv->ppm.c_ad_niv         = 0.0;
	cbe->priv->ppm.n_ad_niv         = 0.0;
	cbe->priv->ppm.alpha_ad_niv     = 0.0;
	cbe->priv->ppm.c_bi_cdi         = 0.0;
	cbe->priv->ppm.n_bi_cdi         = 0.0;
	cbe->priv->ppm.alpha_bi_cdi     = 0.0;
	cbe->priv->ppm.c_bi_nid         = 0.0;
	cbe->priv->ppm.n_bi_nid         = 0.0;
	cbe->priv->ppm.alpha_bi_nid     = 0.0;
	cbe->priv->ppm.c_bi_niv         = 0.0;
	cbe->priv->ppm.n_bi_niv         = 0.0;
	cbe->priv->ppm.alpha_bi_niv     = 0.0;
	cbe->priv->ppm.c_cdi_nid        = 0.0;
	cbe->priv->ppm.n_cdi_nid        = 0.0;
	cbe->priv->ppm.alpha_cdi_nid    = 0.0;
	cbe->priv->ppm.c_cdi_niv        = 0.0;
	cbe->priv->ppm.n_cdi_niv        = 0.0;
	cbe->priv->ppm.alpha_cdi_niv    = 0.0;
	cbe->priv->ppm.c_nid_niv        = 0.0;
	cbe->priv->ppm.n_nid_niv        = 0.0;
	cbe->priv->ppm.alpha_nid_niv    = 0.0;
	cbe->priv->ppm.r                = 1.0;
	cbe->priv->ppm.n_t              = -cbe->priv->ppm.r / 8.0 * (2.0 - cbe->priv->ppm.r / 8.0 - cbe->priv->ppm.n_s);
	cbe->priv->ppm.alpha_t          = cbe->priv->ppm.r / 8.0 * (cbe->priv->ppm.r / 8.0 + cbe->priv->ppm.n_s - 1.0);
	cbe->priv->ppm.potential        = polynomial;
	cbe->priv->ppm.phi_end          = 0.0;
  cbe->priv->ppm.phi_pivot_method = N_star;
  cbe->priv->ppm.phi_pivot_target = 60;
	cbe->priv->ppm.V0               = 1.25e-13;
	cbe->priv->ppm.V1               = -1.12e-14;
	cbe->priv->ppm.V2               = -6.95e-14;
	cbe->priv->ppm.V3               = 0.0;
	cbe->priv->ppm.V4               = 0.0;
	cbe->priv->ppm.H0               = 3.69e-6;
	cbe->priv->ppm.H1               = -5.84e-7;
	cbe->priv->ppm.H2               = 0.0;
	cbe->priv->ppm.H3               = 0.0;
	cbe->priv->ppm.H4               = 0.0;
  cbe->priv->ppm.behavior         = numerical;
	cbe->priv->ppm.command          = "write here your command for the external Pk";
	cbe->priv->ppm.custom1          = 0.0;
	cbe->priv->ppm.custom2          = 0.0;
	cbe->priv->ppm.custom3          = 0.0;
	cbe->priv->ppm.custom4          = 0.0;
	cbe->priv->ppm.custom5          = 0.0;
	cbe->priv->ppm.custom6          = 0.0;
	cbe->priv->ppm.custom7          = 0.0;
	cbe->priv->ppm.custom8          = 0.0;
	cbe->priv->ppm.custom9          = 0.0;
	cbe->priv->ppm.custom10         = 0.0;

	cbe->priv->ppm.primordial_verbose = cbe->prim_verbose;
}

static void
_nc_cbe_set_transfer (NcCBE* cbe, NcHICosmo* cosmo)
{

  cbe->priv->ptr.selection_bias[0]               = 1.0;
  cbe->priv->ptr.selection_magnification_bias[0] = 1.0;
  
	cbe->priv->ptr.lcmb_rescale                    = 1.0;
	cbe->priv->ptr.lcmb_pivot                      = 0.1;
	cbe->priv->ptr.lcmb_tilt                       = 0.0;
	cbe->priv->ptr.initialise_HIS_cache            = _FALSE_;
	cbe->priv->ptr.has_nz_analytic                 = _FALSE_;
	cbe->priv->ptr.has_nz_file                     = _FALSE_;
	cbe->priv->ptr.has_nz_evo_analytic             = _FALSE_;
	cbe->priv->ptr.has_nz_evo_file                 = _FALSE_;

	cbe->priv->ptr.transfer_verbose                = cbe->transfer_verbose;
}

static void
_nc_cbe_set_spectra (NcCBE* cbe, NcHICosmo* cosmo)
{
	/*cbe->priv->psp.z_max_pk = 0.0;*/
	cbe->priv->psp.non_diag = 0;

	cbe->priv->psp.spectra_verbose = cbe->spectra_verbose;
}

static void
_nc_cbe_set_lensing (NcCBE* cbe, NcHICosmo* cosmo)
{
	cbe->priv->ple.has_lensed_cls = cbe->use_lensed_Cls ? _TRUE_ : _FALSE_;
	cbe->priv->ple.lensing_verbose = cbe->lensing_verbose;
}

static void
_nc_cbe_set_nonlin (NcCBE* cbe, NcHICosmo* cosmo)
{
	cbe->priv->pnl.method = nl_none;
	cbe->priv->pnl.nonlinear_verbose = cbe->nonlin_verbose;
}

static void _nc_cbe_free_bg (NcCBE* cbe);
static void _nc_cbe_free_thermo (NcCBE* cbe);
static void _nc_cbe_free_pert (NcCBE* cbe);
static void _nc_cbe_free_prim (NcCBE* cbe);
static void _nc_cbe_free_nonlin (NcCBE* cbe);
static void _nc_cbe_free_transfer (NcCBE* cbe);
static void _nc_cbe_free_spectra (NcCBE* cbe);
static void _nc_cbe_free_lensing (NcCBE* cbe);

static void
_nc_cbe_call_bg (NcCBE* cbe, NcHICosmo* cosmo)
{
	struct precision* ppr = (struct precision*)cbe->prec->priv;

	_nc_cbe_set_bg (cbe, cosmo);
	if (background_init (ppr, &cbe->priv->pba) == _FAILURE_)
		g_error ("_nc_cbe_call_bg: Error running background_init `%s'\n", cbe->priv->pba.error_message);
}

static void
_nc_cbe_call_thermo (NcCBE* cbe, NcHICosmo* cosmo)
{
	struct precision* ppr = (struct precision*)cbe->prec->priv;

	_nc_cbe_call_bg (cbe, cosmo);

	_nc_cbe_set_thermo (cbe, cosmo);
	if (thermodynamics_init (ppr, &cbe->priv->pba, &cbe->priv->pth) == _FAILURE_)
		g_error ("_nc_cbe_call_thermo: Error running thermodynamics_init `%s'\n", cbe->priv->pth.error_message);
}

static void
_nc_cbe_call_pert (NcCBE* cbe, NcHICosmo* cosmo)
{
	struct precision* ppr = (struct precision*)cbe->prec->priv;

	/*_nc_cbe_call_thermo (cbe, cosmo);*/
	cbe->free = &_nc_cbe_free_pert;

	_nc_cbe_set_pert (cbe, cosmo);
	if (perturb_init (ppr, &cbe->priv->pba, &cbe->priv->pth, &cbe->priv->ppt) == _FAILURE_)
		g_error ("_nc_cbe_call_pert: Error running perturb_init `%s'\n", cbe->priv->ppt.error_message);
}

static void
_nc_cbe_call_prim (NcCBE* cbe, NcHICosmo* cosmo)
{
	struct precision* ppr = (struct precision*)cbe->prec->priv;

	_nc_cbe_call_pert (cbe, cosmo);
	cbe->free = &_nc_cbe_free_prim;

	_nc_cbe_set_prim (cbe, cosmo);
	if (primordial_init (ppr, &cbe->priv->ppt, &cbe->priv->ppm) == _FAILURE_)
		g_error ("_nc_cbe_call_prim: Error running primordial_init `%s'\n", cbe->priv->ppm.error_message);
}

static void
_nc_cbe_call_nonlin (NcCBE* cbe, NcHICosmo* cosmo)
{
	struct precision* ppr = (struct precision*)cbe->prec->priv;

	_nc_cbe_call_prim (cbe, cosmo);
	cbe->free = &_nc_cbe_free_nonlin;

	_nc_cbe_set_nonlin (cbe, cosmo);
	if (nonlinear_init (ppr, &cbe->priv->pba, &cbe->priv->pth, &cbe->priv->ppt, &cbe->priv->ppm, &cbe->priv->pnl) == _FAILURE_)
		g_error ("_nc_cbe_call_nonlin: Error running nonlinear_init `%s'\n", cbe->priv->pnl.error_message);
}

static void
_nc_cbe_call_transfer (NcCBE* cbe, NcHICosmo* cosmo)
{
	struct precision* ppr = (struct precision*)cbe->prec->priv;

	_nc_cbe_call_nonlin (cbe, cosmo);
	cbe->free = &_nc_cbe_free_transfer;

	_nc_cbe_set_transfer (cbe, cosmo);
	if (transfer_init (ppr, &cbe->priv->pba, &cbe->priv->pth, &cbe->priv->ppt, &cbe->priv->pnl, &cbe->priv->ptr) == _FAILURE_)
		g_error ("_nc_cbe_call_transfer: Error running transfer_init `%s'\n", cbe->priv->ptr.error_message);
}

static void
_nc_cbe_call_spectra (NcCBE* cbe, NcHICosmo* cosmo)
{
	struct precision* ppr = (struct precision*)cbe->prec->priv;

	_nc_cbe_call_transfer (cbe, cosmo);
	cbe->free = &_nc_cbe_free_spectra;

	_nc_cbe_set_spectra (cbe, cosmo);
	if (spectra_init (ppr, &cbe->priv->pba, &cbe->priv->ppt, &cbe->priv->ppm, &cbe->priv->pnl, &cbe->priv->ptr, &cbe->priv->psp) == _FAILURE_)
		g_error ("_nc_cbe_call_spectra: Error running spectra_init `%s'\n", cbe->priv->psp.error_message);
}

static void
_nc_cbe_call_lensing (NcCBE* cbe, NcHICosmo* cosmo)
{
	struct precision* ppr = (struct precision*)cbe->prec->priv;

	_nc_cbe_call_spectra (cbe, cosmo);
	cbe->free = &_nc_cbe_free_lensing;

	_nc_cbe_set_lensing (cbe, cosmo);
	if (lensing_init (ppr, &cbe->priv->ppt, &cbe->priv->psp, &cbe->priv->pnl, &cbe->priv->ple) == _FAILURE_)
		g_error ("_nc_cbe_call_lensing: Error running lensing_init `%s'\n", cbe->priv->ple.error_message);
}

static void
_nc_cbe_free_bg (NcCBE* cbe)
{
	if (background_free (&cbe->priv->pba) == _FAILURE_)
		g_error ("_nc_cbe_free_bg: Error running background_free `%s'\n", cbe->priv->pba.error_message);
}

static void
_nc_cbe_free_thermo (NcCBE* cbe)
{
	if (thermodynamics_free (&cbe->priv->pth) == _FAILURE_)
		g_error ("_nc_cbe_free_thermo: Error running thermodynamics_free `%s'\n", cbe->priv->pth.error_message);

	_nc_cbe_free_bg (cbe);
}

static void
_nc_cbe_free_pert (NcCBE* cbe)
{
	if (perturb_free (&cbe->priv->ppt) == _FAILURE_)
		g_error ("_nc_cbe_free_pert: Error running perturb_free `%s'\n", cbe->priv->ppt.error_message);

	/*_nc_cbe_free_thermo (cbe);*/
}

static void
_nc_cbe_free_prim (NcCBE* cbe)
{
	if (primordial_free (&cbe->priv->ppm) == _FAILURE_)
		g_error ("_nc_cbe_free_prim: Error running primordial_free `%s'\n", cbe->priv->ppm.error_message);

	_nc_cbe_free_pert (cbe);
}

static void
_nc_cbe_free_nonlin (NcCBE* cbe)
{
	if (nonlinear_free (&cbe->priv->pnl) == _FAILURE_)
		g_error ("_nc_cbe_free_nonlin: Error running nonlinear_free `%s'\n", cbe->priv->pnl.error_message);

	_nc_cbe_free_prim (cbe);
}

static void
_nc_cbe_free_transfer (NcCBE* cbe)
{
	if (transfer_free (&cbe->priv->ptr) == _FAILURE_)
		g_error ("_nc_cbe_free_transfer: Error running transfer_free `%s'\n", cbe->priv->ptr.error_message);

	_nc_cbe_free_nonlin (cbe);
}

static void
_nc_cbe_free_spectra (NcCBE* cbe)
{
	if (spectra_free (&cbe->priv->psp) == _FAILURE_)
		g_error ("_nc_cbe_free_lensing: Error running spectra_free `%s'\n", cbe->priv->psp.error_message);

	_nc_cbe_free_transfer (cbe);
}

static void
_nc_cbe_free_lensing (NcCBE* cbe)
{
	if (lensing_free (&cbe->priv->ple) == _FAILURE_)
		g_error ("_nc_cbe_free_lensing: Error running lensing_free `%s'\n", cbe->priv->ple.error_message);

	_nc_cbe_free_spectra (cbe);
}

static void
_nc_cbe_update_callbacks (NcCBE* cbe)
{
	gboolean has_Cls = cbe->target_Cls & NC_DATA_CMB_TYPE_ALL;

	ncm_model_ctrl_force_update (cbe->ctrl_cosmo);

	if (cbe->allocated)
	{
		g_assert (cbe->free != NULL);
		cbe->free (cbe);
		cbe->call = NULL;
		cbe->free = NULL;
		cbe->allocated = FALSE;
	}

	if (has_Cls && cbe->use_lensed_Cls)
		cbe->call = _nc_cbe_call_lensing;
	else if (has_Cls || cbe->calc_transfer)
		cbe->call = _nc_cbe_call_spectra;
}

/**
 * nc_cbe_thermodyn_prepare:
 * @cbe: a #NcCBE
 * @cosmo: a #NcHICosmo
 *
 * Prepares the thermodynamic Class structure.
 *
 */
void nc_cbe_thermodyn_prepare (NcCBE* cbe, NcHICosmo* cosmo)
{
	if (cbe->thermodyn_prepared)
	{
		_nc_cbe_free_thermo (cbe);
		cbe->thermodyn_prepared = FALSE;
	}

	_nc_cbe_call_thermo (cbe, cosmo);
	cbe->thermodyn_prepared = TRUE;
}

/**
 * nc_cbe_thermodyn_prepare_if_needed:
 * @cbe: a #NcCBE
 * @cosmo: a #NcHICosmo
 *
 * Prepares the thermodynamic Class structure.
 *
 */
void nc_cbe_thermodyn_prepare_if_needed (NcCBE* cbe, NcHICosmo* cosmo)
{
	if (ncm_model_ctrl_update (cbe->ctrl_cosmo, NCM_MODEL (cosmo)))
	{
		nc_cbe_thermodyn_prepare (cbe, cosmo);
		ncm_model_ctrl_force_update (cbe->ctrl_prim);
	}
}

/**
 * nc_cbe_prepare:
 * @cbe: a #NcCBE
 * @cosmo: a #NcHICosmo
 *
 * Prepares all necessary Class structures.
 *
 */
void nc_cbe_prepare (NcCBE* cbe, NcHICosmo* cosmo)
{
	/*printf ("Preparing CLASS!\n");*/
	if (ncm_model_peek_submodel_by_mid (NCM_MODEL (cosmo), nc_hiprim_id ()) == NULL)
	{
		g_error ("nc_cbe_prepare: cosmo model must contain a NcHIPrim submodel.");
	}

  if (cbe->allocated)
	{
		g_assert (cbe->free != NULL);
		cbe->free (cbe);
		cbe->allocated = FALSE;
	}

	if (cbe->thermodyn_prepared)
	{
		_nc_cbe_free_thermo (cbe);
		cbe->thermodyn_prepared = FALSE;
	}

	_nc_cbe_call_thermo (cbe, cosmo);
	cbe->thermodyn_prepared = TRUE;

	if (cbe->call != NULL)
	{
		cbe->call (cbe, cosmo);
		cbe->allocated = TRUE;
	}
}

/**
 * nc_cbe_prepare_if_needed:
 * @cbe: a #NcCBE
 * @cosmo: a #NcHICosmo
 *
 * Prepares all necessary Class structures.
 *
 */
void nc_cbe_prepare_if_needed (NcCBE* cbe, NcHICosmo* cosmo)
{
	ncm_model_ctrl_update (cbe->ctrl_cosmo, NCM_MODEL (cosmo));

	if (!ncm_model_ctrl_model_has_submodel (cbe->ctrl_cosmo, nc_hiprim_id ()))
	{
		g_error ("nc_cbe_prepare_if_needed: cosmo model must contain a NcHIPrim submodel.");
	}
	else
	{
		gboolean cosmo_up = ncm_model_ctrl_model_last_update (cbe->ctrl_cosmo);
		gboolean prim_up = ncm_model_ctrl_submodel_last_update (cbe->ctrl_cosmo, nc_hiprim_id ());

		/*printf ("cosmo_up %d prim_up %d [%p]\n", cosmo_up, prim_up, cosmo);*/

		if (cosmo_up)
		{
			nc_cbe_prepare (cbe, cosmo);
		}
		else if (prim_up)
		{
			if (cbe->allocated)
			{
				g_assert (cbe->free != NULL);
				cbe->free (cbe);
				cbe->allocated = FALSE;
			}
			if (cbe->call != NULL)
			{
				cbe->call (cbe, cosmo);
				cbe->allocated = TRUE;
			}
		}
	}
}

/**
 * nc_cbe_compare_bg:
 * @cbe: a #NcCBE
 * @cosmo: a #NcHICosmo
 * @log_cmp: whether to print the comparison
 * 
 * Compares CLASS and NumCosmo background calculations and returns the worst discrepancy.
 * 
 * Returns: worst error. 
 */
gdouble
nc_cbe_compare_bg (NcCBE *cbe, NcHICosmo *cosmo, gboolean log_cmp)
{
  struct precision *ppr  = (struct precision *)cbe->prec->priv;
  struct background *pba = &cbe->priv->pba;
  const gdouble RH = nc_hicosmo_RH_Mpc (cosmo);
  const gdouble zf = 1.0 / ppr->a_ini_over_a_today_default;

  gdouble pvecback[pba->bg_size];
  gdouble err = 0.0;
  gboolean isLambda = NC_IS_HICOSMO_DE_XCDM (cosmo) && (ncm_model_orig_param_get (NCM_MODEL (cosmo), NC_HICOSMO_DE_OMEGA_X) == -1.0);
  gboolean hasNcdm  = nc_hicosmo_Omega_mnu0 (cosmo) != 0.0;
  guint i;

  if (cbe->a == NULL)
    cbe->a = nc_scalefactor_new (NC_SCALEFACTOR_TIME_TYPE_COSMIC, zf, NULL);
  else
    nc_scalefactor_set_zf (cbe->a, zf);

  nc_scalefactor_prepare_if_needed (cbe->a, cosmo);

  for (i = 0; i < pba->bt_size; i++)
  {
    gint last_index = 0;
    background_at_tau (pba,
                       pba->tau_table[i],
                       pba->long_info,
                       pba->inter_normal,
                       &last_index,
                       pvecback);
    {
      const gdouble eta        = pba->tau_table[i] / RH;
      const gdouble a          = pvecback[pba->index_bg_a];
      const gdouble z          = pba->a_today / a - 1.0;    /* nc_scalefactor_z_eta (cbe->a, eta); */
      const gdouble E2         = nc_hicosmo_E2 (cosmo, z);
      const gdouble E          = sqrt (E2);
      const gdouble H          = E / RH;
      const gdouble RH_pow_m2  = 1.0 / (RH * RH);
      const gdouble H_prime    = -0.5 * nc_hicosmo_dE2_dz (cosmo, z) * RH_pow_m2;

      const gdouble rho_g      = nc_hicosmo_E2Omega_g  (cosmo, z) * RH_pow_m2;
      const gdouble rho_ur     = nc_hicosmo_E2Omega_nu (cosmo, z) * RH_pow_m2;
      const gdouble rho_ncdm1  = hasNcdm ? nc_hicosmo_E2Omega_mnu_n (cosmo, 0, z) * RH_pow_m2 : 0.0;
      const gdouble rho_b      = nc_hicosmo_E2Omega_b  (cosmo, z) * RH_pow_m2;
      const gdouble rho_cdm    = nc_hicosmo_E2Omega_c  (cosmo, z) * RH_pow_m2;
      const gdouble rho_Lambda = nc_hicosmo_de_E2Omega_de (NC_HICOSMO_DE (cosmo), z) * RH_pow_m2;
      const gdouble rho_k      = nc_hicosmo_E2Omega_k (cosmo, z) * RH_pow_m2;

      /* CLASS defines Omega_X = rho_X / rho_total */
      const gdouble E2Omega_t  = nc_hicosmo_E2Omega_t (cosmo, z);
      const gdouble Omega_r    = nc_hicosmo_E2Omega_r (cosmo, z) / E2Omega_t;
      const gdouble Omega_m    = nc_hicosmo_E2Omega_m (cosmo, z) / E2Omega_t;

      const gdouble rho_crit   = E2 * RH_pow_m2;

      {
        const gdouble a_diff          = fabs (nc_scalefactor_a_eta (cbe->a, eta) / pvecback[pba->index_bg_a] - 1.0);
        const gdouble H_diff          = fabs (H / pvecback[pba->index_bg_H] - 1.0);
        const gdouble Hprime_diff     = fabs (H_prime / pvecback[pba->index_bg_H_prime] - 1.0);

        const gdouble rho_g_diff      = fabs (rho_g / pvecback[pba->index_bg_rho_g] - 1.0);
        const gdouble rho_ur_diff     = fabs (rho_ur / pvecback[pba->index_bg_rho_ur] - 1.0);
        const gdouble rho_ncdm_diff   = hasNcdm ? fabs (rho_ncdm1 / pvecback[pba->index_bg_rho_ncdm1] - 1.0) : 0.0;
        const gdouble rho_b_diff      = fabs (rho_b / pvecback[pba->index_bg_rho_b] - 1.0);
        const gdouble rho_cdm_diff    = fabs (rho_cdm / pvecback[pba->index_bg_rho_cdm] - 1.0);

        const gdouble rho_Lambda_diff = isLambda ? fabs (rho_Lambda / pvecback[pba->index_bg_rho_lambda] - 1.0) : fabs (rho_Lambda / pvecback[pba->index_bg_rho_fld] - 1.0);

        const gdouble Omega_m0_diff   = fabs (Omega_m / pvecback[pba->index_bg_Omega_m] - 1.0);
        const gdouble Omega_r0_diff   = fabs (Omega_r / pvecback[pba->index_bg_Omega_r] - 1.0);

        const gdouble Omega_k_diff    = fabs (rho_k / (-pba->K/a/a) - 1.0);
        const gdouble rho_crit_diff   = fabs (rho_crit / pvecback[pba->index_bg_rho_crit] - 1.0);

        err = GSL_MAX (err, a_diff);
        err = GSL_MAX (err, H_diff);
        err = GSL_MAX (err, Hprime_diff);
        err = GSL_MAX (err, rho_g_diff);
        err = GSL_MAX (err, rho_ur_diff);
        err = GSL_MAX (err, rho_ncdm_diff);
        err = GSL_MAX (err, rho_b_diff);
        err = GSL_MAX (err, rho_cdm_diff);
        err = GSL_MAX (err, rho_Lambda_diff);
        err = GSL_MAX (err, Omega_r0_diff);
        err = GSL_MAX (err, rho_crit_diff);

        if (log_cmp)
          printf ("# eta = % 22.15g a = % 10.5e | % 10.5e % 10.5e % 10.5e % 10.5e % 10.5e % 10.5e % 10.5e % 10.5e % 10.5e % 10.5e % 10.5e % 10.5e % 10.5e [% 10.5e]\n", 
                  eta, pvecback[pba->index_bg_a], 
                  a_diff,          /* 01 */
                  H_diff,          /* 02 */
                  Hprime_diff,     /* 03 */
                  rho_g_diff,      /* 04 */
                  rho_ur_diff,     /* 05 */
                  rho_ncdm_diff,   /* 06 */
                  rho_b_diff,      /* 07 */
                  rho_cdm_diff,    /* 08 */
                  rho_Lambda_diff, /* 09 */
                  Omega_r0_diff,   /* 10 */
                  Omega_m0_diff,   /* 11 */
                  Omega_k_diff,    /* 12 */
                  rho_crit_diff,   /* 13 */
                  err);
      }
    }
  }
  if (log_cmp)
    printf ("# worst error: % 10.5e\n", err);

  return err;
}


/**
 * nc_cbe_thermodyn_get_Xe:
 * @cbe: a #NcCBE
 *
 * Gets the free electrons fraction $X_e$ as a function of the redshift.
 *
 * Returns: (transfer full): a #NcmSpline for Xe.
 */
NcmSpline*
nc_cbe_thermodyn_get_Xe (NcCBE* cbe)
{
	const guint size = cbe->priv->pth.tt_size;
	NcmVector* z_v = ncm_vector_new (size);
	NcmVector* Xe_v = ncm_vector_new (size);
	NcmSpline* Xe_s = ncm_spline_cubic_notaknot_new_full (z_v, Xe_v, FALSE);
	guint i;

	for (i = 0; i < size; i++)
	{
		const gdouble z_i = cbe->priv->pth.z_table[i];
		const gdouble Xe_i = cbe->priv->pth.thermodynamics_table[cbe->priv->pth.th_size * i + cbe->priv->pth.index_th_xe];

		ncm_vector_fast_set (z_v, size - 1 - i, -log (z_i + 1.0));
		ncm_vector_fast_set (Xe_v, size - 1 - i, Xe_i);
	}

	ncm_vector_clear (&z_v);
	ncm_vector_clear (&Xe_v);

	ncm_spline_prepare (Xe_s);

	return Xe_s;
}

/**
 * nc_cbe_get_matter_ps:
 * @cbe: a #NcCBE
 *
 * Gets the logarithm base e of the matter power spectrum as a function of the redshift $z$ and mode $\ln (k)$.
 *
 * Returns: (transfer full): a #NcmSpline2d for the logarithm base e of the matter power spectrum, $\ln P(\ln k, z)$.
 */
NcmSpline2d*
nc_cbe_get_matter_ps (NcCBE* cbe)
{
	const gint z_size  = cbe->priv->psp.ln_tau_size;
	const gint partz   = 4;
	const gint z_tsize = (z_size - 1) * partz + 1;

	NcmVector* lnk_v = ncm_vector_new (cbe->priv->psp.ln_k_size);
	NcmVector* z_v = ncm_vector_new (z_tsize);
	NcmMatrix* lnPk = ncm_matrix_new (z_tsize, cbe->priv->psp.ln_k_size);
	gdouble* pvecback = g_new (gdouble, cbe->priv->pba.bg_size_short);
	gdouble z_i_a, z_i_b = 0.0;
	guint i, m;

	for (i = 0; i < cbe->priv->psp.ln_k_size; i++)
	{
		ncm_vector_set (lnk_v, i, cbe->priv->psp.ln_k[i]);
	}

	m = 0;
	i = 0;
	{
		gdouble ln_tau_i;
		gint last_index_back;
		guint j;

		z_i_a = 0.0;

		ln_tau_i = cbe->priv->psp.ln_tau[z_size - i - 2];
		background_at_tau (&cbe->priv->pba,
		                   exp (ln_tau_i),
		                   cbe->priv->pba.short_info,
		                   cbe->priv->pba.inter_normal,
		                   &last_index_back,
		                   pvecback);
		z_i_b = cbe->priv->pba.a_today / pvecback[cbe->priv->pba.index_bg_a] - 1.0;

		for (j = 0; j < partz; j++)
		{
			const gdouble z_i = z_i_a + (z_i_b - z_i_a) / (partz * 1.0) * j;

			ncm_vector_set (z_v, m, z_i);
			spectra_pk_at_z (&cbe->priv->pba, &cbe->priv->psp, logarithmic, z_i, ncm_matrix_ptr (lnPk, m, 0), NULL);
      
			m++;
		}
	}

	for (i = 1; i < z_size - 1; i++)
	{
		gdouble ln_tau_i;
		gint last_index_back;
		guint j;

		ln_tau_i = cbe->priv->psp.ln_tau[z_size - i - 1];
		background_at_tau (&cbe->priv->pba,
		                   exp (ln_tau_i),
		                   cbe->priv->pba.short_info,
		                   cbe->priv->pba.inter_normal,
		                   &last_index_back,
		                   pvecback);
		z_i_a = cbe->priv->pba.a_today / pvecback[cbe->priv->pba.index_bg_a] - 1.0;

		ln_tau_i = cbe->priv->psp.ln_tau[z_size - i - 2];
		background_at_tau (&cbe->priv->pba,
		                   exp (ln_tau_i),
		                   cbe->priv->pba.short_info,
		                   cbe->priv->pba.inter_normal,
		                   &last_index_back,
		                   pvecback);
		z_i_b = cbe->priv->pba.a_today / pvecback[cbe->priv->pba.index_bg_a] - 1.0;

		for (j = 0; j < partz; j++)
		{
			const gdouble z_i = z_i_a + (z_i_b - z_i_a) / (partz * 1.0) * j;

			ncm_vector_set (z_v, m, z_i);
			spectra_pk_at_z (&cbe->priv->pba, &cbe->priv->psp, logarithmic, z_i, ncm_matrix_ptr (lnPk, m, 0), NULL);

			m++;
		}
	}

	{
		const gdouble z_i = (z_i_b * 0.99 + ncm_vector_get (z_v, m - 1) * 0.01); /* Safeguard against interpolation error on CLASS near the end */

		ncm_vector_set (z_v, m, z_i);
		spectra_pk_at_z (&cbe->priv->pba, &cbe->priv->psp, logarithmic, z_i, ncm_matrix_ptr (lnPk, m, 0), NULL);

		m++;
	}

	g_free (pvecback);

	{
		NcmSpline2d* lnPk_s = ncm_spline2d_bicubic_notaknot_new ();
		ncm_spline2d_set (lnPk_s, lnk_v, z_v, lnPk, TRUE);

		ncm_vector_free (z_v);
		ncm_vector_free (lnk_v);
		ncm_matrix_free (lnPk);

		return lnPk_s;
	}
}

/**
 * nc_cbe_get_all_Cls:
 * @cbe: a #NcCBE
 * @TT_Cls: a #NcmVector
 * @EE_Cls: a #NcmVector
 * @BB_Cls: a #NcmVector
 * @TE_Cls: a #NcmVector
 *
 * Gets and store the angular power spectra $C_l$'s calculated in the vectors @TT_Cls, @EE_Cls,
 * @BB_Cls and @TE_Cls. If any of these vectors are NULL, then it is (they are)
 * ignored.
 *
 */
void nc_cbe_get_all_Cls (NcCBE* cbe, NcmVector* TT_Cls, NcmVector* EE_Cls, NcmVector* BB_Cls, NcmVector* TE_Cls)
{
	guint all_Cls_size, index_tt, index_ee, index_bb, index_te;
	gboolean has_tt, has_ee, has_bb, has_te;

	if (cbe->use_lensed_Cls)
	{
		struct lensing *ptr = &cbe->priv->ple;

    all_Cls_size = ptr->lt_size;
		index_tt     = ptr->index_lt_tt;
		index_ee     = ptr->index_lt_ee;
		index_bb     = ptr->index_lt_bb;
		index_te     = ptr->index_lt_te;
		has_tt       = ptr->has_tt;
		has_ee       = ptr->has_ee;
		has_bb       = ptr->has_bb;
		has_te       = ptr->has_te;
	}
	else
	{
		struct spectra* ptr = &cbe->priv->psp;

    all_Cls_size = ptr->ct_size;
		index_tt     = ptr->index_ct_tt;
		index_ee     = ptr->index_ct_ee;
		index_bb     = ptr->index_ct_bb;
		index_te     = ptr->index_ct_te;
		has_tt       = ptr->has_tt;
		has_ee       = ptr->has_ee;
		has_bb       = ptr->has_bb;
		has_te       = ptr->has_te;
	}

	{
		const gdouble T_gamma0 = cbe->priv->pba.T_cmb;
		const gdouble Cl_fac   = gsl_pow_2 (1.0e6 * T_gamma0);
		gdouble *all_Cls       = g_new0 (gdouble, all_Cls_size);
		guint TT_lmax          = has_tt ? (TT_Cls != NULL ? ncm_vector_len (TT_Cls) : 0) : 0;
		guint EE_lmax          = has_tt ? (EE_Cls != NULL ? ncm_vector_len (EE_Cls) : 0) : 0;
		guint BB_lmax          = has_tt ? (BB_Cls != NULL ? ncm_vector_len (BB_Cls) : 0) : 0;
		guint TE_lmax          = has_tt ? (TE_Cls != NULL ? ncm_vector_len (TE_Cls) : 0) : 0;
		guint l;

		g_assert (!(cbe->target_Cls & NC_DATA_CMB_TYPE_TT) || has_tt);
		g_assert (!(cbe->target_Cls & NC_DATA_CMB_TYPE_EE) || has_ee);
		g_assert (!(cbe->target_Cls & NC_DATA_CMB_TYPE_BB) || has_bb);
		g_assert (!(cbe->target_Cls & NC_DATA_CMB_TYPE_TE) || has_te);

		for (l = 0; l <= cbe->scalar_lmax; l++)
		{
			if (cbe->use_lensed_Cls)
				lensing_cl_at_l (&cbe->priv->ple, l, all_Cls);
			else
				spectra_cl_at_l (&cbe->priv->psp, l, all_Cls, NULL, NULL);

			if (TT_lmax > 0)
			{
				const gdouble TT_Cl = all_Cls[index_tt];
				ncm_vector_set (TT_Cls, l, Cl_fac * TT_Cl);
				TT_lmax--;
			}
			if (EE_lmax > 0)
			{
				const gdouble EE_Cl = all_Cls[index_ee];
				ncm_vector_set (EE_Cls, l, Cl_fac * EE_Cl);
				EE_lmax--;
			}
			if (BB_lmax > 0)
			{
				const gdouble BB_Cl = all_Cls[index_bb];
				ncm_vector_set (BB_Cls, l, Cl_fac * BB_Cl);
				BB_lmax--;
			}
			if (TE_lmax > 0)
			{
				const gdouble TE_Cl = all_Cls[index_te];
				ncm_vector_set (TE_Cls, l, Cl_fac * TE_Cl);
				TE_lmax--;
			}
		}

		g_free (all_Cls);
	}
}


/**
 * nc_cbe_debug_test:
 * @cbe: a #NcCBE
 *
 * Temporary debug function
 *
 */
void nc_cbe_debug_test (NcCBE* cbe)
{
	if (cbe->priv->pba.has_ncdm)
		printf ("cbe->priv->pba.has_ncdm");
	else
		printf ("boooooooooo !\n");
}<|MERGE_RESOLUTION|>--- conflicted
+++ resolved
@@ -1093,31 +1093,16 @@
 			pba->m_ncdm_in_eV = (gdouble*)malloc (sizeof (gdouble) * N_ncdm);
 			pba->got_files = (gboolean*)malloc (sizeof (gboolean) * N_ncdm);
 
-<<<<<<< HEAD
 			pba->Omega0_ncdm_tot = 0.0;
-=======
-      pba->Omega0_ncdm_tot = 0.0;
-
-      for (nu_i = 0; nu_i < pba->N_ncdm; nu_i++)
-      {
-        pba->got_files[nu_i]   = _FALSE_;
->>>>>>> f069157d
-
 			for (nu_i = 0; nu_i < pba->N_ncdm; nu_i++)
 			{
 				pba->got_files[nu_i] = _FALSE_;
 
-<<<<<<< HEAD
 				nc_hicosmo_MassNuInfo (cosmo, nu_i, &pba->m_ncdm_in_eV[nu_i], &pba->T_ncdm[nu_i], &pba->ksi_ncdm[nu_i], &pba->deg_ncdm[nu_i]);
-=======
         pba->M_ncdm[nu_i]      = pba->m_ncdm_in_eV[nu_i] * ncm_c_eV () / (ncm_c_kb () * pba->T_ncdm[nu_i] * T_gamma0);
         pba->Omega0_ncdm[nu_i] = nc_hicosmo_Omega_mnu0_n (cosmo, nu_i);
->>>>>>> f069157d
-
-				pba->M_ncdm[nu_i] = pba->m_ncdm_in_eV[nu_i] * ncm_c_eV () / (ncm_c_kb () * pba->T_ncdm[nu_i] * T_gamma0);
-				pba->Omega0_ncdm[nu_i] = nc_hicosmo_Omega_mnu0 (cosmo, nu_i, 0.0);
-
-				pba->Omega0_ncdm_tot += pba->Omega0_ncdm[nu_i];
+
+				pba->Omega0_ncdm_tot  += pba->Omega0_ncdm[nu_i];
 			}
 
 			/* From CLASS input.c */
@@ -1127,58 +1112,7 @@
 			/* We must calculate M from omega or vice versa if one of them is missing.
        If both are present, we must update the degeneracy parameter to
        reflect the implicit normalisation of the distribution function.*/
-<<<<<<< HEAD
-			guint n;
-			gdouble rho_ncdm;
-			for (n = 0; n < N_ncdm; n++)
-			{
-				if (pba->m_ncdm_in_eV[n] != 0.0)
-				{
-					/* Case of only mass or mass and Omega/omega: */
-					pba->M_ncdm[n] = pba->m_ncdm_in_eV[n] / _k_B_ * _eV_ / pba->T_ncdm[n] / pba->T_cmb;
-					background_ncdm_momenta (pba->q_ncdm_bg[n],
-					                         pba->w_ncdm_bg[n],
-					                         pba->q_size_ncdm_bg[n],
-					                         pba->M_ncdm[n],
-					                         pba->factor_ncdm[n],
-					                         0.,
-					                         NULL,
-					                         &rho_ncdm,
-					                         NULL,
-					                         NULL,
-					                         NULL);
-
-					pba->Omega0_ncdm[n] = rho_ncdm / pba->H0 / pba->H0;
-				}
-				else
-				{
-					/* Case of only Omega/omega: */
-					background_ncdm_M_from_Omega (ppr, pba, n);
-					//printf("M_ncdm:%g\n",pba->M_ncdm[n]);
-					pba->m_ncdm_in_eV[n] = _k_B_ / _eV_ * pba->T_ncdm[n] * pba->M_ncdm[n] * pba->T_cmb;
-				}
-				pba->Omega0_ncdm_tot += pba->Omega0_ncdm[n];
-				//printf("Adding %g to total Omega..\n",pba->Omega0_ncdm[n]);
-			}
-			/*---------------------------------------------------------*/
-		}
-		else
-		{
-			cbe->priv->pba.N_ncdm = 0;
-			cbe->priv->pba.T_ncdm_default = 0.71611;
-			cbe->priv->pba.T_ncdm = NULL;
-			cbe->priv->pba.m_ncdm_in_eV = NULL;
-		}
-	}
-
-	cbe->priv->pba.Omega0_scf = 0.0;
-	cbe->priv->pba.attractor_ic_scf = _TRUE_;
-	cbe->priv->pba.scf_parameters = NULL;
-	cbe->priv->pba.scf_parameters_size = 0;
-	cbe->priv->pba.scf_tuning_index = 0;
-	cbe->priv->pba.phi_ini_scf = 1;
-	cbe->priv->pba.phi_prime_ini_scf = 1;
-=======
+
       guint n;
       gdouble rho_ncdm;
       for (n = 0; n < N_ncdm; n++)
@@ -1230,7 +1164,6 @@
 	cbe->priv->pba.scf_tuning_index    = 0;
 	cbe->priv->pba.phi_ini_scf         = 1;
 	cbe->priv->pba.phi_prime_ini_scf   = 1;
->>>>>>> f069157d
 
 	cbe->priv->pba.Omega0_k = nc_hicosmo_Omega_k0 (cosmo);
 	if (fabs (cbe->priv->pba.Omega0_k) > 1.0e-13)
