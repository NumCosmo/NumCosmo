--- conflicted
+++ resolved
@@ -1695,14 +1695,6 @@
  */
 void nc_cbe_prepare (NcCBE* cbe, NcHICosmo* cosmo)
 {
-<<<<<<< HEAD
-	if (cbe->allocated)
-	{
-		g_assert (cbe->free != NULL);
-		cbe->free (cbe);
-		cbe->allocated = FALSE;
-	}
-=======
   /*printf ("Preparing CLASS!\n");*/
   if (cbe->allocated)
   {
@@ -1710,7 +1702,6 @@
     cbe->free (cbe);
     cbe->allocated = FALSE;
   }
->>>>>>> 03341bb2
 
 	if (cbe->thermodyn_prepared)
 	{
@@ -1736,39 +1727,6 @@
  * Prepares all necessary Class structures.
  *
  */
-<<<<<<< HEAD
-void nc_cbe_prepare_if_needed (NcCBE* cbe, NcHICosmo* cosmo)
-{
-	ncm_model_ctrl_update (cbe->ctrl_cosmo, NCM_MODEL (cosmo));
-	if (!ncm_model_ctrl_model_has_submodel (cbe->ctrl_cosmo, nc_hiprim_id ()))
-	{
-		g_error ("nc_cbe_prepare_if_needed: cosmo model must contain a NcHIPrim submodel.");
-	}
-	else
-	{
-		gboolean cosmo_up = ncm_model_ctrl_model_last_update (cbe->ctrl_cosmo);
-		gboolean prim_up = ncm_model_ctrl_submodel_last_update (cbe->ctrl_cosmo, nc_hiprim_id ());
-
-		if (cosmo_up)
-		{
-			nc_cbe_prepare (cbe, cosmo);
-		}
-		else if (prim_up)
-		{
-			if (cbe->allocated)
-			{
-				g_assert (cbe->free != NULL);
-				cbe->free (cbe);
-				cbe->allocated = FALSE;
-			}
-			if (cbe->call != NULL)
-			{
-				cbe->call (cbe, cosmo);
-				cbe->allocated = TRUE;
-			}
-		}
-	}
-=======
 void
 nc_cbe_prepare_if_needed (NcCBE *cbe, NcHICosmo *cosmo)
 {
@@ -1784,9 +1742,9 @@
     gboolean prim_up  = ncm_model_ctrl_submodel_last_update (cbe->ctrl_cosmo, nc_hiprim_id ());
 
     /*printf ("cosmo_up %d prim_up %d [%p]\n", cosmo_up, prim_up, cosmo);*/
-    
+
     if (cosmo_up)
-    {    
+    {
       nc_cbe_prepare (cbe, cosmo);
     }
     else if (prim_up)
@@ -1804,7 +1762,6 @@
       }
     }
   }
->>>>>>> 03341bb2
 }
 
 /**
@@ -1849,110 +1806,25 @@
  *
  * Returns: (transfer full): a #NcmSpline2d for the logarithm base e of the matter power spectrum, $\ln P(\ln k, z)$.
  */
-<<<<<<< HEAD
-NcmSpline2d*
-nc_cbe_get_matter_ps (NcCBE* cbe)
-{
-	const gint z_size = cbe->priv->psp.ln_tau_size;
-	const gint partz = 4;
-	const gint z_tsize = (z_size - 1) * partz + 1;
-
-	NcmVector* lnk_v = ncm_vector_new (cbe->priv->psp.ln_k_size);
-	NcmVector* z_v = ncm_vector_new (z_tsize);
-	NcmMatrix* lnPk = ncm_matrix_new (z_tsize, cbe->priv->psp.ln_k_size);
-	gdouble* pvecback = g_new (gdouble, cbe->priv->pba.bg_size_short);
-	gdouble z_i_a, z_i_b = 0.0;
-	guint i, m;
-
-	for (i = 0; i < cbe->priv->psp.ln_k_size; i++)
-	{
-		ncm_vector_set (lnk_v, i, cbe->priv->psp.ln_k[i]);
-	}
-
-	m = 0;
-	for (i = 0; i < z_size - 1; i++)
-	{
-		gdouble ln_tau_i;
-		gint last_index_back;
-		guint j;
-
-
-		if (i < 1)
-			z_i_a = 0.0;
-		else
-		{
-			ln_tau_i = cbe->priv->psp.ln_tau[z_size - i - 1];
-			background_at_tau (&cbe->priv->pba,
-			                   exp (ln_tau_i),
-			                   cbe->priv->pba.short_info,
-			                   cbe->priv->pba.inter_normal,
-			                   &last_index_back,
-			                   pvecback);
-			z_i_a = cbe->priv->pba.a_today / pvecback[cbe->priv->pba.index_bg_a] - 1.0;
-		}
-
-		ln_tau_i = cbe->priv->psp.ln_tau[z_size - i - 2];
-		background_at_tau (&cbe->priv->pba,
-		                   exp (ln_tau_i),
-		                   cbe->priv->pba.short_info,
-		                   cbe->priv->pba.inter_normal,
-		                   &last_index_back,
-		                   pvecback);
-		z_i_b = cbe->priv->pba.a_today / pvecback[cbe->priv->pba.index_bg_a] - 1.0;
-
-
-		for (j = 0; j < partz; j++)
-		{
-			const gdouble z_i = z_i_a + (z_i_b - z_i_a) / (partz * 1.0) * j;
-
-			ncm_vector_set (z_v, m, z_i);
-			spectra_pk_at_z (&cbe->priv->pba, &cbe->priv->psp, logarithmic, z_i, ncm_matrix_ptr (lnPk, m, 0), NULL);
-
-			m++;
-		}
-	}
-
-	{
-		const gdouble z_i = z_i_b;
-
-		ncm_vector_set (z_v, m, z_i);
-		spectra_pk_at_z (&cbe->priv->pba, &cbe->priv->psp, logarithmic, z_i, ncm_matrix_ptr (lnPk, m, 0), NULL);
-
-		m++;
-	}
-
-	g_free (pvecback);
-
-	{
-		NcmSpline2d* lnPk_s = ncm_spline2d_bicubic_notaknot_new ();
-		ncm_spline2d_set (lnPk_s, lnk_v, z_v, lnPk, TRUE);
-
-		ncm_vector_free (z_v);
-		ncm_vector_free (lnk_v);
-		ncm_matrix_free (lnPk);
-
-		return lnPk_s;
-	}
-=======
 NcmSpline2d *
 nc_cbe_get_matter_ps (NcCBE *cbe)
 {
   const gint z_size  = cbe->priv->psp.ln_tau_size;
   const gint partz   = 4;
   const gint z_tsize = (z_size - 1) * partz + 1;
-  
+
   NcmVector *lnk_v = ncm_vector_new (cbe->priv->psp.ln_k_size);
   NcmVector *z_v   = ncm_vector_new (z_tsize);
   NcmMatrix *lnPk  = ncm_matrix_new (z_tsize, cbe->priv->psp.ln_k_size);
   gdouble *pvecback = g_new (gdouble, cbe->priv->pba.bg_size_short);
   gdouble z_i_a, z_i_b = 0.0;
   guint i, m;
-  
+
   for (i = 0; i < cbe->priv->psp.ln_k_size; i++)
   {
     ncm_vector_set (lnk_v, i, cbe->priv->psp.ln_k[i]);
   }
-  
+
   m = 0;
   i = 0;
   {
@@ -1968,12 +1840,12 @@
                        cbe->priv->pba.short_info,
                        cbe->priv->pba.inter_normal,
                        &last_index_back,
-                       pvecback);    
+                       pvecback);
     z_i_b = cbe->priv->pba.a_today / pvecback[cbe->priv->pba.index_bg_a] - 1.0;
 
     for (j = 0; j < partz; j++)
     {
-      const gdouble z_i = z_i_a + (z_i_b - z_i_a) / (partz * 1.0) * j; 
+      const gdouble z_i = z_i_a + (z_i_b - z_i_a) / (partz * 1.0) * j;
 
       ncm_vector_set (z_v, m, z_i);
       spectra_pk_at_z (&cbe->priv->pba, &cbe->priv->psp, logarithmic, z_i, ncm_matrix_ptr (lnPk, m, 0), NULL);
@@ -2004,12 +1876,12 @@
                        cbe->priv->pba.short_info,
                        cbe->priv->pba.inter_normal,
                        &last_index_back,
-                       pvecback);    
+                       pvecback);
     z_i_b = cbe->priv->pba.a_today / pvecback[cbe->priv->pba.index_bg_a] - 1.0;
 
     for (j = 0; j < partz; j++)
     {
-      const gdouble z_i = z_i_a + (z_i_b - z_i_a) / (partz * 1.0) * j; 
+      const gdouble z_i = z_i_a + (z_i_b - z_i_a) / (partz * 1.0) * j;
 
       ncm_vector_set (z_v, m, z_i);
       spectra_pk_at_z (&cbe->priv->pba, &cbe->priv->psp, logarithmic, z_i, ncm_matrix_ptr (lnPk, m, 0), NULL);
@@ -2041,7 +1913,6 @@
 
     return lnPk_s;
   }
->>>>>>> 03341bb2
 }
 
 /**
