/***************************************************************************
 *            nc_cbe.c
 *
 *  Sat October 24 11:56:56 2015
 *  Copyright  2015  Sandro Dias Pinto Vitenti
 *  <sandro@isoftware.com.br>
 ****************************************************************************/
/*
 * nc_cbe.c
 * Copyright (C) 2015 Sandro Dias Pinto Vitenti <sandro@isoftware.com.br>
 *
 * numcosmo is free software: you can redistribute it and/or modify it
 * under the terms of the GNU General Public License as published by the
 * Free Software Foundation, either version 3 of the License, or
 * (at your option) any later version.
 *
 * numcosmo is distributed in the hope that it will be useful, but
 * WITHOUT ANY WARRANTY; without even the implied warranty of
 * MERCHANTABILITY or FITNESS FOR A PARTICULAR PURPOSE.
 * See the GNU General Public License for more details.
 *
 * You should have received a copy of the GNU General Public License along
 * with this program.  If not, see <http://www.gnu.org/licenses/>.
 */

/**
 * SECTION:nc_cbe
 * @title: NcCBE
 * @short_description: CLASS (Cosmic Linear Anisotropy Solving System) backend
 *
 * This object provides an interface for the CLASS code.
 *
 * If you use this object please cite: [Blas (2011) CLASS II][XBlas2011],
 * see also:
 * - [Lesgourgues (2011) CLASS I][XLesgourgues2011],
 * - [Lesgourgues (2011) CLASS III][XLesgourgues2011a],
 * - [Lesgourgues (2011) CLASS IV][XLesgourgues2011b] and
 * - [CLASS website](http://class-code.net/).
 *
 */

/*
 * It must be include before anything else, several symbols clash
 * with the default includes.
 */
#include "class/include/class.h"

#ifdef HAVE_CONFIG_H
#include "config.h"
#endif /* HAVE_CONFIG_H */
#include "build_cfg.h"

#include "math/ncm_spline2d_bicubic.h"
#include "math/ncm_spline_cubic_notaknot.h"
#include "model/nc_hicosmo_de.h"
#include "nc_cbe.h"
#include "nc_enum_types.h"
#include "nc_hiprim.h"
#include "nc_hireion_camb.h"

enum
{
	PROP_0,
	PROP_PREC,
	PROP_TARGET_CLS,
	PROP_CALC_TRANSFER,
	PROP_USE_LENSED_CLS,
	PROP_USE_TENSOR,
	PROP_USE_THERMODYN,
	PROP_SCALAR_LMAX,
	PROP_VECTOR_LMAX,
	PROP_TENSOR_LMAX,
	PROP_MATTER_PK_MAXZ,
	PROP_MATTER_PK_MAXK,
};

struct _NcCBEPrivate
{
	struct background pba;
	struct thermo pth;
	struct perturbs ppt;
	struct transfers ptr;
	struct primordial ppm;
	struct spectra psp;
	struct nonlinear pnl;
	struct lensing ple;
	struct output pop;
};

G_DEFINE_TYPE (NcCBE, nc_cbe, G_TYPE_OBJECT);

static void
nc_cbe_init (NcCBE *cbe)
{
  cbe->priv           = G_TYPE_INSTANCE_GET_PRIVATE (cbe, NC_TYPE_CBE, NcCBEPrivate);
  cbe->prec           = NULL;
  cbe->ctrl_cosmo     = ncm_model_ctrl_new (NULL);
  cbe->ctrl_prim      = ncm_model_ctrl_new (NULL);
  cbe->a              = NULL;

  cbe->target_Cls     = 0;
  cbe->calc_transfer  = FALSE;
  cbe->use_lensed_Cls = FALSE;
  cbe->use_tensor     = FALSE;
  cbe->scalar_lmax    = 0;
  cbe->vector_lmax    = 0;
  cbe->tensor_lmax    = 0;

  cbe->call               = NULL;
  cbe->free               = NULL;
  cbe->allocated          = FALSE;
  cbe->thermodyn_prepared = FALSE;

  cbe->priv->pba.h                    = 0.0;
  cbe->priv->pba.H0                   = 0.0;
  cbe->priv->pba.T_cmb                = 0.0;
  cbe->priv->pba.Omega0_g             = 0.0;
  cbe->priv->pba.Omega0_ur            = 0.0;
  cbe->priv->pba.Omega0_b             = 0.0;
  cbe->priv->pba.Omega0_cdm           = 0.0;
  cbe->priv->pba.Omega0_dcdmdr        = 0.0;
  cbe->priv->pba.Omega0_dcdm          = 0.0;
  cbe->priv->pba.Gamma_dcdm           = 0.0;
  cbe->priv->pba.N_ncdm               = 0;
  cbe->priv->pba.Omega0_ncdm_tot      = 0.0;
  cbe->priv->pba.ksi_ncdm_default     = 0.0;
  cbe->priv->pba.ksi_ncdm             = NULL;
  cbe->priv->pba.T_ncdm_default       = 0.0;
  cbe->priv->pba.T_ncdm               = NULL;
  cbe->priv->pba.deg_ncdm_default     = 0.0;
  cbe->priv->pba.deg_ncdm             = NULL;
  cbe->priv->pba.ncdm_psd_parameters  = NULL;
  cbe->priv->pba.ncdm_psd_files       = NULL;
  cbe->priv->pba.Omega0_scf           = 0.0;
  cbe->priv->pba.attractor_ic_scf     = _FALSE_;
  cbe->priv->pba.scf_parameters       = NULL;
  cbe->priv->pba.scf_parameters_size  = 0;
  cbe->priv->pba.scf_tuning_index     = 0;
  cbe->priv->pba.phi_ini_scf          = 0;
  cbe->priv->pba.phi_prime_ini_scf    = 0;
  cbe->priv->pba.Omega0_k             = 0.0;
  cbe->priv->pba.K                    = 0.0;
  cbe->priv->pba.sgnK                 = 0;
  cbe->priv->pba.Omega0_lambda        = 0.0;
  cbe->priv->pba.Omega0_fld           = 0.0;
  cbe->priv->pba.a_today              = 0.0;
  cbe->priv->pba.w0_fld               = 0.0;
  cbe->priv->pba.wa_fld               = 0.0;
  cbe->priv->pba.cs2_fld              = 0.0;

  /* thermodynamics structure */

  cbe->priv->pth.YHe                      = 0;
  cbe->priv->pth.recombination            = 0;
  cbe->priv->pth.reio_parametrization     = 0;
  cbe->priv->pth.reio_z_or_tau            = 0;
  cbe->priv->pth.z_reio                   = 0.0;
  cbe->priv->pth.tau_reio                 = 0.0;
  cbe->priv->pth.reionization_exponent    = 0.0;
  cbe->priv->pth.reionization_width       = 0.0;
  cbe->priv->pth.helium_fullreio_redshift = 0.0;
  cbe->priv->pth.helium_fullreio_width    = 0.0;

  cbe->priv->pth.binned_reio_num            = 0;
  cbe->priv->pth.binned_reio_z              = NULL;
  cbe->priv->pth.binned_reio_xe             = NULL;
  cbe->priv->pth.binned_reio_step_sharpness = 0.0;

  cbe->priv->pth.annihilation           = 0.0;
  cbe->priv->pth.decay                  = 0.0;
  cbe->priv->pth.annihilation_variation = 0.0;
  cbe->priv->pth.annihilation_z         = 0.0;
  cbe->priv->pth.annihilation_zmax      = 0.0;
  cbe->priv->pth.annihilation_zmin      = 0.0;
  cbe->priv->pth.annihilation_f_halo    = 0.0;
  cbe->priv->pth.annihilation_z_halo    = 0.0;
  cbe->priv->pth.has_on_the_spot        = _FALSE_;

  cbe->priv->pth.compute_cb2_derivatives = _FALSE_;

  /* perturbation structure */

  cbe->priv->ppt.has_perturbations            = _FALSE_;
  cbe->priv->ppt.has_cls                      = _FALSE_;

  cbe->priv->ppt.has_cl_cmb_temperature       = _FALSE_;
  cbe->priv->ppt.has_cl_cmb_polarization      = _FALSE_;
  cbe->priv->ppt.has_cl_cmb_lensing_potential = _FALSE_;
  cbe->priv->ppt.has_cl_number_count          = _FALSE_;
  cbe->priv->ppt.has_cl_lensing_potential     = _FALSE_;
  cbe->priv->ppt.has_pk_matter                = _FALSE_;
  cbe->priv->ppt.has_density_transfers        = _FALSE_;
  cbe->priv->ppt.has_velocity_transfers       = _FALSE_;

  cbe->priv->ppt.has_nl_corrections_based_on_delta_m = _FALSE_;

  cbe->priv->ppt.has_nc_density = _FALSE_;
  cbe->priv->ppt.has_nc_rsd     = _FALSE_;
  cbe->priv->ppt.has_nc_lens    = _FALSE_;
  cbe->priv->ppt.has_nc_gr      = _FALSE_;

  cbe->priv->ppt.switch_sw         = 0;
  cbe->priv->ppt.switch_eisw       = 0;
  cbe->priv->ppt.switch_lisw       = 0;
  cbe->priv->ppt.switch_dop        = 0;
  cbe->priv->ppt.switch_pol        = 0;
  cbe->priv->ppt.eisw_lisw_split_z = 0;

  cbe->priv->ppt.has_ad  = _FALSE_;
  cbe->priv->ppt.has_bi  = _FALSE_;
  cbe->priv->ppt.has_cdi = _FALSE_;
  cbe->priv->ppt.has_nid = _FALSE_;
  cbe->priv->ppt.has_niv = _FALSE_;

  cbe->priv->ppt.has_perturbed_recombination = _FALSE_;
  cbe->priv->ppt.tensor_method               = tm_massless_approximation;
  cbe->priv->ppt.evolve_tensor_ur            = _FALSE_;
  cbe->priv->ppt.evolve_tensor_ncdm          = _FALSE_;

  cbe->priv->ppt.has_scalars = _FALSE_;
  cbe->priv->ppt.has_vectors = _FALSE_;
  cbe->priv->ppt.has_tensors = _FALSE_;

  cbe->priv->ppt.l_scalar_max = 0;
  cbe->priv->ppt.l_vector_max = 0;
  cbe->priv->ppt.l_tensor_max = 0;
  cbe->priv->ppt.l_lss_max    = 0;
  cbe->priv->ppt.k_max_for_pk = 0.0;

  cbe->priv->ppt.gauge = synchronous;

  cbe->priv->ppt.k_output_values_num     = 0;
  cbe->priv->ppt.store_perturbations     = _FALSE_;
  cbe->priv->ppt.number_of_scalar_titles = 0;
  cbe->priv->ppt.number_of_vector_titles = 0;
  cbe->priv->ppt.number_of_tensor_titles = 0;
  {
    guint filenum;
    for (filenum = 0; filenum<_MAX_NUMBER_OF_K_FILES_; filenum++){
      cbe->priv->ppt.scalar_perturbations_data[filenum] = NULL;
      cbe->priv->ppt.vector_perturbations_data[filenum] = NULL;
      cbe->priv->ppt.tensor_perturbations_data[filenum] = NULL;
    }
  }
  cbe->priv->ppt.index_k_output_values = NULL;

  /* primordial structure */

  cbe->priv->ppm.primordial_spec_type = analytic_Pk;
  cbe->priv->ppm.k_pivot              = 0.0;
  cbe->priv->ppm.A_s                  = 0.0;
  cbe->priv->ppm.n_s                  = 0.0;
  cbe->priv->ppm.alpha_s              = 0.0;
  cbe->priv->ppm.f_bi                 = 0.0;
  cbe->priv->ppm.n_bi                 = 0.0;
  cbe->priv->ppm.alpha_bi             = 0.0;
  cbe->priv->ppm.f_cdi                = 0.0;
  cbe->priv->ppm.n_cdi                = 0.0;
  cbe->priv->ppm.alpha_cdi            = 0.0;
  cbe->priv->ppm.f_nid                = 0.0;
  cbe->priv->ppm.n_nid                = 0.0;
  cbe->priv->ppm.alpha_nid            = 0.0;
  cbe->priv->ppm.f_niv                = 0.0;
  cbe->priv->ppm.n_niv                = 0.0;
  cbe->priv->ppm.alpha_niv            = 0.0;
  cbe->priv->ppm.c_ad_bi              = 0.0;
  cbe->priv->ppm.n_ad_bi              = 0.0;
  cbe->priv->ppm.alpha_ad_bi          = 0.0;
  cbe->priv->ppm.c_ad_cdi             = 0.0;
  cbe->priv->ppm.n_ad_cdi             = 0.0;
  cbe->priv->ppm.alpha_ad_cdi         = 0.0;
  cbe->priv->ppm.c_ad_nid             = 0.0;
  cbe->priv->ppm.n_ad_nid             = 0.0;
  cbe->priv->ppm.alpha_ad_nid         = 0.0;
  cbe->priv->ppm.c_ad_niv             = 0.0;
  cbe->priv->ppm.n_ad_niv             = 0.0;
  cbe->priv->ppm.alpha_ad_niv         = 0.0;
  cbe->priv->ppm.c_bi_cdi             = 0.0;
  cbe->priv->ppm.n_bi_cdi             = 0.0;
  cbe->priv->ppm.alpha_bi_cdi         = 0.0;
  cbe->priv->ppm.c_bi_nid             = 0.0;
  cbe->priv->ppm.n_bi_nid             = 0.0;
  cbe->priv->ppm.alpha_bi_nid         = 0.0;
  cbe->priv->ppm.c_bi_niv             = 0.0;
  cbe->priv->ppm.n_bi_niv             = 0.0;
  cbe->priv->ppm.alpha_bi_niv         = 0.0;
  cbe->priv->ppm.c_cdi_nid            = 0.0;
  cbe->priv->ppm.n_cdi_nid            = 0.0;
  cbe->priv->ppm.alpha_cdi_nid        = 0.0;
  cbe->priv->ppm.c_cdi_niv            = 0.0;
  cbe->priv->ppm.n_cdi_niv            = 0.0;
  cbe->priv->ppm.alpha_cdi_niv        = 0.0;
  cbe->priv->ppm.c_nid_niv            = 0.0;
  cbe->priv->ppm.n_nid_niv            = 0.0;
  cbe->priv->ppm.alpha_nid_niv        = 0.0;
  cbe->priv->ppm.r                    = 0.0;
  cbe->priv->ppm.n_t                  = 0.0;
  cbe->priv->ppm.alpha_t              = 0.0;
  cbe->priv->ppm.potential            = 0;
  cbe->priv->ppm.phi_end              = 0.0;
  cbe->priv->ppm.ln_aH_ratio          = 0;
  cbe->priv->ppm.V0                   = 0.0;
  cbe->priv->ppm.V1                   = 0.0;
  cbe->priv->ppm.V2                   = 0.0;
  cbe->priv->ppm.V3                   = 0.0;
  cbe->priv->ppm.V4                   = 0.0;
  cbe->priv->ppm.H0                   = 0.0;
  cbe->priv->ppm.H1                   = 0.0;
  cbe->priv->ppm.H2                   = 0.0;
  cbe->priv->ppm.H3                   = 0.0;
  cbe->priv->ppm.H4                   = 0.0;
  cbe->priv->ppm.command              = NULL;
  cbe->priv->ppm.custom1              = 0.0;
  cbe->priv->ppm.custom2              = 0.0;
  cbe->priv->ppm.custom3              = 0.0;
  cbe->priv->ppm.custom4              = 0.0;
  cbe->priv->ppm.custom5              = 0.0;
  cbe->priv->ppm.custom6              = 0.0;
  cbe->priv->ppm.custom7              = 0.0;
  cbe->priv->ppm.custom8              = 0.0;
  cbe->priv->ppm.custom9              = 0.0;
  cbe->priv->ppm.custom10             = 0.0;

  /* transfer structure */

  cbe->priv->ppt.selection_num        = 0;
  cbe->priv->ppt.selection            = 0;
  cbe->priv->ppt.selection_mean[0]    = 0.0;
  cbe->priv->ppt.selection_width[0]   = 0.0;

  cbe->priv->ptr.lcmb_rescale         = 0.0;
  cbe->priv->ptr.lcmb_pivot           = 0.0;
  cbe->priv->ptr.lcmb_tilt            = 0.0;
  cbe->priv->ptr.initialise_HIS_cache = _FALSE_;
  cbe->priv->ptr.has_nz_analytic      = _FALSE_;
  cbe->priv->ptr.has_nz_file          = _FALSE_;
  cbe->priv->ptr.has_nz_evo_analytic  = _FALSE_;
  cbe->priv->ptr.has_nz_evo_file      = _FALSE_;
  cbe->priv->ptr.bias                 = 0.0;
  cbe->priv->ptr.s_bias               = 0.0;

  /* spectra structure */

  cbe->priv->psp.z_max_pk = 0.0;
  cbe->priv->psp.non_diag = 0;

  /* lensing structure */

  cbe->priv->ple.has_lensed_cls = _FALSE_;

  /* nonlinear structure */

  cbe->priv->pnl.method = nl_none;

  /* all verbose parameters */

  cbe->priv->pba.background_verbose     = 0;
  cbe->priv->pth.thermodynamics_verbose = 0;
  cbe->priv->ppt.perturbations_verbose  = 0;
  cbe->priv->ptr.transfer_verbose       = 0;
  cbe->priv->ppm.primordial_verbose     = 0;
  cbe->priv->psp.spectra_verbose        = 0;
  cbe->priv->pnl.nonlinear_verbose      = 0;
  cbe->priv->ple.lensing_verbose        = 0;

  {
    guint verbosity = 0;
    cbe->bg_verbose       = verbosity;
    cbe->thermo_verbose   = verbosity;
    cbe->pert_verbose     = verbosity;
    cbe->transfer_verbose = verbosity;
    cbe->prim_verbose     = verbosity;
    cbe->spectra_verbose  = verbosity;
    cbe->nonlin_verbose   = verbosity;
    cbe->lensing_verbose  = verbosity;
  }
}

static void
_nc_cbe_set_property (GObject* object, guint prop_id, const GValue* value, GParamSpec* pspec)
{
	NcCBE* cbe = NC_CBE (object);
	g_return_if_fail (NC_IS_CBE (object));

	switch (prop_id)
	{
	case PROP_PREC:
		nc_cbe_set_precision (cbe, g_value_get_object (value));
		break;
	case PROP_TARGET_CLS:
		nc_cbe_set_target_Cls (cbe, g_value_get_flags (value));
		break;
	case PROP_CALC_TRANSFER:
		nc_cbe_set_calc_transfer (cbe, g_value_get_boolean (value));
		break;
	case PROP_USE_LENSED_CLS:
		nc_cbe_set_lensed_Cls (cbe, g_value_get_boolean (value));
		break;
	case PROP_USE_TENSOR:
		nc_cbe_set_tensor (cbe, g_value_get_boolean (value));
		break;
	case PROP_USE_THERMODYN:
		nc_cbe_set_thermodyn (cbe, g_value_get_boolean (value));
		break;
	case PROP_SCALAR_LMAX:
		nc_cbe_set_scalar_lmax (cbe, g_value_get_uint (value));
		break;
	case PROP_VECTOR_LMAX:
		nc_cbe_set_vector_lmax (cbe, g_value_get_uint (value));
		break;
	case PROP_TENSOR_LMAX:
		nc_cbe_set_tensor_lmax (cbe, g_value_get_uint (value));
		break;
	case PROP_MATTER_PK_MAXZ:
		nc_cbe_set_max_matter_pk_z (cbe, g_value_get_double (value));
		break;
	case PROP_MATTER_PK_MAXK:
		nc_cbe_set_max_matter_pk_k (cbe, g_value_get_double (value));
		break;
	default:
		G_OBJECT_WARN_INVALID_PROPERTY_ID (object, prop_id, pspec);
		break;
	}
}

static void
_nc_cbe_get_property (GObject* object, guint prop_id, GValue* value, GParamSpec* pspec)
{
	NcCBE* cbe = NC_CBE (object);
	g_return_if_fail (NC_IS_CBE (object));

	switch (prop_id)
	{
	case PROP_PREC:
		g_value_set_object (value, nc_cbe_peek_precision (cbe));
		break;
	case PROP_TARGET_CLS:
		g_value_set_flags (value, nc_cbe_get_target_Cls (cbe));
		break;
	case PROP_CALC_TRANSFER:
		g_value_set_boolean (value, nc_cbe_calc_transfer (cbe));
		break;
	case PROP_USE_LENSED_CLS:
		g_value_set_boolean (value, nc_cbe_lensed_Cls (cbe));
		break;
	case PROP_USE_TENSOR:
		g_value_set_boolean (value, nc_cbe_tensor (cbe));
		break;
	case PROP_USE_THERMODYN:
		g_value_set_boolean (value, nc_cbe_thermodyn (cbe));
		break;
	case PROP_SCALAR_LMAX:
		g_value_set_uint (value, nc_cbe_get_scalar_lmax (cbe));
		break;
	case PROP_VECTOR_LMAX:
		g_value_set_uint (value, nc_cbe_get_vector_lmax (cbe));
		break;
	case PROP_TENSOR_LMAX:
		g_value_set_uint (value, nc_cbe_get_tensor_lmax (cbe));
		break;
	case PROP_MATTER_PK_MAXZ:
		g_value_set_double (value, nc_cbe_get_max_matter_pk_z (cbe));
		break;
	case PROP_MATTER_PK_MAXK:
		g_value_set_double (value, nc_cbe_get_max_matter_pk_k (cbe));
		break;
	default:
		G_OBJECT_WARN_INVALID_PROPERTY_ID (object, prop_id, pspec);
		break;
	}
}

static void
_nc_cbe_dispose (GObject* object)
{
	NcCBE* cbe = NC_CBE (object);

	nc_cbe_precision_clear (&cbe->prec);
	nc_scalefactor_clear (&cbe->a);
	ncm_model_ctrl_clear (&cbe->ctrl_cosmo);
	ncm_model_ctrl_clear (&cbe->ctrl_prim);

	/* Chain up : end */
	G_OBJECT_CLASS (nc_cbe_parent_class)
	->dispose (object);
}

static void _nc_cbe_free_thermo (NcCBE* cbe);

static void
_nc_cbe_finalize (GObject* object)
{
	NcCBE* cbe = NC_CBE (object);

	if (cbe->allocated)
	{
		g_assert (cbe->free != NULL);
		cbe->free (cbe);
		cbe->allocated = FALSE;
	}

	if (cbe->thermodyn_prepared)
	{
		_nc_cbe_free_thermo (cbe);
		cbe->thermodyn_prepared = FALSE;
	}

	/* Chain up : end */
	G_OBJECT_CLASS (nc_cbe_parent_class)
	->finalize (object);
}

static void
nc_cbe_class_init (NcCBEClass* klass)
{
	GObjectClass* object_class = G_OBJECT_CLASS (klass);

	g_type_class_add_private (klass, sizeof (NcCBEPrivate));

	object_class->set_property = &_nc_cbe_set_property;
	object_class->get_property = &_nc_cbe_get_property;
	object_class->dispose = &_nc_cbe_dispose;
	object_class->finalize = &_nc_cbe_finalize;

	g_object_class_install_property (object_class,
	                                 PROP_PREC,
	                                 g_param_spec_object ("precision",
	                                                      NULL,
	                                                      "CLASS precision object",
	                                                      NC_TYPE_CBE_PRECISION,
	                                                      G_PARAM_READWRITE | G_PARAM_CONSTRUCT | G_PARAM_STATIC_NAME | G_PARAM_STATIC_BLURB));
	g_object_class_install_property (object_class,
	                                 PROP_TARGET_CLS,
	                                 g_param_spec_flags ("target-Cls",
	                                                     NULL,
	                                                     "Target Cls to calculate",
	                                                     NC_TYPE_DATA_CMB_DATA_TYPE, 0,
	                                                     G_PARAM_READWRITE | G_PARAM_CONSTRUCT | G_PARAM_STATIC_NAME | G_PARAM_STATIC_BLURB));
	g_object_class_install_property (object_class,
	                                 PROP_CALC_TRANSFER,
	                                 g_param_spec_boolean ("calc-transfer",
	                                                       NULL,
	                                                       "Whether to calculate the transfer function",
	                                                       FALSE,
	                                                       G_PARAM_READWRITE | G_PARAM_CONSTRUCT | G_PARAM_STATIC_NAME | G_PARAM_STATIC_BLURB));
	g_object_class_install_property (object_class,
	                                 PROP_USE_LENSED_CLS,
	                                 g_param_spec_boolean ("use-lensed-Cls",
	                                                       NULL,
	                                                       "Whether to use lensed Cls",
	                                                       FALSE,
	                                                       G_PARAM_READWRITE | G_PARAM_CONSTRUCT | G_PARAM_STATIC_NAME | G_PARAM_STATIC_BLURB));
	g_object_class_install_property (object_class,
	                                 PROP_USE_TENSOR,
	                                 g_param_spec_boolean ("use-tensor",
	                                                       NULL,
	                                                       "Whether to use tensor contributions",
	                                                       FALSE,
	                                                       G_PARAM_READWRITE | G_PARAM_CONSTRUCT | G_PARAM_STATIC_NAME | G_PARAM_STATIC_BLURB));
	g_object_class_install_property (object_class,
	                                 PROP_USE_THERMODYN,
	                                 g_param_spec_boolean ("use-thermodyn",
	                                                       NULL,
	                                                       "Whether to use the thermodynamics module",
	                                                       FALSE,
	                                                       G_PARAM_READWRITE | G_PARAM_CONSTRUCT | G_PARAM_STATIC_NAME | G_PARAM_STATIC_BLURB));
	g_object_class_install_property (object_class,
	                                 PROP_SCALAR_LMAX,
	                                 g_param_spec_uint ("scalar-lmax",
	                                                    NULL,
	                                                    "Scalar modes l_max",
	                                                    0, G_MAXUINT, 500,
	                                                    G_PARAM_READWRITE | G_PARAM_CONSTRUCT | G_PARAM_STATIC_NAME | G_PARAM_STATIC_BLURB));
	g_object_class_install_property (object_class,
	                                 PROP_VECTOR_LMAX,
	                                 g_param_spec_uint ("vector-lmax",
	                                                    NULL,
	                                                    "Vector modes l_max",
	                                                    0, G_MAXUINT, 500,
	                                                    G_PARAM_READWRITE | G_PARAM_CONSTRUCT | G_PARAM_STATIC_NAME | G_PARAM_STATIC_BLURB));
	g_object_class_install_property (object_class,
	                                 PROP_TENSOR_LMAX,
	                                 g_param_spec_uint ("tensor-lmax",
	                                                    NULL,
	                                                    "Tensor modes l_max",
	                                                    0, G_MAXUINT, 500,
	                                                    G_PARAM_READWRITE | G_PARAM_CONSTRUCT | G_PARAM_STATIC_NAME | G_PARAM_STATIC_BLURB));
	g_object_class_install_property (object_class,
	                                 PROP_MATTER_PK_MAXZ,
	                                 g_param_spec_double ("matter-pk-maxz",
	                                                      NULL,
	                                                      "Maximum redshift for matter Pk",
	                                                      0.0, G_MAXDOUBLE, 0.0,
	                                                      G_PARAM_READWRITE | G_PARAM_CONSTRUCT | G_PARAM_STATIC_NAME | G_PARAM_STATIC_BLURB));
	g_object_class_install_property (object_class,
	                                 PROP_MATTER_PK_MAXK,
	                                 g_param_spec_double ("matter-pk-maxk",
	                                                      NULL,
	                                                      "Maximum mode k for matter Pk",
	                                                      0.0, G_MAXDOUBLE, 0.1,
	                                                      G_PARAM_READWRITE | G_PARAM_CONSTRUCT | G_PARAM_STATIC_NAME | G_PARAM_STATIC_BLURB));
}

/**
 * nc_cbe_new: (constructor)
 *
 * FIXME
 *
 * Returns: (transfer full): a new #NcCBEPrecision.
 */
NcCBE*
nc_cbe_new (void)
{
	NcCBEPrecision* prec = nc_cbe_precision_new ();
	NcCBE* cbe = g_object_new (NC_TYPE_CBE,
	                           "precision", prec,
	                           NULL);
	nc_cbe_precision_free (prec);
	return cbe;
}

/**
 * nc_cbe_prec_new: (constructor)
 * @cbe_prec: a #NcCBEPrecision.
 *
 * FIXME
 *
 * Returns: (transfer full): a new #NcCBEPrecision.
 */
NcCBE*
nc_cbe_prec_new (NcCBEPrecision* cbe_prec)
{
	NcCBE* cbe = g_object_new (NC_TYPE_CBE,
	                           "precision", cbe_prec,
	                           NULL);
	return cbe;
}

/**
 * nc_cbe_ref:
 * @cbe: a #NcCBE
 *
 * Increases the reference count of @cbe.
 *
 * Returns: (transfer full): @cbe.
 */
NcCBE*
nc_cbe_ref (NcCBE* cbe)
{
	return g_object_ref (cbe);
}

/**
 * nc_cbe_free:
 * @cbe: a #NcCBE
 *
 * Decreases the reference count of @cbe.
 *
 */
void nc_cbe_free (NcCBE* cbe)
{
	g_object_unref (cbe);
}

/**
 * nc_cbe_clear:
 * @cbe: a #NcCBE
 *
 * Decreases the reference count of *@cbe and sets *@cbe to NULL.
 *
 */
void nc_cbe_clear (NcCBE** cbe)
{
	g_clear_object (cbe);
}

/**
 * nc_cbe_set_precision:
 * @cbe: a #NcCBE
 * @cbe_prec: a #NcCBEPrecision
 *
 * Sets the @cbe_prec as the precision object.
 *
 */
void nc_cbe_set_precision (NcCBE* cbe, NcCBEPrecision* cbe_prec)
{
	nc_cbe_precision_clear (&cbe->prec);
	cbe->prec = nc_cbe_precision_ref (cbe_prec);
	ncm_model_ctrl_force_update (cbe->ctrl_cosmo);
}

static void _nc_cbe_update_callbacks (NcCBE* cbe);

/**
 * nc_cbe_set_target_Cls:
 * @cbe: a #NcCBE
 * @target_Cls: a #NcDataCMBDataType.
 *
 * Sets the @target_Cls target.
 *
 */
void nc_cbe_set_target_Cls (NcCBE* cbe, NcDataCMBDataType target_Cls)
{
	if (cbe->target_Cls != target_Cls)
	{
		cbe->target_Cls = target_Cls;
		_nc_cbe_update_callbacks (cbe);
	}
}

/**
 * nc_cbe_set_calc_transfer:
 * @cbe: a #NcCBE
 * @calc_transfer: a boolean
 *
 * Sets whether it should calculate the transfer function.
 *
 */
void nc_cbe_set_calc_transfer (NcCBE* cbe, gboolean calc_transfer)
{
	if ((calc_transfer && !cbe->calc_transfer) || (!calc_transfer && cbe->calc_transfer))
	{
		cbe->calc_transfer = calc_transfer;
		_nc_cbe_update_callbacks (cbe);
	}
}

/**
 * nc_cbe_set_lensed_Cls:
 * @cbe: a #NcCBE
 * @use_lensed_Cls: a boolean.
 *
 * Sets whether it should use lensed Cl's.
 *
 */
void nc_cbe_set_lensed_Cls (NcCBE* cbe, gboolean use_lensed_Cls)
{
	cbe->use_lensed_Cls = use_lensed_Cls;
	_nc_cbe_update_callbacks (cbe);
}

/**
 * nc_cbe_set_tensor:
 * @cbe: a #NcCBE
 * @use_tensor: a boolean
 *
 * Sets whether it should use tensor contribution.
 *
 */
void nc_cbe_set_tensor (NcCBE* cbe, gboolean use_tensor)
{
	cbe->use_tensor = use_tensor;
	ncm_model_ctrl_force_update (cbe->ctrl_cosmo);
}

/**
 * nc_cbe_set_thermodyn:
 * @cbe: a #NcCBE
 * @use_thermodyn: a boolean
 *
 * Sets whether it should use the thermodynamics module.
 *
 */
void nc_cbe_set_thermodyn (NcCBE* cbe, gboolean use_thermodyn)
{
	cbe->use_thermodyn = use_thermodyn;
	ncm_model_ctrl_force_update (cbe->ctrl_cosmo);
}

/**
 * nc_cbe_set_scalar_lmax:
 * @cbe: a #NcCBE
 * @scalar_lmax: a guint
 *
 * Sets the maximum multipole $\ell_\textrm{max}$ at which the
 * angular power spectrum $C_{\ell}$ of the scalar mode is computed.
 *
 */
void nc_cbe_set_scalar_lmax (NcCBE* cbe, guint scalar_lmax)
{
	if (cbe->scalar_lmax != scalar_lmax)
	{
		cbe->scalar_lmax = scalar_lmax;
		ncm_model_ctrl_force_update (cbe->ctrl_cosmo);
	}
}

/**
 * nc_cbe_set_vector_lmax:
 * @cbe: a #NcCBE
 * @vector_lmax: a guint
 *
 * Sets the maximum multipole $\ell_\textrm{max}$ at which the
 * angular power spectrum $C_{\ell}$ of the vector mode is computed.
 *
 */
void nc_cbe_set_vector_lmax (NcCBE* cbe, guint vector_lmax)
{
	if (cbe->vector_lmax != vector_lmax)
	{
		cbe->vector_lmax = vector_lmax;
		ncm_model_ctrl_force_update (cbe->ctrl_cosmo);
	}
}

/**
 * nc_cbe_set_tensor_lmax:
 * @cbe: a #NcCBE
 * @tensor_lmax: a guint
 *
 * Sets the maximum multipole $\ell_\textrm{max}$ at which the
 * angular power spectrum $C_{\ell}$ of the tensor mode is computed.
 *
 */
void nc_cbe_set_tensor_lmax (NcCBE* cbe, guint tensor_lmax)
{
	if (cbe->tensor_lmax != tensor_lmax)
	{
		cbe->tensor_lmax = tensor_lmax;
		ncm_model_ctrl_force_update (cbe->ctrl_cosmo);
	}
}

/**
 * nc_cbe_set_max_matter_pk_z:
 * @cbe: a #NcCBE
 * @zmax: maximum redshift
 *
 * Sets $z_\mathrm{max}$ for (until?) which the matter power spectrum $P(k, z)$ is evaluated.
 *
 */
void nc_cbe_set_max_matter_pk_z (NcCBE* cbe, gdouble zmax)
{
	if (cbe->priv->psp.z_max_pk != zmax)
	{
		cbe->priv->psp.z_max_pk = zmax;
		ncm_model_ctrl_force_update (cbe->ctrl_cosmo);
	}
}

/**
 * nc_cbe_get_max_matter_pk_z:
 * @cbe: a #NcCBE
 *
 * Gets the maximum redshift $z_\mathrm{max}$ for which the matter power spectrum $P(k, z)$ is evaluated.
 *
 * Returns: $z_\mathrm{max}$.
 */
gdouble
nc_cbe_get_max_matter_pk_z (NcCBE* cbe)
{
	return cbe->priv->psp.z_max_pk;
}

/**
 * nc_cbe_set_max_matter_pk_k:
 * @cbe: a #NcCBE
 * @kmax: maximum mode
 *
 * Sets $k_\mathrm{max}$ for which the matter power spectrum $P (k, z)$ is evaluated.
 *
 */
void nc_cbe_set_max_matter_pk_k (NcCBE* cbe, gdouble kmax)
{
	if (cbe->priv->ppt.k_max_for_pk != kmax)
	{
		cbe->priv->ppt.k_max_for_pk = kmax;
		ncm_model_ctrl_force_update (cbe->ctrl_cosmo);
	}
}

/**
 * nc_cbe_get_max_matter_pk_k:
 * @cbe: a #NcCBE
 *
 * Gets the maximum mode $k_\mathrm{max}$ for which the matter power spectrum $P (k, z)$ is evaluated.
 *
 * Returns: $k_\mathrm{max}$.
 */
gdouble
nc_cbe_get_max_matter_pk_k (NcCBE* cbe)
{
	return cbe->priv->ppt.k_max_for_pk;
}

/**
 * nc_cbe_peek_precision:
 * @cbe: a #NcCBE
 *
 * Peeks the #NcCBEPrecision object.
 *
 * Returns: (transfer none): the #NcCBEPrecision object.
 */
NcCBEPrecision*
nc_cbe_peek_precision (NcCBE* cbe)
{
	return cbe->prec;
}

/**
 * nc_cbe_get_target_Cls:
 * @cbe: a #NcCBE
 *
 * Gets the target_Cls flags.
 *
 * Returns: the #NcDataCMBDataType flags.
 */
NcDataCMBDataType
nc_cbe_get_target_Cls (NcCBE* cbe)
{
	return cbe->target_Cls;
}

/**
 * nc_cbe_calc_transfer:
 * @cbe: a #NcCBE
 *
 * Gets whether it calculates the transfer function.
 *
 * Returns: a boolean.
 */
gboolean
nc_cbe_calc_transfer (NcCBE* cbe)
{
	return cbe->calc_transfer;
}

/**
 * nc_cbe_lensed_Cls:
 * @cbe: a #NcCBE
 *
 * Gets whether it uses lensed $C_{\ell}$'s.
 *
 * Returns: a boolean.
 */
gboolean
nc_cbe_lensed_Cls (NcCBE* cbe)
{
	return cbe->use_lensed_Cls;
}

/**
 * nc_cbe_tensor:
 * @cbe: a #NcCBE
 *
 * Gets whether it uses tensor contributions.
 *
 * Returns: a boolean.
 */
gboolean
nc_cbe_tensor (NcCBE* cbe)
{
	return cbe->use_tensor;
}

/**
 * nc_cbe_thermodyn:
 * @cbe: a #NcCBE
 *
 * Gets whether it uses the thermodynamics module.
 *
 * Returns: a boolean.
 */
gboolean
nc_cbe_thermodyn (NcCBE* cbe)
{
	return cbe->use_thermodyn;
}

/**
 * nc_cbe_get_scalar_lmax:
 * @cbe: a #NcCBE
 *
 * Gets the maximum multipole $\ell_\textrm{max}$ at which the
 * angular power spectrum $C_{\ell}$ of the scalar mode is computed.
 *
 * Returns: the maximum (scalar) multipole $\ell_\textrm{max}$.
 */
guint nc_cbe_get_scalar_lmax (NcCBE* cbe)
{
	return cbe->scalar_lmax;
}

/**
 * nc_cbe_get_vector_lmax:
 * @cbe: a #NcCBE
 *
 * Gets the maximum multipole $\ell_\textrm{max}$ at which the
 * angular power spectrum $C_{\ell}$ of the vector mode is computed.
 *
 * Returns: the maximum (vector) multipole $\ell_\textrm{max}$.
 */
guint nc_cbe_get_vector_lmax (NcCBE* cbe)
{
	return cbe->vector_lmax;
}

/**
 * nc_cbe_get_tensor_lmax:
 * @cbe: a #NcCBE
 *
 * Gets the maximum multipole $\ell_\textrm{max}$ at which the
 * angular power spectrum $C_{\ell}$ of the tensor mode is computed.
 *
 * Returns: the maximum (tensor) multipole $\ell_\textrm{max}$.
 */
guint nc_cbe_get_tensor_lmax (NcCBE* cbe)
{
	return cbe->tensor_lmax;
}

static void
_nc_cbe_set_bg (NcCBE* cbe, NcHICosmo* cosmo)
{
	if (!g_type_is_a (G_OBJECT_TYPE (cosmo), NC_TYPE_HICOSMO_DE))
		g_error ("_nc_cbe_set_bg: CLASS backend is compatible with darkenergy models only.");

	cbe->priv->pba.h = nc_hicosmo_h (cosmo);
	cbe->priv->pba.H0 = cbe->priv->pba.h * 1.0e5 / ncm_c_c ();
	cbe->priv->pba.T_cmb = nc_hicosmo_T_gamma0 (cosmo);
	cbe->priv->pba.Omega0_g = nc_hicosmo_Omega_g0 (cosmo);
	cbe->priv->pba.Omega0_ur = nc_hicosmo_Omega_nu0 (cosmo);
	cbe->priv->pba.Omega0_b = nc_hicosmo_Omega_b0 (cosmo);
	cbe->priv->pba.Omega0_cdm = nc_hicosmo_Omega_c0 (cosmo);
	cbe->priv->pba.Omega0_dcdmdr = 0.0;
	cbe->priv->pba.Omega0_dcdm = 0.0;
	cbe->priv->pba.Gamma_dcdm = 0.0;
	cbe->priv->pba.N_ncdm = 0;
	cbe->priv->pba.Omega0_ncdm_tot = 0.;
	cbe->priv->pba.ksi_ncdm_default = 0.;
	cbe->priv->pba.ksi_ncdm = NULL;
	cbe->priv->pba.T_ncdm_default = 0.71611;
	cbe->priv->pba.T_ncdm = NULL;
	cbe->priv->pba.deg_ncdm_default = 1.0;
	cbe->priv->pba.deg_ncdm = NULL;
	cbe->priv->pba.ncdm_psd_parameters = NULL;
	cbe->priv->pba.ncdm_psd_files = NULL;

	cbe->priv->pba.Omega0_scf = 0.0;
	cbe->priv->pba.attractor_ic_scf = _TRUE_;
	cbe->priv->pba.scf_parameters = NULL;
	cbe->priv->pba.scf_parameters_size = 0;
	cbe->priv->pba.scf_tuning_index = 0;
	cbe->priv->pba.phi_ini_scf = 1;
	cbe->priv->pba.phi_prime_ini_scf = 1;

	cbe->priv->pba.Omega0_k = nc_hicosmo_Omega_k0 (cosmo);
	if (fabs (cbe->priv->pba.Omega0_k) > 1.0e-13)
	{
		cbe->priv->pba.a_today = 1.0;
		cbe->priv->pba.K = -cbe->priv->pba.Omega0_k * gsl_pow_2 (cbe->priv->pba.a_today * cbe->priv->pba.H0);
		cbe->priv->pba.sgnK = GSL_SIGN (cbe->priv->pba.K);
	}
	else
	{
		cbe->priv->pba.Omega0_k = 0.0;
		cbe->priv->pba.K = 0.0;
		cbe->priv->pba.sgnK = 0;
		cbe->priv->pba.a_today = 1.0;
	}
	cbe->priv->pba.Omega0_lambda = ncm_model_orig_param_get (NCM_MODEL (cosmo), NC_HICOSMO_DE_OMEGA_X);

	cbe->priv->pba.Omega0_fld = 0.0;
	cbe->priv->pba.w0_fld = -1.0;
	cbe->priv->pba.wa_fld = 0.0;
	cbe->priv->pba.cs2_fld = 1.0;

	cbe->priv->pba.background_verbose = cbe->bg_verbose;
}

static void
_nc_cbe_set_thermo (NcCBE* cbe, NcHICosmo* cosmo)
{
	NcHIReion* reion = nc_hicosmo_peek_reion (cosmo);
	struct precision* ppr = (struct precision*)cbe->prec->priv;

	g_assert (reion != NULL);

	cbe->priv->pth.YHe = nc_hicosmo_Yp_4He (cosmo);
	cbe->priv->pth.recombination = recfast;
	cbe->priv->pth.reio_parametrization = reio_camb;
	if (NC_IS_HIREION_CAMB (reion))
	{
		cbe->priv->pth.reio_z_or_tau = reio_z;
		cbe->priv->pth.z_reio = ncm_model_orig_param_get (NCM_MODEL (reion), NC_HIREION_CAMB_HII_HEII_Z);
		cbe->priv->pth.tau_reio = nc_hireion_get_tau (reion, cosmo);
	}
	else
	{
		cbe->priv->pth.reio_z_or_tau = reio_tau;
		cbe->priv->pth.z_reio = 13.0;
		cbe->priv->pth.tau_reio = nc_hireion_get_tau (reion, cosmo);
	}
	cbe->priv->pth.reionization_exponent = 1.5;
	cbe->priv->pth.reionization_width = 0.5;
	cbe->priv->pth.helium_fullreio_redshift = 3.5;
	cbe->priv->pth.helium_fullreio_width = 0.5;
	cbe->priv->pth.binned_reio_num = 0;
	cbe->priv->pth.binned_reio_z = NULL;
	cbe->priv->pth.binned_reio_xe = NULL;
	cbe->priv->pth.binned_reio_step_sharpness = 0.3;

	cbe->priv->pth.annihilation = 0.0;
	cbe->priv->pth.decay = 0.0;
	cbe->priv->pth.annihilation_variation = 0.0;
	cbe->priv->pth.annihilation_z = 1000.0;
	cbe->priv->pth.annihilation_zmax = 2500.0;
	cbe->priv->pth.annihilation_zmin = 30.0;
	cbe->priv->pth.annihilation_f_halo = 0.0;
	cbe->priv->pth.annihilation_z_halo = 30.0;
	cbe->priv->pth.has_on_the_spot = _TRUE_;

	cbe->priv->pth.compute_cb2_derivatives = _FALSE_;

	cbe->priv->pth.thermodynamics_verbose = cbe->thermo_verbose;

	if ((ppr->tight_coupling_approximation == (gint)first_order_CLASS) ||
	    (ppr->tight_coupling_approximation == (gint)second_order_CLASS))
		cbe->priv->pth.compute_cb2_derivatives = _TRUE_;
}

static void
_nc_cbe_set_pert (NcCBE* cbe, NcHICosmo* cosmo)
{
	gboolean has_cls = (cbe->target_Cls & NC_DATA_CMB_TYPE_ALL) != 0;
	gboolean has_perturbations = has_cls || cbe->calc_transfer;
	struct precision* ppr = (struct precision*)cbe->prec->priv;

	/*
   * Inside CLASS they compare booleans with _TRUE_ and _FALSE_.
   * This is a bad idea, but to be compatible we must always
   * use their _TRUE_ and _FALSE_.
   */

	if (cbe->target_Cls & (NC_DATA_CMB_TYPE_TB | NC_DATA_CMB_TYPE_EB))
		g_error ("_nc_cbe_set_pert: modes TB and EB are not supported.");

	cbe->priv->ppt.has_perturbations = has_perturbations ? _TRUE_ : _FALSE_;
	cbe->priv->ppt.has_cls = has_cls ? _TRUE_ : _FALSE_;

	cbe->priv->ppt.has_cl_cmb_temperature = cbe->target_Cls & NC_DATA_CMB_TYPE_TT ? _TRUE_ : _FALSE_;
	cbe->priv->ppt.has_cl_cmb_polarization =
	cbe->target_Cls & (NC_DATA_CMB_TYPE_EE | NC_DATA_CMB_TYPE_BB | NC_DATA_CMB_TYPE_TE) ? _TRUE_ : _FALSE_;
	cbe->priv->ppt.has_cl_cmb_lensing_potential = _TRUE_;
	cbe->priv->ppt.has_cl_number_count = _FALSE_;
	cbe->priv->ppt.has_cl_lensing_potential = _FALSE_;
	cbe->priv->ppt.has_pk_matter = cbe->calc_transfer ? _TRUE_ : _FALSE_;
	cbe->priv->ppt.has_density_transfers = _FALSE_;
	cbe->priv->ppt.has_velocity_transfers = _FALSE_;

	cbe->priv->ppt.has_nl_corrections_based_on_delta_m = _FALSE_;

	cbe->priv->ppt.has_nc_density = _FALSE_;
	cbe->priv->ppt.has_nc_rsd = _FALSE_;
	cbe->priv->ppt.has_nc_lens = _FALSE_;
	cbe->priv->ppt.has_nc_gr = _FALSE_;

	cbe->priv->ppt.switch_sw = 1;
	cbe->priv->ppt.switch_eisw = 1;
	cbe->priv->ppt.switch_lisw = 1;
	cbe->priv->ppt.switch_dop = 1;
	cbe->priv->ppt.switch_pol = 1;
	cbe->priv->ppt.eisw_lisw_split_z = 120;

	cbe->priv->ppt.has_ad = _TRUE_;
	cbe->priv->ppt.has_bi = _FALSE_;
	cbe->priv->ppt.has_cdi = _FALSE_;
	cbe->priv->ppt.has_nid = _FALSE_;
	cbe->priv->ppt.has_niv = _FALSE_;

	cbe->priv->ppt.has_perturbed_recombination = _FALSE_;
	cbe->priv->ppt.tensor_method = tm_massless_approximation;
	cbe->priv->ppt.evolve_tensor_ur = _FALSE_;
	cbe->priv->ppt.evolve_tensor_ncdm = _FALSE_;

	cbe->priv->ppt.has_scalars = _TRUE_;
	cbe->priv->ppt.has_vectors = _FALSE_;
	cbe->priv->ppt.has_tensors = cbe->use_tensor ? _TRUE_ : _FALSE_;

	cbe->priv->ppt.l_scalar_max = cbe->scalar_lmax +
	                              (cbe->use_lensed_Cls ? ppr->delta_l_max : 0);

	cbe->priv->ppt.l_vector_max = cbe->vector_lmax;
	cbe->priv->ppt.l_tensor_max = cbe->tensor_lmax;
	cbe->priv->ppt.l_lss_max = 300;
	/*cbe->priv->ppt.k_max_for_pk = 0.1;*/

	cbe->priv->ppt.gauge = synchronous;

	cbe->priv->ppt.k_output_values_num = 0;
	cbe->priv->ppt.store_perturbations = _FALSE_;
	cbe->priv->ppt.number_of_scalar_titles = 0;
	cbe->priv->ppt.number_of_vector_titles = 0;
	cbe->priv->ppt.number_of_tensor_titles = 0;
	{
		guint filenum;
		for (filenum = 0; filenum < _MAX_NUMBER_OF_K_FILES_; filenum++)
		{
			cbe->priv->ppt.scalar_perturbations_data[filenum] = NULL;
			cbe->priv->ppt.vector_perturbations_data[filenum] = NULL;
			cbe->priv->ppt.tensor_perturbations_data[filenum] = NULL;
		}
	}
	cbe->priv->ppt.index_k_output_values = NULL;

	cbe->priv->ppt.selection_num = 1;
	cbe->priv->ppt.selection = gaussian;
	cbe->priv->ppt.selection_mean[0] = 1.0;
	cbe->priv->ppt.selection_width[0] = 0.1;

	cbe->priv->ppt.perturbations_verbose = cbe->pert_verbose;
}

static gdouble
_external_Pk_callback_pks (const double lnk, gpointer data)
{
	NcHIPrim* prim = NC_HIPRIM (data);

	return nc_hiprim_lnSA_powspec_lnk (prim, lnk);
}

static gdouble
_external_Pk_callback_pkt (const double lnk, gpointer data)
{
	NcHIPrim* prim = NC_HIPRIM (data);

	return nc_hiprim_lnT_powspec_lnk (prim, lnk);
}

static void
_nc_cbe_set_prim (NcCBE* cbe, NcHICosmo* cosmo)
{
	NcHIPrim* prim = nc_hicosmo_peek_prim (cosmo);

	cbe->priv->ppm.primordial_spec_type = external_Pk_callback;
	/*cbe->priv->ppm.primordial_spec_type = analytic_Pk;*/
	cbe->priv->ppm.external_Pk_callback_pks = &_external_Pk_callback_pks;
	if (cbe->use_tensor)
	{
		g_assert (ncm_model_impl (NCM_MODEL (prim)) & NC_HIPRIM_IMPL_lnT_powspec_lnk);
		cbe->priv->ppm.external_Pk_callback_pkt = &_external_Pk_callback_pkt;
	}
	cbe->priv->ppm.external_Pk_callback_data = prim;

	cbe->priv->ppm.k_pivot = 0.05;
	cbe->priv->ppm.A_s = 2.40227188179e-9;
	cbe->priv->ppm.n_s = 0.9742;
	cbe->priv->ppm.alpha_s = 0.0;
	cbe->priv->ppm.f_bi = 1.0;
	cbe->priv->ppm.n_bi = 1.0;
	cbe->priv->ppm.alpha_bi = 0.0;
	cbe->priv->ppm.f_cdi = 1.0;
	cbe->priv->ppm.n_cdi = 1.0;
	cbe->priv->ppm.alpha_cdi = 0.0;
	cbe->priv->ppm.f_nid = 1.0;
	cbe->priv->ppm.n_nid = 1.0;
	cbe->priv->ppm.alpha_nid = 0.0;
	cbe->priv->ppm.f_niv = 1.0;
	cbe->priv->ppm.n_niv = 1.0;
	cbe->priv->ppm.alpha_niv = 0.0;
	cbe->priv->ppm.c_ad_bi = 0.0;
	cbe->priv->ppm.n_ad_bi = 0.0;
	cbe->priv->ppm.alpha_ad_bi = 0.0;
	cbe->priv->ppm.c_ad_cdi = 0.0;
	cbe->priv->ppm.n_ad_cdi = 0.0;
	cbe->priv->ppm.alpha_ad_cdi = 0.0;
	cbe->priv->ppm.c_ad_nid = 0.0;
	cbe->priv->ppm.n_ad_nid = 0.0;
	cbe->priv->ppm.alpha_ad_nid = 0.0;
	cbe->priv->ppm.c_ad_niv = 0.0;
	cbe->priv->ppm.n_ad_niv = 0.0;
	cbe->priv->ppm.alpha_ad_niv = 0.0;
	cbe->priv->ppm.c_bi_cdi = 0.0;
	cbe->priv->ppm.n_bi_cdi = 0.0;
	cbe->priv->ppm.alpha_bi_cdi = 0.0;
	cbe->priv->ppm.c_bi_nid = 0.0;
	cbe->priv->ppm.n_bi_nid = 0.0;
	cbe->priv->ppm.alpha_bi_nid = 0.0;
	cbe->priv->ppm.c_bi_niv = 0.0;
	cbe->priv->ppm.n_bi_niv = 0.0;
	cbe->priv->ppm.alpha_bi_niv = 0.0;
	cbe->priv->ppm.c_cdi_nid = 0.0;
	cbe->priv->ppm.n_cdi_nid = 0.0;
	cbe->priv->ppm.alpha_cdi_nid = 0.0;
	cbe->priv->ppm.c_cdi_niv = 0.0;
	cbe->priv->ppm.n_cdi_niv = 0.0;
	cbe->priv->ppm.alpha_cdi_niv = 0.0;
	cbe->priv->ppm.c_nid_niv = 0.0;
	cbe->priv->ppm.n_nid_niv = 0.0;
	cbe->priv->ppm.alpha_nid_niv = 0.0;
	cbe->priv->ppm.r = 1.0;
	cbe->priv->ppm.n_t = -cbe->priv->ppm.r / 8.0 * (2.0 - cbe->priv->ppm.r / 8.0 - cbe->priv->ppm.n_s);
	cbe->priv->ppm.alpha_t = cbe->priv->ppm.r / 8.0 * (cbe->priv->ppm.r / 8.0 + cbe->priv->ppm.n_s - 1.0);
	cbe->priv->ppm.potential = polynomial;
	cbe->priv->ppm.phi_end = 0.0;
	cbe->priv->ppm.ln_aH_ratio = 50;
	cbe->priv->ppm.V0 = 1.25e-13;
	cbe->priv->ppm.V1 = -1.12e-14;
	cbe->priv->ppm.V2 = -6.95e-14;
	cbe->priv->ppm.V3 = 0.0;
	cbe->priv->ppm.V4 = 0.0;
	cbe->priv->ppm.H0 = 3.69e-6;
	cbe->priv->ppm.H1 = -5.84e-7;
	cbe->priv->ppm.H2 = 0.0;
	cbe->priv->ppm.H3 = 0.0;
	cbe->priv->ppm.H4 = 0.0;
	cbe->priv->ppm.command = "write here your command for the external Pk";
	cbe->priv->ppm.custom1 = 0.0;
	cbe->priv->ppm.custom2 = 0.0;
	cbe->priv->ppm.custom3 = 0.0;
	cbe->priv->ppm.custom4 = 0.0;
	cbe->priv->ppm.custom5 = 0.0;
	cbe->priv->ppm.custom6 = 0.0;
	cbe->priv->ppm.custom7 = 0.0;
	cbe->priv->ppm.custom8 = 0.0;
	cbe->priv->ppm.custom9 = 0.0;
	cbe->priv->ppm.custom10 = 0.0;

	cbe->priv->ppm.primordial_verbose = cbe->prim_verbose;
}

static void
_nc_cbe_set_transfer (NcCBE* cbe, NcHICosmo* cosmo)
{
	cbe->priv->ptr.lcmb_rescale = 1.0;
	cbe->priv->ptr.lcmb_pivot = 0.1;
	cbe->priv->ptr.lcmb_tilt = 0.0;
	cbe->priv->ptr.initialise_HIS_cache = _FALSE_;
	cbe->priv->ptr.has_nz_analytic = _FALSE_;
	cbe->priv->ptr.has_nz_file = _FALSE_;
	cbe->priv->ptr.has_nz_evo_analytic = _FALSE_;
	cbe->priv->ptr.has_nz_evo_file = _FALSE_;
	cbe->priv->ptr.bias = 1.0;
	cbe->priv->ptr.s_bias = 0.0;

	cbe->priv->ptr.transfer_verbose = cbe->transfer_verbose;
}

static void
_nc_cbe_set_spectra (NcCBE* cbe, NcHICosmo* cosmo)
{
	/*cbe->priv->psp.z_max_pk = 0.0;*/
	cbe->priv->psp.non_diag = 0;

	cbe->priv->psp.spectra_verbose = cbe->spectra_verbose;
}

static void
_nc_cbe_set_lensing (NcCBE* cbe, NcHICosmo* cosmo)
{
	cbe->priv->ple.has_lensed_cls = cbe->use_lensed_Cls ? _TRUE_ : _FALSE_;
	cbe->priv->ple.lensing_verbose = cbe->lensing_verbose;
}

static void
_nc_cbe_set_nonlin (NcCBE* cbe, NcHICosmo* cosmo)
{
	cbe->priv->pnl.method = nl_none;
	cbe->priv->pnl.nonlinear_verbose = cbe->nonlin_verbose;
}

static void _nc_cbe_free_bg (NcCBE* cbe);
static void _nc_cbe_free_thermo (NcCBE* cbe);
static void _nc_cbe_free_pert (NcCBE* cbe);
static void _nc_cbe_free_prim (NcCBE* cbe);
static void _nc_cbe_free_nonlin (NcCBE* cbe);
static void _nc_cbe_free_transfer (NcCBE* cbe);
static void _nc_cbe_free_spectra (NcCBE* cbe);
static void _nc_cbe_free_lensing (NcCBE* cbe);

static void
_nc_cbe_call_bg (NcCBE* cbe, NcHICosmo* cosmo)
{
	struct precision* ppr = (struct precision*)cbe->prec->priv;

	_nc_cbe_set_bg (cbe, cosmo);
	if (background_init (ppr, &cbe->priv->pba) == _FAILURE_)
		g_error ("_nc_cbe_call_bg: Error running background_init `%s'\n", cbe->priv->pba.error_message);

	if (FALSE)
	{
		const gdouble RH = nc_hicosmo_RH_Mpc (cosmo);
		gdouble zf = 1.0 / ppr->a_ini_over_a_today_default;
		struct background* pba = &cbe->priv->pba;
		gdouble pvecback[pba->bg_size];
		gdouble err = 0.0;

		if (cbe->a == NULL)
			cbe->a = nc_scalefactor_new (NC_SCALEFACTOR_TIME_TYPE_COSMIC, zf, NULL);
		else
			nc_scalefactor_set_zf (cbe->a, zf);

		nc_scalefactor_prepare_if_needed (cbe->a, cosmo);

		guint i;

		for (i = 0; i < pba->bt_size; i++)
		{
			gint last_index = 0;
			const gdouble eta = pba->tau_table[i] / RH;
			const gdouble z = nc_scalefactor_z_eta (cbe->a, eta);
			const gdouble x = 1.0 + z;
			const gdouble x2 = x * x;
			const gdouble x3 = x2 * x;
			const gdouble x4 = x2 * x2;
			const gdouble E2 = nc_hicosmo_E2 (cosmo, z);
			const gdouble E = sqrt (E2);
			const gdouble H = E / RH;
			const gdouble RH_pow_m2 = 1.0 / (RH * RH);
			const gdouble H_prime = -0.5 * nc_hicosmo_dE2_dz (cosmo, z) * RH_pow_m2;

			const gdouble rho_g = nc_hicosmo_Omega_g0 (cosmo) * RH_pow_m2 * x4;
			const gdouble rho_ur = nc_hicosmo_Omega_nu0 (cosmo) * RH_pow_m2 * x4;
			const gdouble rho_b = nc_hicosmo_Omega_b0 (cosmo) * RH_pow_m2 * x3;
			const gdouble rho_cdm = nc_hicosmo_Omega_c0 (cosmo) * RH_pow_m2 * x3;
			const gdouble rho_Lambda = ncm_model_orig_param_get (NCM_MODEL (cosmo), NC_HICOSMO_DE_OMEGA_X) * RH_pow_m2;

			const gdouble E2Omega_t = nc_hicosmo_E2Omega_t (cosmo, z);
			const gdouble Omega_r = nc_hicosmo_Omega_r0 (cosmo) * x4 / E2Omega_t;
			const gdouble Omega_m = nc_hicosmo_Omega_m0 (cosmo) * x3 / E2Omega_t;

			const gdouble rho_crit = E2 * RH_pow_m2;

			background_at_tau (pba,
			                   pba->tau_table[i],
			                   pba->long_info,
			                   pba->inter_normal,
			                   &last_index,
			                   pvecback);

			{

				const gdouble a_diff = fabs (nc_scalefactor_a_eta (cbe->a, eta) / pvecback[pba->index_bg_a] - 1.0);
				const gdouble H_diff = fabs (H / pvecback[pba->index_bg_H] - 1.0);
				const gdouble Hprime_diff = fabs (H_prime / pvecback[pba->index_bg_H_prime] - 1.0);

				const gdouble rho_g_diff = fabs (rho_g / pvecback[pba->index_bg_rho_g] - 1.0);
				const gdouble rho_ur_diff = fabs (rho_ur / pvecback[pba->index_bg_rho_ur] - 1.0);
				const gdouble rho_b_diff = fabs (rho_b / pvecback[pba->index_bg_rho_b] - 1.0);
				const gdouble rho_cdm_diff = fabs (rho_cdm / pvecback[pba->index_bg_rho_cdm] - 1.0);
				const gdouble rho_Lambda_diff = fabs (rho_Lambda / pvecback[pba->index_bg_rho_lambda] - 1.0);

				const gdouble Omega_m0_diff = fabs (Omega_m / pvecback[pba->index_bg_Omega_m] - 1.0);
				const gdouble Omega_r0_diff = fabs (Omega_r / pvecback[pba->index_bg_Omega_r] - 1.0);

				const gdouble rho_crit_diff = fabs (rho_crit / pvecback[pba->index_bg_rho_crit] - 1.0);

				err = GSL_MAX (err, a_diff);
				err = GSL_MAX (err, H_diff);
				err = GSL_MAX (err, Hprime_diff);
				err = GSL_MAX (err, rho_g_diff);
				err = GSL_MAX (err, rho_ur_diff);
				err = GSL_MAX (err, rho_b_diff);
				err = GSL_MAX (err, rho_cdm_diff);
				err = GSL_MAX (err, rho_Lambda_diff);
				err = GSL_MAX (err, Omega_r0_diff);
				err = GSL_MAX (err, rho_crit_diff);

				printf ("# eta = % 20.15g | % 10.5e % 10.5e % 10.5e % 10.5e % 10.5e % 10.5e % 10.5e % 10.5e % 10.5e % 10.5e % 10.5e % 10.5e\n", eta,
				        pvecback[pba->index_bg_a], a_diff, H_diff, Hprime_diff, rho_g_diff, rho_ur_diff, rho_b_diff, rho_cdm_diff, rho_Lambda_diff,
				        Omega_r0_diff, Omega_m0_diff, rho_crit_diff);
			}
		}
		printf ("# worst % 10.5e\n", err);
	}
}

static void
_nc_cbe_call_thermo (NcCBE* cbe, NcHICosmo* cosmo)
{
	struct precision* ppr = (struct precision*)cbe->prec->priv;

	_nc_cbe_call_bg (cbe, cosmo);

	_nc_cbe_set_thermo (cbe, cosmo);
	if (thermodynamics_init (ppr, &cbe->priv->pba, &cbe->priv->pth) == _FAILURE_)
		g_error ("_nc_cbe_call_thermo: Error running thermodynamics_init `%s'\n", cbe->priv->pth.error_message);
}

static void
_nc_cbe_call_pert (NcCBE* cbe, NcHICosmo* cosmo)
{
	struct precision* ppr = (struct precision*)cbe->prec->priv;

	/*_nc_cbe_call_thermo (cbe, cosmo);*/
	cbe->free = &_nc_cbe_free_pert;

	_nc_cbe_set_pert (cbe, cosmo);
	if (perturb_init (ppr, &cbe->priv->pba, &cbe->priv->pth, &cbe->priv->ppt) == _FAILURE_)
		g_error ("_nc_cbe_call_pert: Error running perturb_init `%s'\n", cbe->priv->ppt.error_message);
}

static void
_nc_cbe_call_prim (NcCBE* cbe, NcHICosmo* cosmo)
{
	struct precision* ppr = (struct precision*)cbe->prec->priv;

	_nc_cbe_call_pert (cbe, cosmo);
	cbe->free = &_nc_cbe_free_prim;

	_nc_cbe_set_prim (cbe, cosmo);
	if (primordial_init (ppr, &cbe->priv->ppt, &cbe->priv->ppm) == _FAILURE_)
		g_error ("_nc_cbe_call_prim: Error running primordial_init `%s'\n", cbe->priv->ppm.error_message);
}

static void
_nc_cbe_call_nonlin (NcCBE* cbe, NcHICosmo* cosmo)
{
	struct precision* ppr = (struct precision*)cbe->prec->priv;

	_nc_cbe_call_prim (cbe, cosmo);
	cbe->free = &_nc_cbe_free_nonlin;

	_nc_cbe_set_nonlin (cbe, cosmo);
	if (nonlinear_init (ppr, &cbe->priv->pba, &cbe->priv->pth, &cbe->priv->ppt, &cbe->priv->ppm, &cbe->priv->pnl) == _FAILURE_)
		g_error ("_nc_cbe_call_nonlin: Error running nonlinear_init `%s'\n", cbe->priv->pnl.error_message);
}

static void
_nc_cbe_call_transfer (NcCBE* cbe, NcHICosmo* cosmo)
{
	struct precision* ppr = (struct precision*)cbe->prec->priv;

	_nc_cbe_call_nonlin (cbe, cosmo);
	cbe->free = &_nc_cbe_free_transfer;

	_nc_cbe_set_transfer (cbe, cosmo);
	if (transfer_init (ppr, &cbe->priv->pba, &cbe->priv->pth, &cbe->priv->ppt, &cbe->priv->pnl, &cbe->priv->ptr) == _FAILURE_)
		g_error ("_nc_cbe_call_transfer: Error running transfer_init `%s'\n", cbe->priv->ptr.error_message);
}

static void
_nc_cbe_call_spectra (NcCBE* cbe, NcHICosmo* cosmo)
{
	struct precision* ppr = (struct precision*)cbe->prec->priv;

	_nc_cbe_call_transfer (cbe, cosmo);
	cbe->free = &_nc_cbe_free_spectra;

	_nc_cbe_set_spectra (cbe, cosmo);
	if (spectra_init (ppr, &cbe->priv->pba, &cbe->priv->ppt, &cbe->priv->ppm, &cbe->priv->pnl, &cbe->priv->ptr, &cbe->priv->psp) == _FAILURE_)
		g_error ("_nc_cbe_call_spectra: Error running spectra_init `%s'\n", cbe->priv->psp.error_message);
}

static void
_nc_cbe_call_lensing (NcCBE* cbe, NcHICosmo* cosmo)
{
	struct precision* ppr = (struct precision*)cbe->prec->priv;

	_nc_cbe_call_spectra (cbe, cosmo);
	cbe->free = &_nc_cbe_free_lensing;

	_nc_cbe_set_lensing (cbe, cosmo);
	if (lensing_init (ppr, &cbe->priv->ppt, &cbe->priv->psp, &cbe->priv->pnl, &cbe->priv->ple) == _FAILURE_)
		g_error ("_nc_cbe_call_lensing: Error running lensing_init `%s'\n", cbe->priv->ple.error_message);
}

static void
_nc_cbe_free_bg (NcCBE* cbe)
{
	if (background_free (&cbe->priv->pba) == _FAILURE_)
		g_error ("_nc_cbe_free_bg: Error running background_free `%s'\n", cbe->priv->pba.error_message);
}

static void
_nc_cbe_free_thermo (NcCBE* cbe)
{
	if (thermodynamics_free (&cbe->priv->pth) == _FAILURE_)
		g_error ("_nc_cbe_free_thermo: Error running thermodynamics_free `%s'\n", cbe->priv->pth.error_message);

	_nc_cbe_free_bg (cbe);
}

static void
_nc_cbe_free_pert (NcCBE* cbe)
{
	if (perturb_free (&cbe->priv->ppt) == _FAILURE_)
		g_error ("_nc_cbe_free_pert: Error running perturb_free `%s'\n", cbe->priv->ppt.error_message);

	/*_nc_cbe_free_thermo (cbe);*/
}

static void
_nc_cbe_free_prim (NcCBE* cbe)
{
	if (primordial_free (&cbe->priv->ppm) == _FAILURE_)
		g_error ("_nc_cbe_free_prim: Error running primordial_free `%s'\n", cbe->priv->ppm.error_message);

	_nc_cbe_free_pert (cbe);
}

static void
_nc_cbe_free_nonlin (NcCBE* cbe)
{
	if (nonlinear_free (&cbe->priv->pnl) == _FAILURE_)
		g_error ("_nc_cbe_free_nonlin: Error running nonlinear_free `%s'\n", cbe->priv->pnl.error_message);

	_nc_cbe_free_prim (cbe);
}

static void
_nc_cbe_free_transfer (NcCBE* cbe)
{
	if (transfer_free (&cbe->priv->ptr) == _FAILURE_)
		g_error ("_nc_cbe_free_transfer: Error running transfer_free `%s'\n", cbe->priv->ptr.error_message);

	_nc_cbe_free_nonlin (cbe);
}

static void
_nc_cbe_free_spectra (NcCBE* cbe)
{
	if (spectra_free (&cbe->priv->psp) == _FAILURE_)
		g_error ("_nc_cbe_free_lensing: Error running spectra_free `%s'\n", cbe->priv->psp.error_message);

	_nc_cbe_free_transfer (cbe);
}

static void
_nc_cbe_free_lensing (NcCBE* cbe)
{
	if (lensing_free (&cbe->priv->ple) == _FAILURE_)
		g_error ("_nc_cbe_free_lensing: Error running lensing_free `%s'\n", cbe->priv->ple.error_message);

	_nc_cbe_free_spectra (cbe);
}

static void
_nc_cbe_update_callbacks (NcCBE* cbe)
{
	gboolean has_Cls = cbe->target_Cls & NC_DATA_CMB_TYPE_ALL;

	ncm_model_ctrl_force_update (cbe->ctrl_cosmo);

	if (cbe->allocated)
	{
		g_assert (cbe->free != NULL);
		cbe->free (cbe);
		cbe->call = NULL;
		cbe->free = NULL;
		cbe->allocated = FALSE;
	}

	if (has_Cls && cbe->use_lensed_Cls)
		cbe->call = _nc_cbe_call_lensing;
	else if (has_Cls || cbe->calc_transfer)
		cbe->call = _nc_cbe_call_spectra;
}

/**
 * nc_cbe_thermodyn_prepare:
 * @cbe: a #NcCBE
 * @cosmo: a #NcHICosmo
 *
 * Prepares the thermodynamic Class structure.
 *
 */
void nc_cbe_thermodyn_prepare (NcCBE* cbe, NcHICosmo* cosmo)
{
	if (cbe->thermodyn_prepared)
	{
		_nc_cbe_free_thermo (cbe);
		cbe->thermodyn_prepared = FALSE;
	}

	_nc_cbe_call_thermo (cbe, cosmo);
	cbe->thermodyn_prepared = TRUE;
}

/**
 * nc_cbe_thermodyn_prepare_if_needed:
 * @cbe: a #NcCBE
 * @cosmo: a #NcHICosmo
 *
 * Prepares the thermodynamic Class structure.
 *
 */
void nc_cbe_thermodyn_prepare_if_needed (NcCBE* cbe, NcHICosmo* cosmo)
{
	if (ncm_model_ctrl_update (cbe->ctrl_cosmo, NCM_MODEL (cosmo)))
	{
		nc_cbe_thermodyn_prepare (cbe, cosmo);
		ncm_model_ctrl_force_update (cbe->ctrl_prim);
	}
}

/**
 * nc_cbe_prepare:
 * @cbe: a #NcCBE
 * @cosmo: a #NcHICosmo
 *
 * Prepares all necessary Class structures.
 *
 */
void nc_cbe_prepare (NcCBE* cbe, NcHICosmo* cosmo)
{
  /*printf ("Preparing CLASS!\n");*/
  if (cbe->allocated)
  {
    g_assert (cbe->free != NULL);
    cbe->free (cbe);
    cbe->allocated = FALSE;
  }

	if (cbe->thermodyn_prepared)
	{
		_nc_cbe_free_thermo (cbe);
		cbe->thermodyn_prepared = FALSE;
	}

	_nc_cbe_call_thermo (cbe, cosmo);
	cbe->thermodyn_prepared = TRUE;

	if (cbe->call != NULL)
	{
		cbe->call (cbe, cosmo);
		cbe->allocated = TRUE;
	}
}

/**
 * nc_cbe_prepare_if_needed:
 * @cbe: a #NcCBE
 * @cosmo: a #NcHICosmo
 *
 * Prepares all necessary Class structures.
 *
 */
void
nc_cbe_prepare_if_needed (NcCBE *cbe, NcHICosmo *cosmo)
{
  ncm_model_ctrl_update (cbe->ctrl_cosmo, NCM_MODEL (cosmo));

  if (!ncm_model_ctrl_model_has_submodel (cbe->ctrl_cosmo, nc_hiprim_id ()))
  {
    g_error ("nc_cbe_prepare_if_needed: cosmo model must contain a NcHIPrim submodel.");
  }
  else
  {
    gboolean cosmo_up = ncm_model_ctrl_model_last_update (cbe->ctrl_cosmo);
    gboolean prim_up  = ncm_model_ctrl_submodel_last_update (cbe->ctrl_cosmo, nc_hiprim_id ());

    /*printf ("cosmo_up %d prim_up %d [%p]\n", cosmo_up, prim_up, cosmo);*/

    if (cosmo_up)
    {
      nc_cbe_prepare (cbe, cosmo);
    }
    else if (prim_up)
    {
      if (cbe->allocated)
      {
        g_assert (cbe->free != NULL);
        cbe->free (cbe);
        cbe->allocated = FALSE;
      }
      if (cbe->call != NULL)
      {
        cbe->call (cbe, cosmo);
        cbe->allocated = TRUE;
      }
    }
  }
}

/**
 * nc_cbe_thermodyn_get_Xe:
 * @cbe: a #NcCBE
 *
 * Gets the free electrons fraction $X_e$ as a function of the redshift.
 *
 * Returns: (transfer full): a #NcmSpline for Xe.
 */
NcmSpline*
nc_cbe_thermodyn_get_Xe (NcCBE* cbe)
{
	const guint size = cbe->priv->pth.tt_size;
	NcmVector* z_v = ncm_vector_new (size);
	NcmVector* Xe_v = ncm_vector_new (size);
	NcmSpline* Xe_s = ncm_spline_cubic_notaknot_new_full (z_v, Xe_v, FALSE);
	guint i;

	for (i = 0; i < size; i++)
	{
		const gdouble z_i = cbe->priv->pth.z_table[i];
		const gdouble Xe_i = cbe->priv->pth.thermodynamics_table[cbe->priv->pth.th_size * i + cbe->priv->pth.index_th_xe];

		ncm_vector_fast_set (z_v, size - 1 - i, -log (z_i + 1.0));
		ncm_vector_fast_set (Xe_v, size - 1 - i, Xe_i);
	}

	ncm_vector_clear (&z_v);
	ncm_vector_clear (&Xe_v);

	ncm_spline_prepare (Xe_s);

	return Xe_s;
}

/**
 * nc_cbe_get_matter_ps:
 * @cbe: a #NcCBE
 *
 * Gets the logarithm base e of the matter power spectrum as a function of the redshift $z$ and mode $\ln (k)$.
 *
 * Returns: (transfer full): a #NcmSpline2d for the logarithm base e of the matter power spectrum, $\ln P(\ln k, z)$.
 */
NcmSpline2d *
nc_cbe_get_matter_ps (NcCBE *cbe)
{
  const gint z_size  = cbe->priv->psp.ln_tau_size;
  const gint partz   = 4;
  const gint z_tsize = (z_size - 1) * partz + 1;

  NcmVector *lnk_v = ncm_vector_new (cbe->priv->psp.ln_k_size);
  NcmVector *z_v   = ncm_vector_new (z_tsize);
  NcmMatrix *lnPk  = ncm_matrix_new (z_tsize, cbe->priv->psp.ln_k_size);
  gdouble *pvecback = g_new (gdouble, cbe->priv->pba.bg_size_short);
  gdouble z_i_a, z_i_b = 0.0;
  guint i, m;

  for (i = 0; i < cbe->priv->psp.ln_k_size; i++)
  {
    ncm_vector_set (lnk_v, i, cbe->priv->psp.ln_k[i]);
  }

  m = 0;
  i = 0;
  {
    gdouble ln_tau_i;
    gint last_index_back;
    guint j;

    z_i_a = 0.0;

    ln_tau_i = cbe->priv->psp.ln_tau[z_size - i - 2];
    background_at_tau (&cbe->priv->pba,
                       exp (ln_tau_i),
                       cbe->priv->pba.short_info,
                       cbe->priv->pba.inter_normal,
                       &last_index_back,
                       pvecback);
    z_i_b = cbe->priv->pba.a_today / pvecback[cbe->priv->pba.index_bg_a] - 1.0;

    for (j = 0; j < partz; j++)
    {
      const gdouble z_i = z_i_a + (z_i_b - z_i_a) / (partz * 1.0) * j;

      ncm_vector_set (z_v, m, z_i);
      spectra_pk_at_z (&cbe->priv->pba, &cbe->priv->psp, logarithmic, z_i, ncm_matrix_ptr (lnPk, m, 0), NULL);

      /*printf ("Redshift %d[%d] : % 21.15g!\n", m, z_tsize, z_i);*/
      m++;
    }
  }

  for (i = 1; i < z_size - 1; i++)
  {
    gdouble ln_tau_i;
    gint last_index_back;
    guint j;

    ln_tau_i = cbe->priv->psp.ln_tau[z_size - i - 1];
    background_at_tau (&cbe->priv->pba,
                       exp (ln_tau_i),
                       cbe->priv->pba.short_info,
                       cbe->priv->pba.inter_normal,
                       &last_index_back,
                       pvecback);
    z_i_a = cbe->priv->pba.a_today / pvecback[cbe->priv->pba.index_bg_a] - 1.0;

    ln_tau_i = cbe->priv->psp.ln_tau[z_size - i - 2];
    background_at_tau (&cbe->priv->pba,
                       exp (ln_tau_i),
                       cbe->priv->pba.short_info,
                       cbe->priv->pba.inter_normal,
                       &last_index_back,
                       pvecback);
    z_i_b = cbe->priv->pba.a_today / pvecback[cbe->priv->pba.index_bg_a] - 1.0;

    for (j = 0; j < partz; j++)
    {
      const gdouble z_i = z_i_a + (z_i_b - z_i_a) / (partz * 1.0) * j;

      ncm_vector_set (z_v, m, z_i);
      spectra_pk_at_z (&cbe->priv->pba, &cbe->priv->psp, logarithmic, z_i, ncm_matrix_ptr (lnPk, m, 0), NULL);

      /*printf ("Redshift %d[%d] : % 21.15g!\n", m, z_tsize, z_i);*/
      m++;
    }
  }

  {
<<<<<<< HEAD
    const gdouble z_i = z_i_b;
=======
    const gdouble z_i = z_i_b * 0.99; /* Safeguard against interpolation error on CLASS near the end */
>>>>>>> b9ba213d

    ncm_vector_set (z_v, m, z_i);
    spectra_pk_at_z (&cbe->priv->pba, &cbe->priv->psp, logarithmic, z_i, ncm_matrix_ptr (lnPk, m, 0), NULL);

    /*printf ("Redshift %d[%d] : % 21.15g!\n", m, z_tsize, z_i);*/
    m++;
  }

  g_free (pvecback);

  {
    NcmSpline2d *lnPk_s = ncm_spline2d_bicubic_notaknot_new ();
    ncm_spline2d_set (lnPk_s, lnk_v, z_v, lnPk, TRUE);

    ncm_vector_free (z_v);
    ncm_vector_free (lnk_v);
    ncm_matrix_free (lnPk);

    return lnPk_s;
  }
}

/**
 * nc_cbe_get_all_Cls:
 * @cbe: a #NcCBE
 * @TT_Cls: a #NcmVector
 * @EE_Cls: a #NcmVector
 * @BB_Cls: a #NcmVector
 * @TE_Cls: a #NcmVector
 *
 * Gets and store the angular power spectra $C_l$'s calculated in the vectors @TT_Cls, @EE_Cls,
 * @BB_Cls and @TE_Cls. If any of these vectors are NULL, then it is (they are)
 * ignored.
 *
 */
void nc_cbe_get_all_Cls (NcCBE* cbe, NcmVector* TT_Cls, NcmVector* EE_Cls, NcmVector* BB_Cls, NcmVector* TE_Cls)
{
	guint all_Cls_size, index_tt, index_ee, index_bb, index_te;
	gboolean has_tt, has_ee, has_bb, has_te;

	if (cbe->use_lensed_Cls)
	{
		struct lensing* ptr = &cbe->priv->ple;
		all_Cls_size = ptr->lt_size;
		index_tt = ptr->index_lt_tt;
		index_ee = ptr->index_lt_ee;
		index_bb = ptr->index_lt_bb;
		index_te = ptr->index_lt_te;
		has_tt = ptr->has_tt;
		has_ee = ptr->has_ee;
		has_bb = ptr->has_bb;
		has_te = ptr->has_te;
	}
	else
	{
		struct spectra* ptr = &cbe->priv->psp;
		all_Cls_size = ptr->ct_size;
		index_tt = ptr->index_ct_tt;
		index_ee = ptr->index_ct_ee;
		index_bb = ptr->index_ct_bb;
		index_te = ptr->index_ct_te;
		has_tt = ptr->has_tt;
		has_ee = ptr->has_ee;
		has_bb = ptr->has_bb;
		has_te = ptr->has_te;
	}

	{
		guint TT_lmax = has_tt ? (TT_Cls != NULL ? ncm_vector_len (TT_Cls) : 0) : 0;
		guint EE_lmax = has_tt ? (EE_Cls != NULL ? ncm_vector_len (EE_Cls) : 0) : 0;
		guint BB_lmax = has_tt ? (BB_Cls != NULL ? ncm_vector_len (BB_Cls) : 0) : 0;
		guint TE_lmax = has_tt ? (TE_Cls != NULL ? ncm_vector_len (TE_Cls) : 0) : 0;
		const gdouble T_gamma0 = cbe->priv->pba.T_cmb;
		const gdouble Cl_fac = gsl_pow_2 (1.0e6 * T_gamma0);
		gdouble* all_Cls = g_new0 (gdouble, all_Cls_size);
		guint l;

		g_assert (!(cbe->target_Cls & NC_DATA_CMB_TYPE_TT) || has_tt);
		g_assert (!(cbe->target_Cls & NC_DATA_CMB_TYPE_EE) || has_ee);
		g_assert (!(cbe->target_Cls & NC_DATA_CMB_TYPE_BB) || has_bb);
		g_assert (!(cbe->target_Cls & NC_DATA_CMB_TYPE_TE) || has_te);

		for (l = 0; l <= cbe->scalar_lmax; l++)
		{
			if (cbe->use_lensed_Cls)
				lensing_cl_at_l (&cbe->priv->ple, l, all_Cls);
			else
				spectra_cl_at_l (&cbe->priv->psp, l, all_Cls, NULL, NULL);

			if (TT_lmax > 0)
			{
				const gdouble TT_Cl = all_Cls[index_tt];
				ncm_vector_set (TT_Cls, l, Cl_fac * TT_Cl);
				TT_lmax--;
			}
			if (EE_lmax > 0)
			{
				const gdouble EE_Cl = all_Cls[index_ee];
				ncm_vector_set (EE_Cls, l, Cl_fac * EE_Cl);
				EE_lmax--;
			}
			if (BB_lmax > 0)
			{
				const gdouble BB_Cl = all_Cls[index_bb];
				ncm_vector_set (BB_Cls, l, Cl_fac * BB_Cl);
				BB_lmax--;
			}
			if (TE_lmax > 0)
			{
				const gdouble TE_Cl = all_Cls[index_te];
				ncm_vector_set (TE_Cls, l, Cl_fac * TE_Cl);
				TE_lmax--;
			}
		}
		g_free (all_Cls);
	}
}<|MERGE_RESOLUTION|>--- conflicted
+++ resolved
@@ -1891,11 +1891,7 @@
   }
 
   {
-<<<<<<< HEAD
-    const gdouble z_i = z_i_b;
-=======
     const gdouble z_i = z_i_b * 0.99; /* Safeguard against interpolation error on CLASS near the end */
->>>>>>> b9ba213d
 
     ncm_vector_set (z_v, m, z_i);
     spectra_pk_at_z (&cbe->priv->pba, &cbe->priv->psp, logarithmic, z_i, ncm_matrix_ptr (lnPk, m, 0), NULL);
