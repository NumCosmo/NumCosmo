	/***************************************************************************
 *            nc_cbe.c
 *
 *  Sat October 24 11:56:56 2015
 *  Copyright  2015  Sandro Dias Pinto Vitenti
 *  <sandro@isoftware.com.br>
 ****************************************************************************/
/*
 * nc_cbe.c
 * Copyright (C) 2015 Sandro Dias Pinto Vitenti <sandro@isoftware.com.br>
 *
 * numcosmo is free software: you can redistribute it and/or modify it
 * under the terms of the GNU General Public License as published by the
 * Free Software Foundation, either version 3 of the License, or
 * (at your option) any later version.
 *
 * numcosmo is distributed in the hope that it will be useful, but
 * WITHOUT ANY WARRANTY; without even the implied warranty of
 * MERCHANTABILITY or FITNESS FOR A PARTICULAR PURPOSE.
 * See the GNU General Public License for more details.
 *
 * You should have received a copy of the GNU General Public License along
 * with this program.  If not, see <http://www.gnu.org/licenses/>.
 */

/**
 * SECTION:nc_cbe
 * @title: NcCBE
 * @short_description: CLASS (Cosmic Linear Anisotropy Solving System) backend
 *
 * This object provides an interface for the CLASS code.
 *
 * If you use this object please cite: [Blas (2011) CLASS II][XBlas2011],
 * see also:
 * - [Lesgourgues (2011) CLASS I][XLesgourgues2011],
 * - [Lesgourgues (2011) CLASS III][XLesgourgues2011a],
 * - [Lesgourgues (2011) CLASS IV][XLesgourgues2011b] and
 * - [CLASS website](http://class-code.net/).
 *
 */

/*
 * It must be include before anything else, several symbols clash
 * with the default includes.
 */
#include "class/include/class.h"

#ifdef HAVE_CONFIG_H
#include "config.h"
#endif /* HAVE_CONFIG_H */
#include "build_cfg.h"

#include "math/ncm_spline2d_bicubic.h"
#include "math/ncm_spline_cubic_notaknot.h"
#include "model/nc_hicosmo_de.h"
#include "nc_cbe.h"
#include "nc_enum_types.h"
#include "nc_hiprim.h"
#include "nc_hireion_camb.h"

enum
{
	PROP_0,
	PROP_PREC,
	PROP_TARGET_CLS,
	PROP_CALC_TRANSFER,
	PROP_USE_LENSED_CLS,
	PROP_USE_TENSOR,
	PROP_USE_THERMODYN,
	PROP_SCALAR_LMAX,
	PROP_VECTOR_LMAX,
	PROP_TENSOR_LMAX,
	PROP_MATTER_PK_MAXZ,
	PROP_MATTER_PK_MAXK,
};

struct _NcCBEPrivate
{
	struct background pba;
	struct thermo pth;
	struct perturbs ppt;
	struct transfers ptr;
	struct primordial ppm;
	struct spectra psp;
	struct nonlinear pnl;
	struct lensing ple;
	struct output pop;
};

G_DEFINE_TYPE (NcCBE, nc_cbe, G_TYPE_OBJECT);

static void
nc_cbe_init (NcCBE *cbe)
{
  cbe->priv           = G_TYPE_INSTANCE_GET_PRIVATE (cbe, NC_TYPE_CBE, NcCBEPrivate);
  cbe->prec           = NULL;
  cbe->ctrl_cosmo     = ncm_model_ctrl_new (NULL);
  cbe->ctrl_prim      = ncm_model_ctrl_new (NULL);
  cbe->a              = NULL;

  cbe->target_Cls     = 0;
  cbe->calc_transfer  = FALSE;
  cbe->use_lensed_Cls = FALSE;
  cbe->use_tensor     = FALSE;
  cbe->scalar_lmax    = 0;
  cbe->vector_lmax    = 0;
  cbe->tensor_lmax    = 0;

  cbe->call               = NULL;
  cbe->free               = NULL;
  cbe->allocated          = FALSE;
  cbe->thermodyn_prepared = FALSE;

  cbe->priv->pba.h                    = 0.0;
  cbe->priv->pba.H0                   = 0.0;
  cbe->priv->pba.T_cmb                = 0.0;
  cbe->priv->pba.Omega0_g             = 0.0;
  cbe->priv->pba.Omega0_ur            = 0.0;
  cbe->priv->pba.Omega0_b             = 0.0;
  cbe->priv->pba.Omega0_cdm           = 0.0;
  cbe->priv->pba.Omega0_dcdmdr        = 0.0;
  cbe->priv->pba.Omega0_dcdm          = 0.0;
  cbe->priv->pba.Gamma_dcdm           = 0.0;
  cbe->priv->pba.N_ncdm               = 0;
  cbe->priv->pba.Omega0_ncdm_tot      = 0.0;
  cbe->priv->pba.ksi_ncdm_default     = 0.0;
  cbe->priv->pba.ksi_ncdm             = NULL;
  cbe->priv->pba.T_ncdm_default       = 0.0;
  cbe->priv->pba.T_ncdm               = NULL;
  cbe->priv->pba.deg_ncdm_default     = 0.0;
  cbe->priv->pba.deg_ncdm             = NULL;
  cbe->priv->pba.ncdm_psd_parameters  = NULL;
  cbe->priv->pba.ncdm_psd_files       = NULL;
  cbe->priv->pba.Omega0_scf           = 0.0;
  cbe->priv->pba.attractor_ic_scf     = _FALSE_;
  cbe->priv->pba.scf_parameters       = NULL;
  cbe->priv->pba.scf_parameters_size  = 0;
  cbe->priv->pba.scf_tuning_index     = 0;
  cbe->priv->pba.phi_ini_scf          = 0;
  cbe->priv->pba.phi_prime_ini_scf    = 0;
  cbe->priv->pba.Omega0_k             = 0.0;
  cbe->priv->pba.K                    = 0.0;
  cbe->priv->pba.sgnK                 = 0;
  cbe->priv->pba.Omega0_lambda        = 0.0;
  cbe->priv->pba.Omega0_fld           = 0.0;
  cbe->priv->pba.a_today              = 0.0;
  cbe->priv->pba.w0_fld               = 0.0;
  cbe->priv->pba.wa_fld               = 0.0;
  cbe->priv->pba.cs2_fld              = 0.0;

  /* thermodynamics structure */

  cbe->priv->pth.YHe                      = 0;
  cbe->priv->pth.recombination            = 0;
  cbe->priv->pth.reio_parametrization     = 0;
  cbe->priv->pth.reio_z_or_tau            = 0;
  cbe->priv->pth.z_reio                   = 0.0;
  cbe->priv->pth.tau_reio                 = 0.0;
  cbe->priv->pth.reionization_exponent    = 0.0;
  cbe->priv->pth.reionization_width       = 0.0;
  cbe->priv->pth.helium_fullreio_redshift = 0.0;
  cbe->priv->pth.helium_fullreio_width    = 0.0;

  cbe->priv->pth.binned_reio_num            = 0;
  cbe->priv->pth.binned_reio_z              = NULL;
  cbe->priv->pth.binned_reio_xe             = NULL;
  cbe->priv->pth.binned_reio_step_sharpness = 0.0;

  cbe->priv->pth.annihilation           = 0.0;
  cbe->priv->pth.decay                  = 0.0;
  cbe->priv->pth.annihilation_variation = 0.0;
  cbe->priv->pth.annihilation_z         = 0.0;
  cbe->priv->pth.annihilation_zmax      = 0.0;
  cbe->priv->pth.annihilation_zmin      = 0.0;
  cbe->priv->pth.annihilation_f_halo    = 0.0;
  cbe->priv->pth.annihilation_z_halo    = 0.0;
  cbe->priv->pth.has_on_the_spot        = _FALSE_;

  cbe->priv->pth.compute_cb2_derivatives = _FALSE_;

  /* perturbation structure */

  cbe->priv->ppt.has_perturbations            = _FALSE_;
  cbe->priv->ppt.has_cls                      = _FALSE_;

  cbe->priv->ppt.has_cl_cmb_temperature       = _FALSE_;
  cbe->priv->ppt.has_cl_cmb_polarization      = _FALSE_;
  cbe->priv->ppt.has_cl_cmb_lensing_potential = _FALSE_;
  cbe->priv->ppt.has_cl_number_count          = _FALSE_;
  cbe->priv->ppt.has_cl_lensing_potential     = _FALSE_;
  cbe->priv->ppt.has_pk_matter                = _FALSE_;
  cbe->priv->ppt.has_density_transfers        = _FALSE_;
  cbe->priv->ppt.has_velocity_transfers       = _FALSE_;

  cbe->priv->ppt.has_nl_corrections_based_on_delta_m = _FALSE_;

  cbe->priv->ppt.has_nc_density = _FALSE_;
  cbe->priv->ppt.has_nc_rsd     = _FALSE_;
  cbe->priv->ppt.has_nc_lens    = _FALSE_;
  cbe->priv->ppt.has_nc_gr      = _FALSE_;

  cbe->priv->ppt.switch_sw         = 0;
  cbe->priv->ppt.switch_eisw       = 0;
  cbe->priv->ppt.switch_lisw       = 0;
  cbe->priv->ppt.switch_dop        = 0;
  cbe->priv->ppt.switch_pol        = 0;
  cbe->priv->ppt.eisw_lisw_split_z = 0;

  cbe->priv->ppt.has_ad  = _FALSE_;
  cbe->priv->ppt.has_bi  = _FALSE_;
  cbe->priv->ppt.has_cdi = _FALSE_;
  cbe->priv->ppt.has_nid = _FALSE_;
  cbe->priv->ppt.has_niv = _FALSE_;

  cbe->priv->ppt.has_perturbed_recombination = _FALSE_;
  cbe->priv->ppt.tensor_method               = tm_massless_approximation;
  cbe->priv->ppt.evolve_tensor_ur            = _FALSE_;
  cbe->priv->ppt.evolve_tensor_ncdm          = _FALSE_;

  cbe->priv->ppt.has_scalars = _FALSE_;
  cbe->priv->ppt.has_vectors = _FALSE_;
  cbe->priv->ppt.has_tensors = _FALSE_;

  cbe->priv->ppt.l_scalar_max = 0;
  cbe->priv->ppt.l_vector_max = 0;
  cbe->priv->ppt.l_tensor_max = 0;
  cbe->priv->ppt.l_lss_max    = 0;
  cbe->priv->ppt.k_max_for_pk = 0.0;

  cbe->priv->ppt.gauge = synchronous;

  cbe->priv->ppt.k_output_values_num     = 0;
  cbe->priv->ppt.store_perturbations     = _FALSE_;
  cbe->priv->ppt.number_of_scalar_titles = 0;
  cbe->priv->ppt.number_of_vector_titles = 0;
  cbe->priv->ppt.number_of_tensor_titles = 0;
  {
    guint filenum;
    for (filenum = 0; filenum<_MAX_NUMBER_OF_K_FILES_; filenum++){
      cbe->priv->ppt.scalar_perturbations_data[filenum] = NULL;
      cbe->priv->ppt.vector_perturbations_data[filenum] = NULL;
      cbe->priv->ppt.tensor_perturbations_data[filenum] = NULL;
    }
  }
  cbe->priv->ppt.index_k_output_values = NULL;

  /* primordial structure */

  cbe->priv->ppm.primordial_spec_type = analytic_Pk;
  cbe->priv->ppm.k_pivot              = 0.0;
  cbe->priv->ppm.A_s                  = 0.0;
  cbe->priv->ppm.n_s                  = 0.0;
  cbe->priv->ppm.alpha_s              = 0.0;
  cbe->priv->ppm.f_bi                 = 0.0;
  cbe->priv->ppm.n_bi                 = 0.0;
  cbe->priv->ppm.alpha_bi             = 0.0;
  cbe->priv->ppm.f_cdi                = 0.0;
  cbe->priv->ppm.n_cdi                = 0.0;
  cbe->priv->ppm.alpha_cdi            = 0.0;
  cbe->priv->ppm.f_nid                = 0.0;
  cbe->priv->ppm.n_nid                = 0.0;
  cbe->priv->ppm.alpha_nid            = 0.0;
  cbe->priv->ppm.f_niv                = 0.0;
  cbe->priv->ppm.n_niv                = 0.0;
  cbe->priv->ppm.alpha_niv            = 0.0;
  cbe->priv->ppm.c_ad_bi              = 0.0;
  cbe->priv->ppm.n_ad_bi              = 0.0;
  cbe->priv->ppm.alpha_ad_bi          = 0.0;
  cbe->priv->ppm.c_ad_cdi             = 0.0;
  cbe->priv->ppm.n_ad_cdi             = 0.0;
  cbe->priv->ppm.alpha_ad_cdi         = 0.0;
  cbe->priv->ppm.c_ad_nid             = 0.0;
  cbe->priv->ppm.n_ad_nid             = 0.0;
  cbe->priv->ppm.alpha_ad_nid         = 0.0;
  cbe->priv->ppm.c_ad_niv             = 0.0;
  cbe->priv->ppm.n_ad_niv             = 0.0;
  cbe->priv->ppm.alpha_ad_niv         = 0.0;
  cbe->priv->ppm.c_bi_cdi             = 0.0;
  cbe->priv->ppm.n_bi_cdi             = 0.0;
  cbe->priv->ppm.alpha_bi_cdi         = 0.0;
  cbe->priv->ppm.c_bi_nid             = 0.0;
  cbe->priv->ppm.n_bi_nid             = 0.0;
  cbe->priv->ppm.alpha_bi_nid         = 0.0;
  cbe->priv->ppm.c_bi_niv             = 0.0;
  cbe->priv->ppm.n_bi_niv             = 0.0;
  cbe->priv->ppm.alpha_bi_niv         = 0.0;
  cbe->priv->ppm.c_cdi_nid            = 0.0;
  cbe->priv->ppm.n_cdi_nid            = 0.0;
  cbe->priv->ppm.alpha_cdi_nid        = 0.0;
  cbe->priv->ppm.c_cdi_niv            = 0.0;
  cbe->priv->ppm.n_cdi_niv            = 0.0;
  cbe->priv->ppm.alpha_cdi_niv        = 0.0;
  cbe->priv->ppm.c_nid_niv            = 0.0;
  cbe->priv->ppm.n_nid_niv            = 0.0;
  cbe->priv->ppm.alpha_nid_niv        = 0.0;
  cbe->priv->ppm.r                    = 0.0;
  cbe->priv->ppm.n_t                  = 0.0;
  cbe->priv->ppm.alpha_t              = 0.0;
  cbe->priv->ppm.potential            = 0;
  cbe->priv->ppm.phi_end              = 0.0;
  cbe->priv->ppm.ln_aH_ratio          = 0;
  cbe->priv->ppm.V0                   = 0.0;
  cbe->priv->ppm.V1                   = 0.0;
  cbe->priv->ppm.V2                   = 0.0;
  cbe->priv->ppm.V3                   = 0.0;
  cbe->priv->ppm.V4                   = 0.0;
  cbe->priv->ppm.H0                   = 0.0;
  cbe->priv->ppm.H1                   = 0.0;
  cbe->priv->ppm.H2                   = 0.0;
  cbe->priv->ppm.H3                   = 0.0;
  cbe->priv->ppm.H4                   = 0.0;
  cbe->priv->ppm.command              = NULL;
  cbe->priv->ppm.custom1              = 0.0;
  cbe->priv->ppm.custom2              = 0.0;
  cbe->priv->ppm.custom3              = 0.0;
  cbe->priv->ppm.custom4              = 0.0;
  cbe->priv->ppm.custom5              = 0.0;
  cbe->priv->ppm.custom6              = 0.0;
  cbe->priv->ppm.custom7              = 0.0;
  cbe->priv->ppm.custom8              = 0.0;
  cbe->priv->ppm.custom9              = 0.0;
  cbe->priv->ppm.custom10             = 0.0;

  /* transfer structure */

  cbe->priv->ppt.selection_num        = 0;
  cbe->priv->ppt.selection            = 0;
  cbe->priv->ppt.selection_mean[0]    = 0.0;
  cbe->priv->ppt.selection_width[0]   = 0.0;

  cbe->priv->ptr.lcmb_rescale         = 0.0;
  cbe->priv->ptr.lcmb_pivot           = 0.0;
  cbe->priv->ptr.lcmb_tilt            = 0.0;
  cbe->priv->ptr.initialise_HIS_cache = _FALSE_;
  cbe->priv->ptr.has_nz_analytic      = _FALSE_;
  cbe->priv->ptr.has_nz_file          = _FALSE_;
  cbe->priv->ptr.has_nz_evo_analytic  = _FALSE_;
  cbe->priv->ptr.has_nz_evo_file      = _FALSE_;
  cbe->priv->ptr.bias                 = 0.0;
  cbe->priv->ptr.s_bias               = 0.0;

  /* spectra structure */

  cbe->priv->psp.z_max_pk = 0.0;
  cbe->priv->psp.non_diag = 0;

  /* lensing structure */

  cbe->priv->ple.has_lensed_cls = _FALSE_;

  /* nonlinear structure */

  cbe->priv->pnl.method = nl_none;

  /* all verbose parameters */

  cbe->priv->pba.background_verbose     = 0;
  cbe->priv->pth.thermodynamics_verbose = 0;
  cbe->priv->ppt.perturbations_verbose  = 0;
  cbe->priv->ptr.transfer_verbose       = 0;
  cbe->priv->ppm.primordial_verbose     = 0;
  cbe->priv->psp.spectra_verbose        = 0;
  cbe->priv->pnl.nonlinear_verbose      = 0;
  cbe->priv->ple.lensing_verbose        = 0;

  {
    guint verbosity = 0;
    cbe->bg_verbose       = verbosity;
    cbe->thermo_verbose   = verbosity;
    cbe->pert_verbose     = verbosity;
    cbe->transfer_verbose = verbosity;
    cbe->prim_verbose     = verbosity;
    cbe->spectra_verbose  = verbosity;
    cbe->nonlin_verbose   = verbosity;
    cbe->lensing_verbose  = verbosity;
  }
}

static void
_nc_cbe_set_property (GObject* object, guint prop_id, const GValue* value, GParamSpec* pspec)
{
	NcCBE* cbe = NC_CBE (object);
	g_return_if_fail (NC_IS_CBE (object));

	switch (prop_id)
	{
	case PROP_PREC:
		nc_cbe_set_precision (cbe, g_value_get_object (value));
		break;
	case PROP_TARGET_CLS:
		nc_cbe_set_target_Cls (cbe, g_value_get_flags (value));
		break;
	case PROP_CALC_TRANSFER:
		nc_cbe_set_calc_transfer (cbe, g_value_get_boolean (value));
		break;
	case PROP_USE_LENSED_CLS:
		nc_cbe_set_lensed_Cls (cbe, g_value_get_boolean (value));
		break;
	case PROP_USE_TENSOR:
		nc_cbe_set_tensor (cbe, g_value_get_boolean (value));
		break;
	case PROP_USE_THERMODYN:
		nc_cbe_set_thermodyn (cbe, g_value_get_boolean (value));
		break;
	case PROP_SCALAR_LMAX:
		nc_cbe_set_scalar_lmax (cbe, g_value_get_uint (value));
		break;
	case PROP_VECTOR_LMAX:
		nc_cbe_set_vector_lmax (cbe, g_value_get_uint (value));
		break;
	case PROP_TENSOR_LMAX:
		nc_cbe_set_tensor_lmax (cbe, g_value_get_uint (value));
		break;
	case PROP_MATTER_PK_MAXZ:
		nc_cbe_set_max_matter_pk_z (cbe, g_value_get_double (value));
		break;
	case PROP_MATTER_PK_MAXK:
		nc_cbe_set_max_matter_pk_k (cbe, g_value_get_double (value));
		break;
	default:
		G_OBJECT_WARN_INVALID_PROPERTY_ID (object, prop_id, pspec);
		break;
	}
}

static void
_nc_cbe_get_property (GObject* object, guint prop_id, GValue* value, GParamSpec* pspec)
{
	NcCBE* cbe = NC_CBE (object);
	g_return_if_fail (NC_IS_CBE (object));

	switch (prop_id)
	{
	case PROP_PREC:
		g_value_set_object (value, nc_cbe_peek_precision (cbe));
		break;
	case PROP_TARGET_CLS:
		g_value_set_flags (value, nc_cbe_get_target_Cls (cbe));
		break;
	case PROP_CALC_TRANSFER:
		g_value_set_boolean (value, nc_cbe_calc_transfer (cbe));
		break;
	case PROP_USE_LENSED_CLS:
		g_value_set_boolean (value, nc_cbe_lensed_Cls (cbe));
		break;
	case PROP_USE_TENSOR:
		g_value_set_boolean (value, nc_cbe_tensor (cbe));
		break;
	case PROP_USE_THERMODYN:
		g_value_set_boolean (value, nc_cbe_thermodyn (cbe));
		break;
	case PROP_SCALAR_LMAX:
		g_value_set_uint (value, nc_cbe_get_scalar_lmax (cbe));
		break;
	case PROP_VECTOR_LMAX:
		g_value_set_uint (value, nc_cbe_get_vector_lmax (cbe));
		break;
	case PROP_TENSOR_LMAX:
		g_value_set_uint (value, nc_cbe_get_tensor_lmax (cbe));
		break;
	case PROP_MATTER_PK_MAXZ:
		g_value_set_double (value, nc_cbe_get_max_matter_pk_z (cbe));
		break;
	case PROP_MATTER_PK_MAXK:
		g_value_set_double (value, nc_cbe_get_max_matter_pk_k (cbe));
		break;
	default:
		G_OBJECT_WARN_INVALID_PROPERTY_ID (object, prop_id, pspec);
		break;
	}
}

static void
_nc_cbe_dispose (GObject* object)
{
	NcCBE* cbe = NC_CBE (object);

	nc_cbe_precision_clear (&cbe->prec);
	nc_scalefactor_clear (&cbe->a);
	ncm_model_ctrl_clear (&cbe->ctrl_cosmo);
	ncm_model_ctrl_clear (&cbe->ctrl_prim);

	/* Chain up : end */
	G_OBJECT_CLASS (nc_cbe_parent_class)
	->dispose (object);
}

static void _nc_cbe_free_thermo (NcCBE* cbe);

static void
_nc_cbe_finalize (GObject* object)
{
	NcCBE* cbe = NC_CBE (object);

	if (cbe->allocated)
	{
		g_assert (cbe->free != NULL);
		cbe->free (cbe);
		cbe->allocated = FALSE;
	}

	if (cbe->thermodyn_prepared)
	{
		_nc_cbe_free_thermo (cbe);
		cbe->thermodyn_prepared = FALSE;
	}

	/* Chain up : end */
	G_OBJECT_CLASS (nc_cbe_parent_class)
	->finalize (object);
}

static void
nc_cbe_class_init (NcCBEClass* klass)
{
	GObjectClass* object_class = G_OBJECT_CLASS (klass);

	g_type_class_add_private (klass, sizeof (NcCBEPrivate));

	object_class->set_property = &_nc_cbe_set_property;
	object_class->get_property = &_nc_cbe_get_property;
	object_class->dispose = &_nc_cbe_dispose;
	object_class->finalize = &_nc_cbe_finalize;

	g_object_class_install_property (object_class,
	                                 PROP_PREC,
	                                 g_param_spec_object ("precision",
	                                                      NULL,
	                                                      "CLASS precision object",
	                                                      NC_TYPE_CBE_PRECISION,
	                                                      G_PARAM_READWRITE | G_PARAM_CONSTRUCT | G_PARAM_STATIC_NAME | G_PARAM_STATIC_BLURB));
	g_object_class_install_property (object_class,
	                                 PROP_TARGET_CLS,
	                                 g_param_spec_flags ("target-Cls",
	                                                     NULL,
	                                                     "Target Cls to calculate",
	                                                     NC_TYPE_DATA_CMB_DATA_TYPE, 0,
	                                                     G_PARAM_READWRITE | G_PARAM_CONSTRUCT | G_PARAM_STATIC_NAME | G_PARAM_STATIC_BLURB));
	g_object_class_install_property (object_class,
	                                 PROP_CALC_TRANSFER,
	                                 g_param_spec_boolean ("calc-transfer",
	                                                       NULL,
	                                                       "Whether to calculate the transfer function",
	                                                       FALSE,
	                                                       G_PARAM_READWRITE | G_PARAM_CONSTRUCT | G_PARAM_STATIC_NAME | G_PARAM_STATIC_BLURB));
	g_object_class_install_property (object_class,
	                                 PROP_USE_LENSED_CLS,
	                                 g_param_spec_boolean ("use-lensed-Cls",
	                                                       NULL,
	                                                       "Whether to use lensed Cls",
	                                                       FALSE,
	                                                       G_PARAM_READWRITE | G_PARAM_CONSTRUCT | G_PARAM_STATIC_NAME | G_PARAM_STATIC_BLURB));
	g_object_class_install_property (object_class,
	                                 PROP_USE_TENSOR,
	                                 g_param_spec_boolean ("use-tensor",
	                                                       NULL,
	                                                       "Whether to use tensor contributions",
	                                                       FALSE,
	                                                       G_PARAM_READWRITE | G_PARAM_CONSTRUCT | G_PARAM_STATIC_NAME | G_PARAM_STATIC_BLURB));
	g_object_class_install_property (object_class,
	                                 PROP_USE_THERMODYN,
	                                 g_param_spec_boolean ("use-thermodyn",
	                                                       NULL,
	                                                       "Whether to use the thermodynamics module",
	                                                       FALSE,
	                                                       G_PARAM_READWRITE | G_PARAM_CONSTRUCT | G_PARAM_STATIC_NAME | G_PARAM_STATIC_BLURB));
	g_object_class_install_property (object_class,
	                                 PROP_SCALAR_LMAX,
	                                 g_param_spec_uint ("scalar-lmax",
	                                                    NULL,
	                                                    "Scalar modes l_max",
	                                                    0, G_MAXUINT, 500,
	                                                    G_PARAM_READWRITE | G_PARAM_CONSTRUCT | G_PARAM_STATIC_NAME | G_PARAM_STATIC_BLURB));
	g_object_class_install_property (object_class,
	                                 PROP_VECTOR_LMAX,
	                                 g_param_spec_uint ("vector-lmax",
	                                                    NULL,
	                                                    "Vector modes l_max",
	                                                    0, G_MAXUINT, 500,
	                                                    G_PARAM_READWRITE | G_PARAM_CONSTRUCT | G_PARAM_STATIC_NAME | G_PARAM_STATIC_BLURB));
	g_object_class_install_property (object_class,
	                                 PROP_TENSOR_LMAX,
	                                 g_param_spec_uint ("tensor-lmax",
	                                                    NULL,
	                                                    "Tensor modes l_max",
	                                                    0, G_MAXUINT, 500,
	                                                    G_PARAM_READWRITE | G_PARAM_CONSTRUCT | G_PARAM_STATIC_NAME | G_PARAM_STATIC_BLURB));
	g_object_class_install_property (object_class,
	                                 PROP_MATTER_PK_MAXZ,
	                                 g_param_spec_double ("matter-pk-maxz",
	                                                      NULL,
	                                                      "Maximum redshift for matter Pk",
	                                                      0.0, G_MAXDOUBLE, 0.0,
	                                                      G_PARAM_READWRITE | G_PARAM_CONSTRUCT | G_PARAM_STATIC_NAME | G_PARAM_STATIC_BLURB));
	g_object_class_install_property (object_class,
	                                 PROP_MATTER_PK_MAXK,
	                                 g_param_spec_double ("matter-pk-maxk",
	                                                      NULL,
	                                                      "Maximum mode k for matter Pk",
	                                                      0.0, G_MAXDOUBLE, 0.1,
	                                                      G_PARAM_READWRITE | G_PARAM_CONSTRUCT | G_PARAM_STATIC_NAME | G_PARAM_STATIC_BLURB));
}

/**
 * nc_cbe_new: (constructor)
 *
 * FIXME
 *
 * Returns: (transfer full): a new #NcCBEPrecision.
 */
NcCBE*
nc_cbe_new (void)
{
	NcCBEPrecision* prec = nc_cbe_precision_new ();
	NcCBE* cbe = g_object_new (NC_TYPE_CBE,
	                           "precision", prec,
	                           NULL);
	nc_cbe_precision_free (prec);
	return cbe;
}

/**
 * nc_cbe_prec_new: (constructor)
 * @cbe_prec: a #NcCBEPrecision.
 *
 * FIXME
 *
 * Returns: (transfer full): a new #NcCBEPrecision.
 */
NcCBE*
nc_cbe_prec_new (NcCBEPrecision* cbe_prec)
{
	NcCBE* cbe = g_object_new (NC_TYPE_CBE,
	                           "precision", cbe_prec,
	                           NULL);
	return cbe;
}

/**
 * nc_cbe_ref:
 * @cbe: a #NcCBE
 *
 * Increases the reference count of @cbe.
 *
 * Returns: (transfer full): @cbe.
 */
NcCBE*
nc_cbe_ref (NcCBE* cbe)
{
	return g_object_ref (cbe);
}

/**
 * nc_cbe_free:
 * @cbe: a #NcCBE
 *
 * Decreases the reference count of @cbe.
 *
 */
void nc_cbe_free (NcCBE* cbe)
{
	g_object_unref (cbe);
}

/**
 * nc_cbe_clear:
 * @cbe: a #NcCBE
 *
 * Decreases the reference count of *@cbe and sets *@cbe to NULL.
 *
 */
void nc_cbe_clear (NcCBE** cbe)
{
	g_clear_object (cbe);
}

/**
 * nc_cbe_set_precision:
 * @cbe: a #NcCBE
 * @cbe_prec: a #NcCBEPrecision
 *
 * Sets the @cbe_prec as the precision object.
 *
 */
void nc_cbe_set_precision (NcCBE* cbe, NcCBEPrecision* cbe_prec)
{
	nc_cbe_precision_clear (&cbe->prec);
	cbe->prec = nc_cbe_precision_ref (cbe_prec);
	ncm_model_ctrl_force_update (cbe->ctrl_cosmo);
}

static void _nc_cbe_update_callbacks (NcCBE* cbe);

/**
 * nc_cbe_set_target_Cls:
 * @cbe: a #NcCBE
 * @target_Cls: a #NcDataCMBDataType.
 *
 * Sets the @target_Cls target.
 *
 */
void nc_cbe_set_target_Cls (NcCBE* cbe, NcDataCMBDataType target_Cls)
{
	if (cbe->target_Cls != target_Cls)
	{
		cbe->target_Cls = target_Cls;
		_nc_cbe_update_callbacks (cbe);
	}
}

/**
 * nc_cbe_set_calc_transfer:
 * @cbe: a #NcCBE
 * @calc_transfer: a boolean
 *
 * Sets whether it should calculate the transfer function.
 *
 */
void nc_cbe_set_calc_transfer (NcCBE* cbe, gboolean calc_transfer)
{
	if ((calc_transfer && !cbe->calc_transfer) || (!calc_transfer && cbe->calc_transfer))
	{
		cbe->calc_transfer = calc_transfer;
		_nc_cbe_update_callbacks (cbe);
	}
}

/**
 * nc_cbe_set_lensed_Cls:
 * @cbe: a #NcCBE
 * @use_lensed_Cls: a boolean.
 *
 * Sets whether it should use lensed Cl's.
 *
 */
void nc_cbe_set_lensed_Cls (NcCBE* cbe, gboolean use_lensed_Cls)
{
	cbe->use_lensed_Cls = use_lensed_Cls;
	_nc_cbe_update_callbacks (cbe);
}

/**
 * nc_cbe_set_tensor:
 * @cbe: a #NcCBE
 * @use_tensor: a boolean
 *
 * Sets whether it should use tensor contribution.
 *
 */
void nc_cbe_set_tensor (NcCBE* cbe, gboolean use_tensor)
{
	cbe->use_tensor = use_tensor;
	ncm_model_ctrl_force_update (cbe->ctrl_cosmo);
}

/**
 * nc_cbe_set_thermodyn:
 * @cbe: a #NcCBE
 * @use_thermodyn: a boolean
 *
 * Sets whether it should use the thermodynamics module.
 *
 */
void nc_cbe_set_thermodyn (NcCBE* cbe, gboolean use_thermodyn)
{
	cbe->use_thermodyn = use_thermodyn;
	ncm_model_ctrl_force_update (cbe->ctrl_cosmo);
}

/**
 * nc_cbe_set_scalar_lmax:
 * @cbe: a #NcCBE
 * @scalar_lmax: a guint
 *
 * Sets the maximum multipole $\ell_\textrm{max}$ at which the
 * angular power spectrum $C_{\ell}$ of the scalar mode is computed.
 *
 */
void nc_cbe_set_scalar_lmax (NcCBE* cbe, guint scalar_lmax)
{
	if (cbe->scalar_lmax != scalar_lmax)
	{
		cbe->scalar_lmax = scalar_lmax;
		ncm_model_ctrl_force_update (cbe->ctrl_cosmo);
	}
}

/**
 * nc_cbe_set_vector_lmax:
 * @cbe: a #NcCBE
 * @vector_lmax: a guint
 *
 * Sets the maximum multipole $\ell_\textrm{max}$ at which the
 * angular power spectrum $C_{\ell}$ of the vector mode is computed.
 *
 */
void nc_cbe_set_vector_lmax (NcCBE* cbe, guint vector_lmax)
{
	if (cbe->vector_lmax != vector_lmax)
	{
		cbe->vector_lmax = vector_lmax;
		ncm_model_ctrl_force_update (cbe->ctrl_cosmo);
	}
}

/**
 * nc_cbe_set_tensor_lmax:
 * @cbe: a #NcCBE
 * @tensor_lmax: a guint
 *
 * Sets the maximum multipole $\ell_\textrm{max}$ at which the
 * angular power spectrum $C_{\ell}$ of the tensor mode is computed.
 *
 */
void nc_cbe_set_tensor_lmax (NcCBE* cbe, guint tensor_lmax)
{
	if (cbe->tensor_lmax != tensor_lmax)
	{
		cbe->tensor_lmax = tensor_lmax;
		ncm_model_ctrl_force_update (cbe->ctrl_cosmo);
	}
}

/**
 * nc_cbe_set_max_matter_pk_z:
 * @cbe: a #NcCBE
 * @zmax: maximum redshift
 *
 * Sets $z_\mathrm{max}$ for (until?) which the matter power spectrum $P(k, z)$ is evaluated.
 *
 */
void nc_cbe_set_max_matter_pk_z (NcCBE* cbe, gdouble zmax)
{
	if (cbe->priv->psp.z_max_pk != zmax)
	{
		cbe->priv->psp.z_max_pk = zmax;
		ncm_model_ctrl_force_update (cbe->ctrl_cosmo);
	}
}

/**
 * nc_cbe_get_max_matter_pk_z:
 * @cbe: a #NcCBE
 *
 * Gets the maximum redshift $z_\mathrm{max}$ for which the matter power spectrum $P(k, z)$ is evaluated.
 *
 * Returns: $z_\mathrm{max}$.
 */
gdouble
nc_cbe_get_max_matter_pk_z (NcCBE* cbe)
{
	return cbe->priv->psp.z_max_pk;
}

/**
 * nc_cbe_set_max_matter_pk_k:
 * @cbe: a #NcCBE
 * @kmax: maximum mode
 *
 * Sets $k_\mathrm{max}$ for which the matter power spectrum $P (k, z)$ is evaluated.
 *
 */
void nc_cbe_set_max_matter_pk_k (NcCBE* cbe, gdouble kmax)
{
	if (cbe->priv->ppt.k_max_for_pk != kmax)
	{
		cbe->priv->ppt.k_max_for_pk = kmax;
		ncm_model_ctrl_force_update (cbe->ctrl_cosmo);
	}
}

/**
 * nc_cbe_get_max_matter_pk_k:
 * @cbe: a #NcCBE
 *
 * Gets the maximum mode $k_\mathrm{max}$ for which the matter power spectrum $P (k, z)$ is evaluated.
 *
 * Returns: $k_\mathrm{max}$.
 */
gdouble
nc_cbe_get_max_matter_pk_k (NcCBE* cbe)
{
	return cbe->priv->ppt.k_max_for_pk;
}

/**
 * nc_cbe_peek_precision:
 * @cbe: a #NcCBE
 *
 * Peeks the #NcCBEPrecision object.
 *
 * Returns: (transfer none): the #NcCBEPrecision object.
 */
NcCBEPrecision*
nc_cbe_peek_precision (NcCBE* cbe)
{
	return cbe->prec;
}

/**
 * nc_cbe_get_target_Cls:
 * @cbe: a #NcCBE
 *
 * Gets the target_Cls flags.
 *
 * Returns: the #NcDataCMBDataType flags.
 */
NcDataCMBDataType
nc_cbe_get_target_Cls (NcCBE* cbe)
{
	return cbe->target_Cls;
}

/**
 * nc_cbe_calc_transfer:
 * @cbe: a #NcCBE
 *
 * Gets whether it calculates the transfer function.
 *
 * Returns: a boolean.
 */
gboolean
nc_cbe_calc_transfer (NcCBE* cbe)
{
	return cbe->calc_transfer;
}

/**
 * nc_cbe_lensed_Cls:
 * @cbe: a #NcCBE
 *
 * Gets whether it uses lensed $C_{\ell}$'s.
 *
 * Returns: a boolean.
 */
gboolean
nc_cbe_lensed_Cls (NcCBE* cbe)
{
	return cbe->use_lensed_Cls;
}

/**
 * nc_cbe_tensor:
 * @cbe: a #NcCBE
 *
 * Gets whether it uses tensor contributions.
 *
 * Returns: a boolean.
 */
gboolean
nc_cbe_tensor (NcCBE* cbe)
{
	return cbe->use_tensor;
}

/**
 * nc_cbe_thermodyn:
 * @cbe: a #NcCBE
 *
 * Gets whether it uses the thermodynamics module.
 *
 * Returns: a boolean.
 */
gboolean
nc_cbe_thermodyn (NcCBE* cbe)
{
	return cbe->use_thermodyn;
}

/**
 * nc_cbe_get_scalar_lmax:
 * @cbe: a #NcCBE
 *
 * Gets the maximum multipole $\ell_\textrm{max}$ at which the
 * angular power spectrum $C_{\ell}$ of the scalar mode is computed.
 *
 * Returns: the maximum (scalar) multipole $\ell_\textrm{max}$.
 */
guint nc_cbe_get_scalar_lmax (NcCBE* cbe)
{
	return cbe->scalar_lmax;
}

/**
 * nc_cbe_get_vector_lmax:
 * @cbe: a #NcCBE
 *
 * Gets the maximum multipole $\ell_\textrm{max}$ at which the
 * angular power spectrum $C_{\ell}$ of the vector mode is computed.
 *
 * Returns: the maximum (vector) multipole $\ell_\textrm{max}$.
 */
guint nc_cbe_get_vector_lmax (NcCBE* cbe)
{
	return cbe->vector_lmax;
}

/**
 * nc_cbe_get_tensor_lmax:
 * @cbe: a #NcCBE
 *
 * Gets the maximum multipole $\ell_\textrm{max}$ at which the
 * angular power spectrum $C_{\ell}$ of the tensor mode is computed.
 *
 * Returns: the maximum (tensor) multipole $\ell_\textrm{max}$.
 */
guint nc_cbe_get_tensor_lmax (NcCBE* cbe)
{
	return cbe->tensor_lmax;
}

static void
_nc_cbe_set_bg (NcCBE* cbe, NcHICosmo* cosmo)
{
	if (!g_type_is_a (G_OBJECT_TYPE (cosmo), NC_TYPE_HICOSMO_DE))
		g_error ("_nc_cbe_set_bg: CLASS backend is compatible with darkenergy models only.");

	cbe->priv->pba.h = nc_hicosmo_h (cosmo);
	cbe->priv->pba.H0 = cbe->priv->pba.h * 1.0e5 / ncm_c_c ();
	cbe->priv->pba.T_cmb = nc_hicosmo_T_gamma0 (cosmo);
	cbe->priv->pba.Omega0_g = nc_hicosmo_Omega_g0 (cosmo);
	cbe->priv->pba.Omega0_ur = nc_hicosmo_Omega_nu0 (cosmo);
	cbe->priv->pba.Omega0_b = nc_hicosmo_Omega_b0 (cosmo);
	cbe->priv->pba.Omega0_cdm = nc_hicosmo_Omega_c0 (cosmo);
	cbe->priv->pba.Omega0_dcdmdr = 0.0;
	cbe->priv->pba.Omega0_dcdm = 0.0;
	cbe->priv->pba.Gamma_dcdm = 0.0;
	cbe->priv->pba.N_ncdm = 0;
	cbe->priv->pba.Omega0_ncdm_tot = 0.;
	cbe->priv->pba.ksi_ncdm_default = 0.;
	cbe->priv->pba.ksi_ncdm = NULL;
	cbe->priv->pba.T_ncdm_default = 0.71611;
	cbe->priv->pba.T_ncdm = NULL;
	cbe->priv->pba.deg_ncdm_default = 1.0;
	cbe->priv->pba.deg_ncdm = NULL;
	cbe->priv->pba.ncdm_psd_parameters = NULL;
	cbe->priv->pba.ncdm_psd_files = NULL;

	cbe->priv->pba.Omega0_scf = 0.0;
	cbe->priv->pba.attractor_ic_scf = _TRUE_;
	cbe->priv->pba.scf_parameters = NULL;
	cbe->priv->pba.scf_parameters_size = 0;
	cbe->priv->pba.scf_tuning_index = 0;
	cbe->priv->pba.phi_ini_scf = 1;
	cbe->priv->pba.phi_prime_ini_scf = 1;

	cbe->priv->pba.Omega0_k = nc_hicosmo_Omega_k0 (cosmo);
	if (fabs (cbe->priv->pba.Omega0_k) > 1.0e-13)
	{
		cbe->priv->pba.a_today = 1.0;
		cbe->priv->pba.K = -cbe->priv->pba.Omega0_k * gsl_pow_2 (cbe->priv->pba.a_today * cbe->priv->pba.H0);
		cbe->priv->pba.sgnK = GSL_SIGN (cbe->priv->pba.K);
	}
	else
	{
		cbe->priv->pba.Omega0_k = 0.0;
		cbe->priv->pba.K = 0.0;
		cbe->priv->pba.sgnK = 0;
		cbe->priv->pba.a_today = 1.0;
	}
	cbe->priv->pba.Omega0_lambda = ncm_model_orig_param_get (NCM_MODEL (cosmo), NC_HICOSMO_DE_OMEGA_X);

	cbe->priv->pba.Omega0_fld = 0.0;
	cbe->priv->pba.w0_fld = -1.0;
	cbe->priv->pba.wa_fld = 0.0;
	cbe->priv->pba.cs2_fld = 1.0;

	cbe->priv->pba.background_verbose = cbe->bg_verbose;
}

static void
_nc_cbe_set_thermo (NcCBE* cbe, NcHICosmo* cosmo)
{
	NcHIReion* reion = nc_hicosmo_peek_reion (cosmo);
	struct precision* ppr = (struct precision*)cbe->prec->priv;

	g_assert (reion != NULL);

	cbe->priv->pth.YHe = nc_hicosmo_Yp_4He (cosmo);
	cbe->priv->pth.recombination = recfast;
	cbe->priv->pth.reio_parametrization = reio_camb;
	if (NC_IS_HIREION_CAMB (reion))
	{
		cbe->priv->pth.reio_z_or_tau = reio_z;
		cbe->priv->pth.z_reio = ncm_model_orig_param_get (NCM_MODEL (reion), NC_HIREION_CAMB_HII_HEII_Z);
		cbe->priv->pth.tau_reio = nc_hireion_get_tau (reion, cosmo);
	}
	else
	{
		cbe->priv->pth.reio_z_or_tau = reio_tau;
		cbe->priv->pth.z_reio = 13.0;
		cbe->priv->pth.tau_reio = nc_hireion_get_tau (reion, cosmo);
	}
	cbe->priv->pth.reionization_exponent = 1.5;
	cbe->priv->pth.reionization_width = 0.5;
	cbe->priv->pth.helium_fullreio_redshift = 3.5;
	cbe->priv->pth.helium_fullreio_width = 0.5;
	cbe->priv->pth.binned_reio_num = 0;
	cbe->priv->pth.binned_reio_z = NULL;
	cbe->priv->pth.binned_reio_xe = NULL;
	cbe->priv->pth.binned_reio_step_sharpness = 0.3;

	cbe->priv->pth.annihilation = 0.0;
	cbe->priv->pth.decay = 0.0;
	cbe->priv->pth.annihilation_variation = 0.0;
	cbe->priv->pth.annihilation_z = 1000.0;
	cbe->priv->pth.annihilation_zmax = 2500.0;
	cbe->priv->pth.annihilation_zmin = 30.0;
	cbe->priv->pth.annihilation_f_halo = 0.0;
	cbe->priv->pth.annihilation_z_halo = 30.0;
	cbe->priv->pth.has_on_the_spot = _TRUE_;

	cbe->priv->pth.compute_cb2_derivatives = _FALSE_;

	cbe->priv->pth.thermodynamics_verbose = cbe->thermo_verbose;

	if ((ppr->tight_coupling_approximation == (gint)first_order_CLASS) ||
	    (ppr->tight_coupling_approximation == (gint)second_order_CLASS))
		cbe->priv->pth.compute_cb2_derivatives = _TRUE_;
}

static void
_nc_cbe_set_pert (NcCBE* cbe, NcHICosmo* cosmo)
{
	gboolean has_cls = (cbe->target_Cls & NC_DATA_CMB_TYPE_ALL) != 0;
	gboolean has_perturbations = has_cls || cbe->calc_transfer;
	struct precision* ppr = (struct precision*)cbe->prec->priv;

	/*
   * Inside CLASS they compare booleans with _TRUE_ and _FALSE_.
   * This is a bad idea, but to be compatible we must always
   * use their _TRUE_ and _FALSE_.
   */

	if (cbe->target_Cls & (NC_DATA_CMB_TYPE_TB | NC_DATA_CMB_TYPE_EB))
		g_error ("_nc_cbe_set_pert: modes TB and EB are not supported.");

	cbe->priv->ppt.has_perturbations = has_perturbations ? _TRUE_ : _FALSE_;
	cbe->priv->ppt.has_cls = has_cls ? _TRUE_ : _FALSE_;

	cbe->priv->ppt.has_cl_cmb_temperature = cbe->target_Cls & NC_DATA_CMB_TYPE_TT ? _TRUE_ : _FALSE_;
	cbe->priv->ppt.has_cl_cmb_polarization =
	cbe->target_Cls & (NC_DATA_CMB_TYPE_EE | NC_DATA_CMB_TYPE_BB | NC_DATA_CMB_TYPE_TE) ? _TRUE_ : _FALSE_;
	cbe->priv->ppt.has_cl_cmb_lensing_potential = _TRUE_;
	cbe->priv->ppt.has_cl_number_count = _FALSE_;
	cbe->priv->ppt.has_cl_lensing_potential = _FALSE_;
	cbe->priv->ppt.has_pk_matter = cbe->calc_transfer ? _TRUE_ : _FALSE_;
	cbe->priv->ppt.has_density_transfers = _FALSE_;
	cbe->priv->ppt.has_velocity_transfers = _FALSE_;

	cbe->priv->ppt.has_nl_corrections_based_on_delta_m = _FALSE_;

	cbe->priv->ppt.has_nc_density = _FALSE_;
	cbe->priv->ppt.has_nc_rsd = _FALSE_;
	cbe->priv->ppt.has_nc_lens = _FALSE_;
	cbe->priv->ppt.has_nc_gr = _FALSE_;

	cbe->priv->ppt.switch_sw = 1;
	cbe->priv->ppt.switch_eisw = 1;
	cbe->priv->ppt.switch_lisw = 1;
	cbe->priv->ppt.switch_dop = 1;
	cbe->priv->ppt.switch_pol = 1;
	cbe->priv->ppt.eisw_lisw_split_z = 120;

	cbe->priv->ppt.has_ad = _TRUE_;
	cbe->priv->ppt.has_bi = _FALSE_;
	cbe->priv->ppt.has_cdi = _FALSE_;
	cbe->priv->ppt.has_nid = _FALSE_;
	cbe->priv->ppt.has_niv = _FALSE_;

	cbe->priv->ppt.has_perturbed_recombination = _FALSE_;
	cbe->priv->ppt.tensor_method = tm_massless_approximation;
	cbe->priv->ppt.evolve_tensor_ur = _FALSE_;
	cbe->priv->ppt.evolve_tensor_ncdm = _FALSE_;

	cbe->priv->ppt.has_scalars = _TRUE_;
	cbe->priv->ppt.has_vectors = _FALSE_;
	cbe->priv->ppt.has_tensors = cbe->use_tensor ? _TRUE_ : _FALSE_;

	cbe->priv->ppt.l_scalar_max = cbe->scalar_lmax +
	                              (cbe->use_lensed_Cls ? ppr->delta_l_max : 0);

	cbe->priv->ppt.l_vector_max = cbe->vector_lmax;
	cbe->priv->ppt.l_tensor_max = cbe->tensor_lmax;
	cbe->priv->ppt.l_lss_max = 300;
	/*cbe->priv->ppt.k_max_for_pk = 0.1;*/

	cbe->priv->ppt.gauge = synchronous;

	cbe->priv->ppt.k_output_values_num = 0;
	cbe->priv->ppt.store_perturbations = _FALSE_;
	cbe->priv->ppt.number_of_scalar_titles = 0;
	cbe->priv->ppt.number_of_vector_titles = 0;
	cbe->priv->ppt.number_of_tensor_titles = 0;
	{
		guint filenum;
		for (filenum = 0; filenum < _MAX_NUMBER_OF_K_FILES_; filenum++)
		{
			cbe->priv->ppt.scalar_perturbations_data[filenum] = NULL;
			cbe->priv->ppt.vector_perturbations_data[filenum] = NULL;
			cbe->priv->ppt.tensor_perturbations_data[filenum] = NULL;
		}
	}
	cbe->priv->ppt.index_k_output_values = NULL;

	cbe->priv->ppt.selection_num = 1;
	cbe->priv->ppt.selection = gaussian;
	cbe->priv->ppt.selection_mean[0] = 1.0;
	cbe->priv->ppt.selection_width[0] = 0.1;

	cbe->priv->ppt.perturbations_verbose = cbe->pert_verbose;
}

static gdouble
_external_Pk_callback_pks (const double lnk, gpointer data)
{
	NcHIPrim* prim = NC_HIPRIM (data);

	return nc_hiprim_lnSA_powspec_lnk (prim, lnk);
}

static gdouble
_external_Pk_callback_pkt (const double lnk, gpointer data)
{
	NcHIPrim* prim = NC_HIPRIM (data);

	return nc_hiprim_lnT_powspec_lnk (prim, lnk);
}

static void
_nc_cbe_set_prim (NcCBE* cbe, NcHICosmo* cosmo)
{
	NcHIPrim* prim = nc_hicosmo_peek_prim (cosmo);

	cbe->priv->ppm.primordial_spec_type = external_Pk_callback;
	/*cbe->priv->ppm.primordial_spec_type = analytic_Pk;*/
	cbe->priv->ppm.external_Pk_callback_pks = &_external_Pk_callback_pks;
	if (cbe->use_tensor)
	{
		g_assert (ncm_model_impl (NCM_MODEL (prim)) & NC_HIPRIM_IMPL_lnT_powspec_lnk);
		cbe->priv->ppm.external_Pk_callback_pkt = &_external_Pk_callback_pkt;
	}
	cbe->priv->ppm.external_Pk_callback_data = prim;

	cbe->priv->ppm.k_pivot = 0.05;
	cbe->priv->ppm.A_s = 2.40227188179e-9;
	cbe->priv->ppm.n_s = 0.9742;
	cbe->priv->ppm.alpha_s = 0.0;
	cbe->priv->ppm.f_bi = 1.0;
	cbe->priv->ppm.n_bi = 1.0;
	cbe->priv->ppm.alpha_bi = 0.0;
	cbe->priv->ppm.f_cdi = 1.0;
	cbe->priv->ppm.n_cdi = 1.0;
	cbe->priv->ppm.alpha_cdi = 0.0;
	cbe->priv->ppm.f_nid = 1.0;
	cbe->priv->ppm.n_nid = 1.0;
	cbe->priv->ppm.alpha_nid = 0.0;
	cbe->priv->ppm.f_niv = 1.0;
	cbe->priv->ppm.n_niv = 1.0;
	cbe->priv->ppm.alpha_niv = 0.0;
	cbe->priv->ppm.c_ad_bi = 0.0;
	cbe->priv->ppm.n_ad_bi = 0.0;
	cbe->priv->ppm.alpha_ad_bi = 0.0;
	cbe->priv->ppm.c_ad_cdi = 0.0;
	cbe->priv->ppm.n_ad_cdi = 0.0;
	cbe->priv->ppm.alpha_ad_cdi = 0.0;
	cbe->priv->ppm.c_ad_nid = 0.0;
	cbe->priv->ppm.n_ad_nid = 0.0;
	cbe->priv->ppm.alpha_ad_nid = 0.0;
	cbe->priv->ppm.c_ad_niv = 0.0;
	cbe->priv->ppm.n_ad_niv = 0.0;
	cbe->priv->ppm.alpha_ad_niv = 0.0;
	cbe->priv->ppm.c_bi_cdi = 0.0;
	cbe->priv->ppm.n_bi_cdi = 0.0;
	cbe->priv->ppm.alpha_bi_cdi = 0.0;
	cbe->priv->ppm.c_bi_nid = 0.0;
	cbe->priv->ppm.n_bi_nid = 0.0;
	cbe->priv->ppm.alpha_bi_nid = 0.0;
	cbe->priv->ppm.c_bi_niv = 0.0;
	cbe->priv->ppm.n_bi_niv = 0.0;
	cbe->priv->ppm.alpha_bi_niv = 0.0;
	cbe->priv->ppm.c_cdi_nid = 0.0;
	cbe->priv->ppm.n_cdi_nid = 0.0;
	cbe->priv->ppm.alpha_cdi_nid = 0.0;
	cbe->priv->ppm.c_cdi_niv = 0.0;
	cbe->priv->ppm.n_cdi_niv = 0.0;
	cbe->priv->ppm.alpha_cdi_niv = 0.0;
	cbe->priv->ppm.c_nid_niv = 0.0;
	cbe->priv->ppm.n_nid_niv = 0.0;
	cbe->priv->ppm.alpha_nid_niv = 0.0;
	cbe->priv->ppm.r = 1.0;
	cbe->priv->ppm.n_t = -cbe->priv->ppm.r / 8.0 * (2.0 - cbe->priv->ppm.r / 8.0 - cbe->priv->ppm.n_s);
	cbe->priv->ppm.alpha_t = cbe->priv->ppm.r / 8.0 * (cbe->priv->ppm.r / 8.0 + cbe->priv->ppm.n_s - 1.0);
	cbe->priv->ppm.potential = polynomial;
	cbe->priv->ppm.phi_end = 0.0;
	cbe->priv->ppm.ln_aH_ratio = 50;
	cbe->priv->ppm.V0 = 1.25e-13;
	cbe->priv->ppm.V1 = -1.12e-14;
	cbe->priv->ppm.V2 = -6.95e-14;
	cbe->priv->ppm.V3 = 0.0;
	cbe->priv->ppm.V4 = 0.0;
	cbe->priv->ppm.H0 = 3.69e-6;
	cbe->priv->ppm.H1 = -5.84e-7;
	cbe->priv->ppm.H2 = 0.0;
	cbe->priv->ppm.H3 = 0.0;
	cbe->priv->ppm.H4 = 0.0;
	cbe->priv->ppm.command = "write here your command for the external Pk";
	cbe->priv->ppm.custom1 = 0.0;
	cbe->priv->ppm.custom2 = 0.0;
	cbe->priv->ppm.custom3 = 0.0;
	cbe->priv->ppm.custom4 = 0.0;
	cbe->priv->ppm.custom5 = 0.0;
	cbe->priv->ppm.custom6 = 0.0;
	cbe->priv->ppm.custom7 = 0.0;
	cbe->priv->ppm.custom8 = 0.0;
	cbe->priv->ppm.custom9 = 0.0;
	cbe->priv->ppm.custom10 = 0.0;

	cbe->priv->ppm.primordial_verbose = cbe->prim_verbose;
}

static void
_nc_cbe_set_transfer (NcCBE* cbe, NcHICosmo* cosmo)
{
	cbe->priv->ptr.lcmb_rescale = 1.0;
	cbe->priv->ptr.lcmb_pivot = 0.1;
	cbe->priv->ptr.lcmb_tilt = 0.0;
	cbe->priv->ptr.initialise_HIS_cache = _FALSE_;
	cbe->priv->ptr.has_nz_analytic = _FALSE_;
	cbe->priv->ptr.has_nz_file = _FALSE_;
	cbe->priv->ptr.has_nz_evo_analytic = _FALSE_;
	cbe->priv->ptr.has_nz_evo_file = _FALSE_;
	cbe->priv->ptr.bias = 1.0;
	cbe->priv->ptr.s_bias = 0.0;

	cbe->priv->ptr.transfer_verbose = cbe->transfer_verbose;
}

static void
_nc_cbe_set_spectra (NcCBE* cbe, NcHICosmo* cosmo)
{
	/*cbe->priv->psp.z_max_pk = 0.0;*/
	cbe->priv->psp.non_diag = 0;

	cbe->priv->psp.spectra_verbose = cbe->spectra_verbose;
}

static void
_nc_cbe_set_lensing (NcCBE* cbe, NcHICosmo* cosmo)
{
	cbe->priv->ple.has_lensed_cls = cbe->use_lensed_Cls ? _TRUE_ : _FALSE_;
	cbe->priv->ple.lensing_verbose = cbe->lensing_verbose;
}

static void
_nc_cbe_set_nonlin (NcCBE* cbe, NcHICosmo* cosmo)
{
	cbe->priv->pnl.method = nl_none;
	cbe->priv->pnl.nonlinear_verbose = cbe->nonlin_verbose;
}

static void _nc_cbe_free_bg (NcCBE* cbe);
static void _nc_cbe_free_thermo (NcCBE* cbe);
static void _nc_cbe_free_pert (NcCBE* cbe);
static void _nc_cbe_free_prim (NcCBE* cbe);
static void _nc_cbe_free_nonlin (NcCBE* cbe);
static void _nc_cbe_free_transfer (NcCBE* cbe);
static void _nc_cbe_free_spectra (NcCBE* cbe);
static void _nc_cbe_free_lensing (NcCBE* cbe);

static void
_nc_cbe_call_bg (NcCBE* cbe, NcHICosmo* cosmo)
{
	struct precision* ppr = (struct precision*)cbe->prec->priv;

	_nc_cbe_set_bg (cbe, cosmo);
	if (background_init (ppr, &cbe->priv->pba) == _FAILURE_)
		g_error ("_nc_cbe_call_bg: Error running background_init `%s'\n", cbe->priv->pba.error_message);

	if (FALSE)
	{
		const gdouble RH = nc_hicosmo_RH_Mpc (cosmo);
		gdouble zf = 1.0 / ppr->a_ini_over_a_today_default;
		struct background* pba = &cbe->priv->pba;
		gdouble pvecback[pba->bg_size];
		gdouble err = 0.0;

		if (cbe->a == NULL)
			cbe->a = nc_scalefactor_new (NC_SCALEFACTOR_TIME_TYPE_COSMIC, zf, NULL);
		else
			nc_scalefactor_set_zf (cbe->a, zf);

		nc_scalefactor_prepare_if_needed (cbe->a, cosmo);

		guint i;

		for (i = 0; i < pba->bt_size; i++)
		{
			gint last_index = 0;
			const gdouble eta = pba->tau_table[i] / RH;
			const gdouble z = nc_scalefactor_z_eta (cbe->a, eta);
			const gdouble x = 1.0 + z;
			const gdouble x2 = x * x;
			const gdouble x3 = x2 * x;
			const gdouble x4 = x2 * x2;
			const gdouble E2 = nc_hicosmo_E2 (cosmo, z);
			const gdouble E = sqrt (E2);
			const gdouble H = E / RH;
			const gdouble RH_pow_m2 = 1.0 / (RH * RH);
			const gdouble H_prime = -0.5 * nc_hicosmo_dE2_dz (cosmo, z) * RH_pow_m2;

			const gdouble rho_g = nc_hicosmo_Omega_g0 (cosmo) * RH_pow_m2 * x4;
			const gdouble rho_ur = nc_hicosmo_Omega_nu0 (cosmo) * RH_pow_m2 * x4;
			const gdouble rho_b = nc_hicosmo_Omega_b0 (cosmo) * RH_pow_m2 * x3;
			const gdouble rho_cdm = nc_hicosmo_Omega_c0 (cosmo) * RH_pow_m2 * x3;
			const gdouble rho_Lambda = ncm_model_orig_param_get (NCM_MODEL (cosmo), NC_HICOSMO_DE_OMEGA_X) * RH_pow_m2;

			const gdouble E2Omega_t = nc_hicosmo_E2Omega_t (cosmo, z);
			const gdouble Omega_r = nc_hicosmo_Omega_r0 (cosmo) * x4 / E2Omega_t;
			const gdouble Omega_m = nc_hicosmo_Omega_m0 (cosmo) * x3 / E2Omega_t;

			const gdouble rho_crit = E2 * RH_pow_m2;

			background_at_tau (pba,
			                   pba->tau_table[i],
			                   pba->long_info,
			                   pba->inter_normal,
			                   &last_index,
			                   pvecback);

			{

				const gdouble a_diff = fabs (nc_scalefactor_a_eta (cbe->a, eta) / pvecback[pba->index_bg_a] - 1.0);
				const gdouble H_diff = fabs (H / pvecback[pba->index_bg_H] - 1.0);
				const gdouble Hprime_diff = fabs (H_prime / pvecback[pba->index_bg_H_prime] - 1.0);

				const gdouble rho_g_diff = fabs (rho_g / pvecback[pba->index_bg_rho_g] - 1.0);
				const gdouble rho_ur_diff = fabs (rho_ur / pvecback[pba->index_bg_rho_ur] - 1.0);
				const gdouble rho_b_diff = fabs (rho_b / pvecback[pba->index_bg_rho_b] - 1.0);
				const gdouble rho_cdm_diff = fabs (rho_cdm / pvecback[pba->index_bg_rho_cdm] - 1.0);
				const gdouble rho_Lambda_diff = fabs (rho_Lambda / pvecback[pba->index_bg_rho_lambda] - 1.0);

				const gdouble Omega_m0_diff = fabs (Omega_m / pvecback[pba->index_bg_Omega_m] - 1.0);
				const gdouble Omega_r0_diff = fabs (Omega_r / pvecback[pba->index_bg_Omega_r] - 1.0);

				const gdouble rho_crit_diff = fabs (rho_crit / pvecback[pba->index_bg_rho_crit] - 1.0);

				err = GSL_MAX (err, a_diff);
				err = GSL_MAX (err, H_diff);
				err = GSL_MAX (err, Hprime_diff);
				err = GSL_MAX (err, rho_g_diff);
				err = GSL_MAX (err, rho_ur_diff);
				err = GSL_MAX (err, rho_b_diff);
				err = GSL_MAX (err, rho_cdm_diff);
				err = GSL_MAX (err, rho_Lambda_diff);
				err = GSL_MAX (err, Omega_r0_diff);
				err = GSL_MAX (err, rho_crit_diff);

				printf ("# eta = % 20.15g | % 10.5e % 10.5e % 10.5e % 10.5e % 10.5e % 10.5e % 10.5e % 10.5e % 10.5e % 10.5e % 10.5e % 10.5e\n", eta,
				        pvecback[pba->index_bg_a], a_diff, H_diff, Hprime_diff, rho_g_diff, rho_ur_diff, rho_b_diff, rho_cdm_diff, rho_Lambda_diff,
				        Omega_r0_diff, Omega_m0_diff, rho_crit_diff);
			}
		}
		printf ("# worst % 10.5e\n", err);
	}
}

static void
_nc_cbe_call_thermo (NcCBE* cbe, NcHICosmo* cosmo)
{
	struct precision* ppr = (struct precision*)cbe->prec->priv;

	_nc_cbe_call_bg (cbe, cosmo);

	_nc_cbe_set_thermo (cbe, cosmo);
	if (thermodynamics_init (ppr, &cbe->priv->pba, &cbe->priv->pth) == _FAILURE_)
		g_error ("_nc_cbe_call_thermo: Error running thermodynamics_init `%s'\n", cbe->priv->pth.error_message);
}

static void
_nc_cbe_call_pert (NcCBE* cbe, NcHICosmo* cosmo)
{
	struct precision* ppr = (struct precision*)cbe->prec->priv;

	/*_nc_cbe_call_thermo (cbe, cosmo);*/
	cbe->free = &_nc_cbe_free_pert;

	_nc_cbe_set_pert (cbe, cosmo);
	if (perturb_init (ppr, &cbe->priv->pba, &cbe->priv->pth, &cbe->priv->ppt) == _FAILURE_)
		g_error ("_nc_cbe_call_pert: Error running perturb_init `%s'\n", cbe->priv->ppt.error_message);
}

static void
_nc_cbe_call_prim (NcCBE* cbe, NcHICosmo* cosmo)
{
	struct precision* ppr = (struct precision*)cbe->prec->priv;

	_nc_cbe_call_pert (cbe, cosmo);
	cbe->free = &_nc_cbe_free_prim;

	_nc_cbe_set_prim (cbe, cosmo);
	if (primordial_init (ppr, &cbe->priv->ppt, &cbe->priv->ppm) == _FAILURE_)
		g_error ("_nc_cbe_call_prim: Error running primordial_init `%s'\n", cbe->priv->ppm.error_message);
}

static void
_nc_cbe_call_nonlin (NcCBE* cbe, NcHICosmo* cosmo)
{
	struct precision* ppr = (struct precision*)cbe->prec->priv;

	_nc_cbe_call_prim (cbe, cosmo);
	cbe->free = &_nc_cbe_free_nonlin;

	_nc_cbe_set_nonlin (cbe, cosmo);
	if (nonlinear_init (ppr, &cbe->priv->pba, &cbe->priv->pth, &cbe->priv->ppt, &cbe->priv->ppm, &cbe->priv->pnl) == _FAILURE_)
		g_error ("_nc_cbe_call_nonlin: Error running nonlinear_init `%s'\n", cbe->priv->pnl.error_message);
}

static void
_nc_cbe_call_transfer (NcCBE* cbe, NcHICosmo* cosmo)
{
	struct precision* ppr = (struct precision*)cbe->prec->priv;

	_nc_cbe_call_nonlin (cbe, cosmo);
	cbe->free = &_nc_cbe_free_transfer;

	_nc_cbe_set_transfer (cbe, cosmo);
	if (transfer_init (ppr, &cbe->priv->pba, &cbe->priv->pth, &cbe->priv->ppt, &cbe->priv->pnl, &cbe->priv->ptr) == _FAILURE_)
		g_error ("_nc_cbe_call_transfer: Error running transfer_init `%s'\n", cbe->priv->ptr.error_message);
}

static void
_nc_cbe_call_spectra (NcCBE* cbe, NcHICosmo* cosmo)
{
	struct precision* ppr = (struct precision*)cbe->prec->priv;

	_nc_cbe_call_transfer (cbe, cosmo);
	cbe->free = &_nc_cbe_free_spectra;

	_nc_cbe_set_spectra (cbe, cosmo);
	if (spectra_init (ppr, &cbe->priv->pba, &cbe->priv->ppt, &cbe->priv->ppm, &cbe->priv->pnl, &cbe->priv->ptr, &cbe->priv->psp) == _FAILURE_)
		g_error ("_nc_cbe_call_spectra: Error running spectra_init `%s'\n", cbe->priv->psp.error_message);
}

static void
_nc_cbe_call_lensing (NcCBE* cbe, NcHICosmo* cosmo)
{
	struct precision* ppr = (struct precision*)cbe->prec->priv;

	_nc_cbe_call_spectra (cbe, cosmo);
	cbe->free = &_nc_cbe_free_lensing;

	_nc_cbe_set_lensing (cbe, cosmo);
	if (lensing_init (ppr, &cbe->priv->ppt, &cbe->priv->psp, &cbe->priv->pnl, &cbe->priv->ple) == _FAILURE_)
		g_error ("_nc_cbe_call_lensing: Error running lensing_init `%s'\n", cbe->priv->ple.error_message);
}

static void
_nc_cbe_free_bg (NcCBE* cbe)
{
	if (background_free (&cbe->priv->pba) == _FAILURE_)
		g_error ("_nc_cbe_free_bg: Error running background_free `%s'\n", cbe->priv->pba.error_message);
}

static void
_nc_cbe_free_thermo (NcCBE* cbe)
{
	if (thermodynamics_free (&cbe->priv->pth) == _FAILURE_)
		g_error ("_nc_cbe_free_thermo: Error running thermodynamics_free `%s'\n", cbe->priv->pth.error_message);

	_nc_cbe_free_bg (cbe);
}

static void
_nc_cbe_free_pert (NcCBE* cbe)
{
	if (perturb_free (&cbe->priv->ppt) == _FAILURE_)
		g_error ("_nc_cbe_free_pert: Error running perturb_free `%s'\n", cbe->priv->ppt.error_message);

	/*_nc_cbe_free_thermo (cbe);*/
}

static void
_nc_cbe_free_prim (NcCBE* cbe)
{
	if (primordial_free (&cbe->priv->ppm) == _FAILURE_)
		g_error ("_nc_cbe_free_prim: Error running primordial_free `%s'\n", cbe->priv->ppm.error_message);

	_nc_cbe_free_pert (cbe);
}

static void
_nc_cbe_free_nonlin (NcCBE* cbe)
{
	if (nonlinear_free (&cbe->priv->pnl) == _FAILURE_)
		g_error ("_nc_cbe_free_nonlin: Error running nonlinear_free `%s'\n", cbe->priv->pnl.error_message);

	_nc_cbe_free_prim (cbe);
}

static void
_nc_cbe_free_transfer (NcCBE* cbe)
{
	if (transfer_free (&cbe->priv->ptr) == _FAILURE_)
		g_error ("_nc_cbe_free_transfer: Error running transfer_free `%s'\n", cbe->priv->ptr.error_message);

	_nc_cbe_free_nonlin (cbe);
}

static void
_nc_cbe_free_spectra (NcCBE* cbe)
{
	if (spectra_free (&cbe->priv->psp) == _FAILURE_)
		g_error ("_nc_cbe_free_lensing: Error running spectra_free `%s'\n", cbe->priv->psp.error_message);

	_nc_cbe_free_transfer (cbe);
}

static void
_nc_cbe_free_lensing (NcCBE* cbe)
{
	if (lensing_free (&cbe->priv->ple) == _FAILURE_)
		g_error ("_nc_cbe_free_lensing: Error running lensing_free `%s'\n", cbe->priv->ple.error_message);

	_nc_cbe_free_spectra (cbe);
}

static void
_nc_cbe_update_callbacks (NcCBE* cbe)
{
	gboolean has_Cls = cbe->target_Cls & NC_DATA_CMB_TYPE_ALL;

	ncm_model_ctrl_force_update (cbe->ctrl_cosmo);

	if (cbe->allocated)
	{
		g_assert (cbe->free != NULL);
		cbe->free (cbe);
		cbe->call = NULL;
		cbe->free = NULL;
		cbe->allocated = FALSE;
	}

	if (has_Cls && cbe->use_lensed_Cls)
		cbe->call = _nc_cbe_call_lensing;
	else if (has_Cls || cbe->calc_transfer)
		cbe->call = _nc_cbe_call_spectra;
}

/**
 * nc_cbe_thermodyn_prepare:
 * @cbe: a #NcCBE
 * @cosmo: a #NcHICosmo
 *
 * Prepares the thermodynamic Class structure.
 *
 */
void nc_cbe_thermodyn_prepare (NcCBE* cbe, NcHICosmo* cosmo)
{
	if (cbe->thermodyn_prepared)
	{
		_nc_cbe_free_thermo (cbe);
		cbe->thermodyn_prepared = FALSE;
	}

	_nc_cbe_call_thermo (cbe, cosmo);
	cbe->thermodyn_prepared = TRUE;
}

/**
 * nc_cbe_thermodyn_prepare_if_needed:
 * @cbe: a #NcCBE
 * @cosmo: a #NcHICosmo
 *
 * Prepares the thermodynamic Class structure.
 *
 */
void nc_cbe_thermodyn_prepare_if_needed (NcCBE* cbe, NcHICosmo* cosmo)
{
	if (ncm_model_ctrl_update (cbe->ctrl_cosmo, NCM_MODEL (cosmo)))
	{
		nc_cbe_thermodyn_prepare (cbe, cosmo);
		ncm_model_ctrl_force_update (cbe->ctrl_prim);
	}
}

/**
 * nc_cbe_prepare:
 * @cbe: a #NcCBE
 * @cosmo: a #NcHICosmo
 *
 * Prepares all necessary Class structures.
 *
 */
void nc_cbe_prepare (NcCBE* cbe, NcHICosmo* cosmo)
{
  /*printf ("Preparing CLASS!\n");*/
  if (cbe->allocated)
  {
    g_assert (cbe->free != NULL);
    cbe->free (cbe);
    cbe->allocated = FALSE;
  }

	if (cbe->thermodyn_prepared)
	{
		_nc_cbe_free_thermo (cbe);
		cbe->thermodyn_prepared = FALSE;
	}

	_nc_cbe_call_thermo (cbe, cosmo);
	cbe->thermodyn_prepared = TRUE;

	if (cbe->call != NULL)
	{
		cbe->call (cbe, cosmo);
		cbe->allocated = TRUE;
	}
}

/**
 * nc_cbe_prepare_if_needed:
 * @cbe: a #NcCBE
 * @cosmo: a #NcHICosmo
 *
 * Prepares all necessary Class structures.
 *
 */
void
nc_cbe_prepare_if_needed (NcCBE *cbe, NcHICosmo *cosmo)
{
  ncm_model_ctrl_update (cbe->ctrl_cosmo, NCM_MODEL (cosmo));

  if (!ncm_model_ctrl_model_has_submodel (cbe->ctrl_cosmo, nc_hiprim_id ()))
  {
    g_error ("nc_cbe_prepare_if_needed: cosmo model must contain a NcHIPrim submodel.");
  }
  else
  {
    gboolean cosmo_up = ncm_model_ctrl_model_last_update (cbe->ctrl_cosmo);
    gboolean prim_up  = ncm_model_ctrl_submodel_last_update (cbe->ctrl_cosmo, nc_hiprim_id ());

    /*printf ("cosmo_up %d prim_up %d [%p]\n", cosmo_up, prim_up, cosmo);*/

    if (cosmo_up)
    {
      nc_cbe_prepare (cbe, cosmo);
    }
    else if (prim_up)
    {
      if (cbe->allocated)
      {
        g_assert (cbe->free != NULL);
        cbe->free (cbe);
        cbe->allocated = FALSE;
      }
      if (cbe->call != NULL)
      {
        cbe->call (cbe, cosmo);
        cbe->allocated = TRUE;
      }
    }
  }
}

/**
 * nc_cbe_thermodyn_get_Xe:
 * @cbe: a #NcCBE
 *
 * Gets the free electrons fraction $X_e$ as a function of the redshift.
 *
 * Returns: (transfer full): a #NcmSpline for Xe.
 */
NcmSpline*
nc_cbe_thermodyn_get_Xe (NcCBE* cbe)
{
	const guint size = cbe->priv->pth.tt_size;
	NcmVector* z_v = ncm_vector_new (size);
	NcmVector* Xe_v = ncm_vector_new (size);
	NcmSpline* Xe_s = ncm_spline_cubic_notaknot_new_full (z_v, Xe_v, FALSE);
	guint i;

	for (i = 0; i < size; i++)
	{
		const gdouble z_i = cbe->priv->pth.z_table[i];
		const gdouble Xe_i = cbe->priv->pth.thermodynamics_table[cbe->priv->pth.th_size * i + cbe->priv->pth.index_th_xe];

		ncm_vector_fast_set (z_v, size - 1 - i, -log (z_i + 1.0));
		ncm_vector_fast_set (Xe_v, size - 1 - i, Xe_i);
	}

	ncm_vector_clear (&z_v);
	ncm_vector_clear (&Xe_v);

	ncm_spline_prepare (Xe_s);

	return Xe_s;
}

/**
 * nc_cbe_get_matter_ps:
 * @cbe: a #NcCBE
 *
 * Gets the logarithm base e of the matter power spectrum as a function of the redshift $z$ and mode $\ln (k)$.
 *
 * Returns: (transfer full): a #NcmSpline2d for the logarithm base e of the matter power spectrum, $\ln P(\ln k, z)$.
 */
NcmSpline2d *
nc_cbe_get_matter_ps (NcCBE *cbe)
{
  const gint z_size  = cbe->priv->psp.ln_tau_size;
  const gint partz   = 4;
  const gint z_tsize = (z_size - 1) * partz + 1;

  NcmVector *lnk_v = ncm_vector_new (cbe->priv->psp.ln_k_size);
  NcmVector *z_v   = ncm_vector_new (z_tsize);
  NcmMatrix *lnPk  = ncm_matrix_new (z_tsize, cbe->priv->psp.ln_k_size);
  gdouble *pvecback = g_new (gdouble, cbe->priv->pba.bg_size_short);
  gdouble z_i_a, z_i_b = 0.0;
  guint i, m;

  for (i = 0; i < cbe->priv->psp.ln_k_size; i++)
  {
    ncm_vector_set (lnk_v, i, cbe->priv->psp.ln_k[i]);
  }

  m = 0;
  i = 0;
  {
    gdouble ln_tau_i;
    gint last_index_back;
    guint j;

    z_i_a = 0.0;

    ln_tau_i = cbe->priv->psp.ln_tau[z_size - i - 2];
    background_at_tau (&cbe->priv->pba,
                       exp (ln_tau_i),
                       cbe->priv->pba.short_info,
                       cbe->priv->pba.inter_normal,
                       &last_index_back,
                       pvecback);
    z_i_b = cbe->priv->pba.a_today / pvecback[cbe->priv->pba.index_bg_a] - 1.0;

    for (j = 0; j < partz; j++)
    {
      const gdouble z_i = z_i_a + (z_i_b - z_i_a) / (partz * 1.0) * j;

      ncm_vector_set (z_v, m, z_i);
      spectra_pk_at_z (&cbe->priv->pba, &cbe->priv->psp, logarithmic, z_i, ncm_matrix_ptr (lnPk, m, 0), NULL);

      /*printf ("Redshift %d[%d] : % 21.15g!\n", m, z_tsize, z_i);*/
      m++;
    }
  }

  for (i = 1; i < z_size - 1; i++)
  {
    gdouble ln_tau_i;
    gint last_index_back;
    guint j;

    ln_tau_i = cbe->priv->psp.ln_tau[z_size - i - 1];
    background_at_tau (&cbe->priv->pba,
                       exp (ln_tau_i),
                       cbe->priv->pba.short_info,
                       cbe->priv->pba.inter_normal,
                       &last_index_back,
                       pvecback);
    z_i_a = cbe->priv->pba.a_today / pvecback[cbe->priv->pba.index_bg_a] - 1.0;

    ln_tau_i = cbe->priv->psp.ln_tau[z_size - i - 2];
    background_at_tau (&cbe->priv->pba,
                       exp (ln_tau_i),
                       cbe->priv->pba.short_info,
                       cbe->priv->pba.inter_normal,
                       &last_index_back,
                       pvecback);
    z_i_b = cbe->priv->pba.a_today / pvecback[cbe->priv->pba.index_bg_a] - 1.0;

    for (j = 0; j < partz; j++)
    {
      const gdouble z_i = z_i_a + (z_i_b - z_i_a) / (partz * 1.0) * j;

      ncm_vector_set (z_v, m, z_i);
      spectra_pk_at_z (&cbe->priv->pba, &cbe->priv->psp, logarithmic, z_i, ncm_matrix_ptr (lnPk, m, 0), NULL);

      /*printf ("Redshift %d[%d] : % 21.15g!\n", m, z_tsize, z_i);*/
      m++;
    }
  }

  {
<<<<<<< HEAD
    const gdouble z_i = z_i_b * (1.0 - 1.0e-14);//0.99; /* Safeguard against interpolation error on CLASS near the end */
=======
    const gdouble z_i = (z_i_b * 0.99 + ncm_vector_get (z_v, m - 1) * 0.01); /* Safeguard against interpolation error on CLASS near the end */
>>>>>>> 3c20970f

    ncm_vector_set (z_v, m, z_i);
    spectra_pk_at_z (&cbe->priv->pba, &cbe->priv->psp, logarithmic, z_i, ncm_matrix_ptr (lnPk, m, 0), NULL);

    /*printf ("Redshift %d[%d] : % 21.15g!\n", m, z_tsize, z_i);*/
    m++;
  }

  g_free (pvecback);

  {
    NcmSpline2d *lnPk_s = ncm_spline2d_bicubic_notaknot_new ();
    ncm_spline2d_set (lnPk_s, lnk_v, z_v, lnPk, TRUE);

    ncm_vector_free (z_v);
    ncm_vector_free (lnk_v);
    ncm_matrix_free (lnPk);

    return lnPk_s;
  }
}

/**
 * nc_cbe_get_all_Cls:
 * @cbe: a #NcCBE
 * @TT_Cls: a #NcmVector
 * @EE_Cls: a #NcmVector
 * @BB_Cls: a #NcmVector
 * @TE_Cls: a #NcmVector
 *
 * Gets and store the angular power spectra $C_l$'s calculated in the vectors @TT_Cls, @EE_Cls,
 * @BB_Cls and @TE_Cls. If any of these vectors are NULL, then it is (they are)
 * ignored.
 *
 */
void nc_cbe_get_all_Cls (NcCBE* cbe, NcmVector* TT_Cls, NcmVector* EE_Cls, NcmVector* BB_Cls, NcmVector* TE_Cls)
{
	guint all_Cls_size, index_tt, index_ee, index_bb, index_te;
	gboolean has_tt, has_ee, has_bb, has_te;

	if (cbe->use_lensed_Cls)
	{
		struct lensing* ptr = &cbe->priv->ple;
		all_Cls_size = ptr->lt_size;
		index_tt = ptr->index_lt_tt;
		index_ee = ptr->index_lt_ee;
		index_bb = ptr->index_lt_bb;
		index_te = ptr->index_lt_te;
		has_tt = ptr->has_tt;
		has_ee = ptr->has_ee;
		has_bb = ptr->has_bb;
		has_te = ptr->has_te;
	}
	else
	{
		struct spectra* ptr = &cbe->priv->psp;
		all_Cls_size = ptr->ct_size;
		index_tt = ptr->index_ct_tt;
		index_ee = ptr->index_ct_ee;
		index_bb = ptr->index_ct_bb;
		index_te = ptr->index_ct_te;
		has_tt = ptr->has_tt;
		has_ee = ptr->has_ee;
		has_bb = ptr->has_bb;
		has_te = ptr->has_te;
	}

	{
		guint TT_lmax = has_tt ? (TT_Cls != NULL ? ncm_vector_len (TT_Cls) : 0) : 0;
		guint EE_lmax = has_tt ? (EE_Cls != NULL ? ncm_vector_len (EE_Cls) : 0) : 0;
		guint BB_lmax = has_tt ? (BB_Cls != NULL ? ncm_vector_len (BB_Cls) : 0) : 0;
		guint TE_lmax = has_tt ? (TE_Cls != NULL ? ncm_vector_len (TE_Cls) : 0) : 0;
		const gdouble T_gamma0 = cbe->priv->pba.T_cmb;
		const gdouble Cl_fac = gsl_pow_2 (1.0e6 * T_gamma0);
		gdouble* all_Cls = g_new0 (gdouble, all_Cls_size);
		guint l;

		g_assert (!(cbe->target_Cls & NC_DATA_CMB_TYPE_TT) || has_tt);
		g_assert (!(cbe->target_Cls & NC_DATA_CMB_TYPE_EE) || has_ee);
		g_assert (!(cbe->target_Cls & NC_DATA_CMB_TYPE_BB) || has_bb);
		g_assert (!(cbe->target_Cls & NC_DATA_CMB_TYPE_TE) || has_te);

		for (l = 0; l <= cbe->scalar_lmax; l++)
		{
			if (cbe->use_lensed_Cls)
				lensing_cl_at_l (&cbe->priv->ple, l, all_Cls);
			else
				spectra_cl_at_l (&cbe->priv->psp, l, all_Cls, NULL, NULL);

			if (TT_lmax > 0)
			{
				const gdouble TT_Cl = all_Cls[index_tt];
				ncm_vector_set (TT_Cls, l, Cl_fac * TT_Cl);
				TT_lmax--;
			}
			if (EE_lmax > 0)
			{
				const gdouble EE_Cl = all_Cls[index_ee];
				ncm_vector_set (EE_Cls, l, Cl_fac * EE_Cl);
				EE_lmax--;
			}
			if (BB_lmax > 0)
			{
				const gdouble BB_Cl = all_Cls[index_bb];
				ncm_vector_set (BB_Cls, l, Cl_fac * BB_Cl);
				BB_lmax--;
			}
			if (TE_lmax > 0)
			{
				const gdouble TE_Cl = all_Cls[index_te];
				ncm_vector_set (TE_Cls, l, Cl_fac * TE_Cl);
				TE_lmax--;
			}
		}
		g_free (all_Cls);
	}
}<|MERGE_RESOLUTION|>--- conflicted
+++ resolved
@@ -1891,11 +1891,7 @@
   }
 
   {
-<<<<<<< HEAD
-    const gdouble z_i = z_i_b * (1.0 - 1.0e-14);//0.99; /* Safeguard against interpolation error on CLASS near the end */
-=======
     const gdouble z_i = (z_i_b * 0.99 + ncm_vector_get (z_v, m - 1) * 0.01); /* Safeguard against interpolation error on CLASS near the end */
->>>>>>> 3c20970f
 
     ncm_vector_set (z_v, m, z_i);
     spectra_pk_at_z (&cbe->priv->pba, &cbe->priv->psp, logarithmic, z_i, ncm_matrix_ptr (lnPk, m, 0), NULL);
