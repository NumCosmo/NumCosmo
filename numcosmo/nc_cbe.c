/***************************************************************************
 *            nc_cbe.c
 *
 *  Sat October 24 11:56:56 2015
 *  Copyright  2015  Sandro Dias Pinto Vitenti
 *  <sandro@isoftware.com.br>
 ****************************************************************************/
/*
 * nc_cbe.c
 * Copyright (C) 2015 Sandro Dias Pinto Vitenti <sandro@isoftware.com.br>
 *
 * numcosmo is free software: you can redistribute it and/or modify it
 * under the terms of the GNU General Public License as published by the
 * Free Software Foundation, either version 3 of the License, or
 * (at your option) any later version.
 *
 * numcosmo is distributed in the hope that it will be useful, but
 * WITHOUT ANY WARRANTY; without even the implied warranty of
 * MERCHANTABILITY or FITNESS FOR A PARTICULAR PURPOSE.
 * See the GNU General Public License for more details.
 *
 * You should have received a copy of the GNU General Public License along
 * with this program.  If not, see <http://www.gnu.org/licenses/>.
 */

/**
 * SECTION:nc_cbe
 * @title: NcCBE
 * @short_description: CLASS (Cosmic Linear Anisotropy Solving System) backend
 *
 * This object provides an interface for the CLASS code.
 *
 * If you use this object please cite: [Blas (2011) CLASS II][XBlas2011],
 * see also:
 * - [Lesgourgues (2011) CLASS I][XLesgourgues2011],
 * - [Lesgourgues (2011) CLASS III][XLesgourgues2011a],
 * - [Lesgourgues (2011) CLASS IV][XLesgourgues2011b] and
 * - [CLASS website](http://class-code.net/).
 *
 */

/*
 * It must be include before anything else, several symbols clash
 * with the default includes.
 */
#include "class/include/class.h"

#ifdef HAVE_CONFIG_H
#  include "config.h"
#endif /* HAVE_CONFIG_H */
#include "build_cfg.h"

#include "nc_hiprim.h"
#include "nc_hireion_camb.h"
#include "model/nc_hicosmo_de.h"
#include "nc_cbe.h"
#include "nc_enum_types.h"
#include "math/ncm_spline_cubic_notaknot.h"
#include "math/ncm_spline2d_bicubic.h"

enum
{
  PROP_0,
  PROP_PREC,
  PROP_TARGET_CLS,
  PROP_CALC_TRANSFER,
  PROP_USE_LENSED_CLS,
  PROP_USE_TENSOR,
  PROP_USE_THERMODYN,
  PROP_SCALAR_LMAX,
  PROP_VECTOR_LMAX,
  PROP_TENSOR_LMAX,
  PROP_MATTER_PK_MAXZ,
  PROP_MATTER_PK_MAXK,
};

struct _NcCBEPrivate
{
  struct background pba;
  struct thermo pth;
  struct perturbs ppt;
  struct transfers ptr;
  struct primordial ppm;
  struct spectra psp;
  struct nonlinear pnl;
  struct lensing ple;
  struct output pop;
};

G_DEFINE_TYPE (NcCBE, nc_cbe, G_TYPE_OBJECT);

static void
nc_cbe_init (NcCBE *cbe)
{
  cbe->priv           = G_TYPE_INSTANCE_GET_PRIVATE (cbe, NC_TYPE_CBE, NcCBEPrivate);
  cbe->prec           = NULL;
  cbe->ctrl_cosmo     = ncm_model_ctrl_new (NULL);
  cbe->ctrl_prim      = ncm_model_ctrl_new (NULL);
  cbe->a              = NULL;

  cbe->target_Cls     = 0;
  cbe->calc_transfer  = FALSE;
  cbe->use_lensed_Cls = FALSE;
  cbe->use_tensor     = FALSE;
  cbe->scalar_lmax    = 0;
  cbe->vector_lmax    = 0;
  cbe->tensor_lmax    = 0;

  cbe->call               = NULL;
  cbe->free               = NULL;
  cbe->allocated          = FALSE;
  cbe->thermodyn_prepared = FALSE;

  cbe->priv->pba.h                    = 0.0;
  cbe->priv->pba.H0                   = 0.0;
  cbe->priv->pba.T_cmb                = 0.0;
  cbe->priv->pba.Omega0_g             = 0.0;
  cbe->priv->pba.Omega0_ur            = 0.0;
  cbe->priv->pba.Omega0_b             = 0.0;
  cbe->priv->pba.Omega0_cdm           = 0.0;
  cbe->priv->pba.Omega0_dcdmdr        = 0.0;
  cbe->priv->pba.Omega0_dcdm          = 0.0;
  cbe->priv->pba.Gamma_dcdm           = 0.0;
  cbe->priv->pba.N_ncdm               = 0;
  cbe->priv->pba.Omega0_ncdm_tot      = 0.0;
  cbe->priv->pba.ksi_ncdm_default     = 0.0;
  cbe->priv->pba.ksi_ncdm             = NULL;
  cbe->priv->pba.T_ncdm_default       = 0.0;
  cbe->priv->pba.T_ncdm               = NULL;
  cbe->priv->pba.deg_ncdm_default     = 0.0;
  cbe->priv->pba.deg_ncdm             = NULL;
  cbe->priv->pba.ncdm_psd_parameters  = NULL;
  cbe->priv->pba.ncdm_psd_files       = NULL;
  cbe->priv->pba.Omega0_scf           = 0.0;
  cbe->priv->pba.attractor_ic_scf     = _FALSE_;
  cbe->priv->pba.scf_parameters       = NULL;
  cbe->priv->pba.scf_parameters_size  = 0;
  cbe->priv->pba.scf_tuning_index     = 0;
  cbe->priv->pba.phi_ini_scf          = 0;
  cbe->priv->pba.phi_prime_ini_scf    = 0;
  cbe->priv->pba.Omega0_k             = 0.0;
  cbe->priv->pba.K                    = 0.0;
  cbe->priv->pba.sgnK                 = 0;
  cbe->priv->pba.Omega0_lambda        = 0.0;
  cbe->priv->pba.Omega0_fld           = 0.0;
  cbe->priv->pba.a_today              = 0.0;
  cbe->priv->pba.w0_fld               = 0.0;
  cbe->priv->pba.wa_fld               = 0.0;
  cbe->priv->pba.cs2_fld              = 0.0;

  /* thermodynamics structure */

  cbe->priv->pth.YHe                      = 0;
  cbe->priv->pth.recombination            = 0;
  cbe->priv->pth.reio_parametrization     = 0;
  cbe->priv->pth.reio_z_or_tau            = 0;
  cbe->priv->pth.z_reio                   = 0.0;
  cbe->priv->pth.tau_reio                 = 0.0;
  cbe->priv->pth.reionization_exponent    = 0.0;
  cbe->priv->pth.reionization_width       = 0.0;
  cbe->priv->pth.helium_fullreio_redshift = 0.0;
  cbe->priv->pth.helium_fullreio_width    = 0.0;

  cbe->priv->pth.binned_reio_num            = 0;
  cbe->priv->pth.binned_reio_z              = NULL;
  cbe->priv->pth.binned_reio_xe             = NULL;
  cbe->priv->pth.binned_reio_step_sharpness = 0.0;

  cbe->priv->pth.annihilation           = 0.0;
  cbe->priv->pth.decay                  = 0.0;
  cbe->priv->pth.annihilation_variation = 0.0;
  cbe->priv->pth.annihilation_z         = 0.0;
  cbe->priv->pth.annihilation_zmax      = 0.0;
  cbe->priv->pth.annihilation_zmin      = 0.0;
  cbe->priv->pth.annihilation_f_halo    = 0.0;
  cbe->priv->pth.annihilation_z_halo    = 0.0;
  cbe->priv->pth.has_on_the_spot        = _FALSE_;

  cbe->priv->pth.compute_cb2_derivatives = _FALSE_;

  /* perturbation structure */

  cbe->priv->ppt.has_perturbations            = _FALSE_;
  cbe->priv->ppt.has_cls                      = _FALSE_;

  cbe->priv->ppt.has_cl_cmb_temperature       = _FALSE_;
  cbe->priv->ppt.has_cl_cmb_polarization      = _FALSE_;
  cbe->priv->ppt.has_cl_cmb_lensing_potential = _FALSE_;
  cbe->priv->ppt.has_cl_number_count          = _FALSE_;
  cbe->priv->ppt.has_cl_lensing_potential     = _FALSE_;
  cbe->priv->ppt.has_pk_matter                = _FALSE_;
  cbe->priv->ppt.has_density_transfers        = _FALSE_;
  cbe->priv->ppt.has_velocity_transfers       = _FALSE_;

  cbe->priv->ppt.has_nl_corrections_based_on_delta_m = _FALSE_;

  cbe->priv->ppt.has_nc_density = _FALSE_;
  cbe->priv->ppt.has_nc_rsd     = _FALSE_;
  cbe->priv->ppt.has_nc_lens    = _FALSE_;
  cbe->priv->ppt.has_nc_gr      = _FALSE_;

  cbe->priv->ppt.switch_sw         = 0;
  cbe->priv->ppt.switch_eisw       = 0;
  cbe->priv->ppt.switch_lisw       = 0;
  cbe->priv->ppt.switch_dop        = 0;
  cbe->priv->ppt.switch_pol        = 0;
  cbe->priv->ppt.eisw_lisw_split_z = 0;

  cbe->priv->ppt.has_ad  = _FALSE_;
  cbe->priv->ppt.has_bi  = _FALSE_;
  cbe->priv->ppt.has_cdi = _FALSE_;
  cbe->priv->ppt.has_nid = _FALSE_;
  cbe->priv->ppt.has_niv = _FALSE_;

  cbe->priv->ppt.has_perturbed_recombination = _FALSE_;
  cbe->priv->ppt.tensor_method               = tm_massless_approximation;
  cbe->priv->ppt.evolve_tensor_ur            = _FALSE_;
  cbe->priv->ppt.evolve_tensor_ncdm          = _FALSE_;

  cbe->priv->ppt.has_scalars = _FALSE_;
  cbe->priv->ppt.has_vectors = _FALSE_;
  cbe->priv->ppt.has_tensors = _FALSE_;

  cbe->priv->ppt.l_scalar_max = 0;
  cbe->priv->ppt.l_vector_max = 0;
  cbe->priv->ppt.l_tensor_max = 0;
  cbe->priv->ppt.l_lss_max    = 0;
  cbe->priv->ppt.k_max_for_pk = 0.0;

  cbe->priv->ppt.gauge = synchronous;

  cbe->priv->ppt.k_output_values_num     = 0;
  cbe->priv->ppt.store_perturbations     = _FALSE_;
  cbe->priv->ppt.number_of_scalar_titles = 0;
  cbe->priv->ppt.number_of_vector_titles = 0;
  cbe->priv->ppt.number_of_tensor_titles = 0;
  {
    guint filenum;
    for (filenum = 0; filenum<_MAX_NUMBER_OF_K_FILES_; filenum++){
      cbe->priv->ppt.scalar_perturbations_data[filenum] = NULL;
      cbe->priv->ppt.vector_perturbations_data[filenum] = NULL;
      cbe->priv->ppt.tensor_perturbations_data[filenum] = NULL;
    }
  }
  cbe->priv->ppt.index_k_output_values = NULL;

  /* primordial structure */

  cbe->priv->ppm.primordial_spec_type = analytic_Pk;
  cbe->priv->ppm.k_pivot              = 0.0;
  cbe->priv->ppm.A_s                  = 0.0;
  cbe->priv->ppm.n_s                  = 0.0;
  cbe->priv->ppm.alpha_s              = 0.0;
  cbe->priv->ppm.f_bi                 = 0.0;
  cbe->priv->ppm.n_bi                 = 0.0;
  cbe->priv->ppm.alpha_bi             = 0.0;
  cbe->priv->ppm.f_cdi                = 0.0;
  cbe->priv->ppm.n_cdi                = 0.0;
  cbe->priv->ppm.alpha_cdi            = 0.0;
  cbe->priv->ppm.f_nid                = 0.0;
  cbe->priv->ppm.n_nid                = 0.0;
  cbe->priv->ppm.alpha_nid            = 0.0;
  cbe->priv->ppm.f_niv                = 0.0;
  cbe->priv->ppm.n_niv                = 0.0;
  cbe->priv->ppm.alpha_niv            = 0.0;
  cbe->priv->ppm.c_ad_bi              = 0.0;
  cbe->priv->ppm.n_ad_bi              = 0.0;
  cbe->priv->ppm.alpha_ad_bi          = 0.0;
  cbe->priv->ppm.c_ad_cdi             = 0.0;
  cbe->priv->ppm.n_ad_cdi             = 0.0;
  cbe->priv->ppm.alpha_ad_cdi         = 0.0;
  cbe->priv->ppm.c_ad_nid             = 0.0;
  cbe->priv->ppm.n_ad_nid             = 0.0;
  cbe->priv->ppm.alpha_ad_nid         = 0.0;
  cbe->priv->ppm.c_ad_niv             = 0.0;
  cbe->priv->ppm.n_ad_niv             = 0.0;
  cbe->priv->ppm.alpha_ad_niv         = 0.0;
  cbe->priv->ppm.c_bi_cdi             = 0.0;
  cbe->priv->ppm.n_bi_cdi             = 0.0;
  cbe->priv->ppm.alpha_bi_cdi         = 0.0;
  cbe->priv->ppm.c_bi_nid             = 0.0;
  cbe->priv->ppm.n_bi_nid             = 0.0;
  cbe->priv->ppm.alpha_bi_nid         = 0.0;
  cbe->priv->ppm.c_bi_niv             = 0.0;
  cbe->priv->ppm.n_bi_niv             = 0.0;
  cbe->priv->ppm.alpha_bi_niv         = 0.0;
  cbe->priv->ppm.c_cdi_nid            = 0.0;
  cbe->priv->ppm.n_cdi_nid            = 0.0;
  cbe->priv->ppm.alpha_cdi_nid        = 0.0;
  cbe->priv->ppm.c_cdi_niv            = 0.0;
  cbe->priv->ppm.n_cdi_niv            = 0.0;
  cbe->priv->ppm.alpha_cdi_niv        = 0.0;
  cbe->priv->ppm.c_nid_niv            = 0.0;
  cbe->priv->ppm.n_nid_niv            = 0.0;
  cbe->priv->ppm.alpha_nid_niv        = 0.0;
  cbe->priv->ppm.r                    = 0.0;
  cbe->priv->ppm.n_t                  = 0.0;
  cbe->priv->ppm.alpha_t              = 0.0;
  cbe->priv->ppm.potential            = 0;
  cbe->priv->ppm.phi_end              = 0.0;
  cbe->priv->ppm.ln_aH_ratio          = 0;
  cbe->priv->ppm.V0                   = 0.0;
  cbe->priv->ppm.V1                   = 0.0;
  cbe->priv->ppm.V2                   = 0.0;
  cbe->priv->ppm.V3                   = 0.0;
  cbe->priv->ppm.V4                   = 0.0;
  cbe->priv->ppm.H0                   = 0.0;
  cbe->priv->ppm.H1                   = 0.0;
  cbe->priv->ppm.H2                   = 0.0;
  cbe->priv->ppm.H3                   = 0.0;
  cbe->priv->ppm.H4                   = 0.0;
  cbe->priv->ppm.command              = NULL;
  cbe->priv->ppm.custom1              = 0.0;
  cbe->priv->ppm.custom2              = 0.0;
  cbe->priv->ppm.custom3              = 0.0;
  cbe->priv->ppm.custom4              = 0.0;
  cbe->priv->ppm.custom5              = 0.0;
  cbe->priv->ppm.custom6              = 0.0;
  cbe->priv->ppm.custom7              = 0.0;
  cbe->priv->ppm.custom8              = 0.0;
  cbe->priv->ppm.custom9              = 0.0;
  cbe->priv->ppm.custom10             = 0.0;

  /* transfer structure */

  cbe->priv->ppt.selection_num        = 0;
  cbe->priv->ppt.selection            = 0;
  cbe->priv->ppt.selection_mean[0]    = 0.0;
  cbe->priv->ppt.selection_width[0]   = 0.0;

  cbe->priv->ptr.lcmb_rescale         = 0.0;
  cbe->priv->ptr.lcmb_pivot           = 0.0;
  cbe->priv->ptr.lcmb_tilt            = 0.0;
  cbe->priv->ptr.initialise_HIS_cache = _FALSE_;
  cbe->priv->ptr.has_nz_analytic      = _FALSE_;
  cbe->priv->ptr.has_nz_file          = _FALSE_;
  cbe->priv->ptr.has_nz_evo_analytic  = _FALSE_;
  cbe->priv->ptr.has_nz_evo_file      = _FALSE_;
  cbe->priv->ptr.bias                 = 0.0;
  cbe->priv->ptr.s_bias               = 0.0;

  /* spectra structure */

  cbe->priv->psp.z_max_pk = 0.0;
  cbe->priv->psp.non_diag = 0;

  /* lensing structure */

  cbe->priv->ple.has_lensed_cls = _FALSE_;

  /* nonlinear structure */

  cbe->priv->pnl.method = nl_none;

  /* all verbose parameters */

  cbe->priv->pba.background_verbose     = 0;
  cbe->priv->pth.thermodynamics_verbose = 0;
  cbe->priv->ppt.perturbations_verbose  = 0;
  cbe->priv->ptr.transfer_verbose       = 0;
  cbe->priv->ppm.primordial_verbose     = 0;
  cbe->priv->psp.spectra_verbose        = 0;
  cbe->priv->pnl.nonlinear_verbose      = 0;
  cbe->priv->ple.lensing_verbose        = 0;

  {
    guint verbosity = 0;
    cbe->bg_verbose       = verbosity;
    cbe->thermo_verbose   = verbosity;
    cbe->pert_verbose     = verbosity;
    cbe->transfer_verbose = verbosity;
    cbe->prim_verbose     = verbosity;
    cbe->spectra_verbose  = verbosity;
    cbe->nonlin_verbose   = verbosity;
    cbe->lensing_verbose  = verbosity;
  }
}

static void
_nc_cbe_set_property (GObject *object, guint prop_id, const GValue *value, GParamSpec *pspec)
{
  NcCBE *cbe = NC_CBE (object);
  g_return_if_fail (NC_IS_CBE (object));

  switch (prop_id)
  {
    case PROP_PREC:
      nc_cbe_set_precision (cbe, g_value_get_object (value));
      break;
    case PROP_TARGET_CLS:
      nc_cbe_set_target_Cls (cbe, g_value_get_flags (value));
      break;
    case PROP_CALC_TRANSFER:
      nc_cbe_set_calc_transfer (cbe, g_value_get_boolean (value));
      break;
    case PROP_USE_LENSED_CLS:
      nc_cbe_set_lensed_Cls (cbe, g_value_get_boolean (value));
      break;
    case PROP_USE_TENSOR:
      nc_cbe_set_tensor (cbe, g_value_get_boolean (value));
      break;
    case PROP_USE_THERMODYN:
      nc_cbe_set_thermodyn (cbe, g_value_get_boolean (value));
      break;
    case PROP_SCALAR_LMAX:
      nc_cbe_set_scalar_lmax (cbe, g_value_get_uint (value));
      break;
    case PROP_VECTOR_LMAX:
      nc_cbe_set_vector_lmax (cbe, g_value_get_uint (value));
      break;
    case PROP_TENSOR_LMAX:
      nc_cbe_set_tensor_lmax (cbe, g_value_get_uint (value));
      break;
    case PROP_MATTER_PK_MAXZ:
      nc_cbe_set_max_matter_pk_z (cbe, g_value_get_double (value));
      break;
    case PROP_MATTER_PK_MAXK:
      nc_cbe_set_max_matter_pk_k (cbe, g_value_get_double (value));
      break;
    default:
      G_OBJECT_WARN_INVALID_PROPERTY_ID (object, prop_id, pspec);
      break;
  }
}

static void
_nc_cbe_get_property (GObject *object, guint prop_id, GValue *value, GParamSpec *pspec)
{
  NcCBE *cbe = NC_CBE (object);
  g_return_if_fail (NC_IS_CBE (object));

  switch (prop_id)
  {
    case PROP_PREC:
      g_value_set_object (value, nc_cbe_peek_precision (cbe));
      break;
    case PROP_TARGET_CLS:
      g_value_set_flags (value, nc_cbe_get_target_Cls (cbe));
      break;
    case PROP_CALC_TRANSFER:
      g_value_set_boolean (value, nc_cbe_calc_transfer (cbe));
      break;
    case PROP_USE_LENSED_CLS:
      g_value_set_boolean (value, nc_cbe_lensed_Cls (cbe));
      break;
    case PROP_USE_TENSOR:
      g_value_set_boolean (value, nc_cbe_tensor (cbe));
      break;
    case PROP_USE_THERMODYN:
      g_value_set_boolean (value, nc_cbe_thermodyn (cbe));
      break;
    case PROP_SCALAR_LMAX:
      g_value_set_uint (value, nc_cbe_get_scalar_lmax (cbe));
      break;
    case PROP_VECTOR_LMAX:
      g_value_set_uint (value, nc_cbe_get_vector_lmax (cbe));
      break;
    case PROP_TENSOR_LMAX:
      g_value_set_uint (value, nc_cbe_get_tensor_lmax (cbe));
      break;
    case PROP_MATTER_PK_MAXZ:
      g_value_set_double (value, nc_cbe_get_max_matter_pk_z (cbe));
      break;
    case PROP_MATTER_PK_MAXK:
      g_value_set_double (value, nc_cbe_get_max_matter_pk_k (cbe));
      break;
    default:
      G_OBJECT_WARN_INVALID_PROPERTY_ID (object, prop_id, pspec);
      break;
  }
}

static void
_nc_cbe_dispose (GObject *object)
{
  NcCBE *cbe = NC_CBE (object);

  nc_cbe_precision_clear (&cbe->prec);
  nc_scalefactor_clear (&cbe->a);
  ncm_model_ctrl_clear (&cbe->ctrl_cosmo);
  ncm_model_ctrl_clear (&cbe->ctrl_prim);

  /* Chain up : end */
  G_OBJECT_CLASS (nc_cbe_parent_class)->dispose (object);
}

static void _nc_cbe_free_thermo (NcCBE *cbe);

static void
_nc_cbe_finalize (GObject *object)
{
  NcCBE *cbe = NC_CBE (object);

  if (cbe->allocated)
  {
    g_assert (cbe->free != NULL);
    cbe->free (cbe);
    cbe->allocated = FALSE;
  }

  if (cbe->thermodyn_prepared)
  {
    _nc_cbe_free_thermo (cbe);
    cbe->thermodyn_prepared = FALSE;
  }
  
  /* Chain up : end */
  G_OBJECT_CLASS (nc_cbe_parent_class)->finalize (object);
}

static void
nc_cbe_class_init (NcCBEClass *klass)
{
  GObjectClass* object_class = G_OBJECT_CLASS (klass);

  g_type_class_add_private (klass, sizeof (NcCBEPrivate));

  object_class->set_property = &_nc_cbe_set_property;
  object_class->get_property = &_nc_cbe_get_property;
  object_class->dispose      = &_nc_cbe_dispose;
  object_class->finalize     = &_nc_cbe_finalize;

  g_object_class_install_property (object_class,
                                   PROP_PREC,
                                   g_param_spec_object ("precision",
                                                        NULL,
                                                        "CLASS precision object",
                                                        NC_TYPE_CBE_PRECISION,
                                                        G_PARAM_READWRITE | G_PARAM_CONSTRUCT | G_PARAM_STATIC_NAME | G_PARAM_STATIC_BLURB));
  g_object_class_install_property (object_class,
                                   PROP_TARGET_CLS,
                                   g_param_spec_flags ("target-Cls",
                                                        NULL,
                                                        "Target Cls to calculate",
                                                        NC_TYPE_DATA_CMB_DATA_TYPE, 0,
                                                        G_PARAM_READWRITE | G_PARAM_CONSTRUCT | G_PARAM_STATIC_NAME | G_PARAM_STATIC_BLURB));
  g_object_class_install_property (object_class,
                                   PROP_CALC_TRANSFER,
                                   g_param_spec_boolean ("calc-transfer",
                                                        NULL,
                                                        "Whether to calculate the transfer function",
                                                        FALSE,
                                                        G_PARAM_READWRITE | G_PARAM_CONSTRUCT | G_PARAM_STATIC_NAME | G_PARAM_STATIC_BLURB));
  g_object_class_install_property (object_class,
                                   PROP_USE_LENSED_CLS,
                                   g_param_spec_boolean ("use-lensed-Cls",
                                                        NULL,
                                                        "Whether to use lensed Cls",
                                                        FALSE,
                                                        G_PARAM_READWRITE | G_PARAM_CONSTRUCT | G_PARAM_STATIC_NAME | G_PARAM_STATIC_BLURB));
  g_object_class_install_property (object_class,
                                   PROP_USE_TENSOR,
                                   g_param_spec_boolean ("use-tensor",
                                                        NULL,
                                                        "Whether to use tensor contributions",
                                                        FALSE,
                                                        G_PARAM_READWRITE | G_PARAM_CONSTRUCT | G_PARAM_STATIC_NAME | G_PARAM_STATIC_BLURB));
  g_object_class_install_property (object_class,
                                   PROP_USE_THERMODYN,
                                   g_param_spec_boolean ("use-thermodyn",
                                                        NULL,
                                                        "Whether to use the thermodynamics module",
                                                        FALSE,
                                                        G_PARAM_READWRITE | G_PARAM_CONSTRUCT | G_PARAM_STATIC_NAME | G_PARAM_STATIC_BLURB));
  g_object_class_install_property (object_class,
                                   PROP_SCALAR_LMAX,
                                   g_param_spec_uint ("scalar-lmax",
                                                      NULL,
                                                      "Scalar modes l_max",
                                                      0, G_MAXUINT, 500,
                                                      G_PARAM_READWRITE | G_PARAM_CONSTRUCT | G_PARAM_STATIC_NAME | G_PARAM_STATIC_BLURB));
  g_object_class_install_property (object_class,
                                   PROP_VECTOR_LMAX,
                                   g_param_spec_uint ("vector-lmax",
                                                      NULL,
                                                      "Vector modes l_max",
                                                      0, G_MAXUINT, 500,
                                                      G_PARAM_READWRITE | G_PARAM_CONSTRUCT | G_PARAM_STATIC_NAME | G_PARAM_STATIC_BLURB));  
  g_object_class_install_property (object_class,
                                   PROP_TENSOR_LMAX,
                                   g_param_spec_uint ("tensor-lmax",
                                                      NULL,
                                                      "Tensor modes l_max",
                                                      0, G_MAXUINT, 500,
                                                      G_PARAM_READWRITE | G_PARAM_CONSTRUCT | G_PARAM_STATIC_NAME | G_PARAM_STATIC_BLURB));
  g_object_class_install_property (object_class,
                                   PROP_MATTER_PK_MAXZ,
                                   g_param_spec_double ("matter-pk-maxz",
                                                        NULL,
                                                        "Maximum redshift for matter Pk",
                                                        0.0, G_MAXDOUBLE, 0.0,
                                                        G_PARAM_READWRITE | G_PARAM_CONSTRUCT | G_PARAM_STATIC_NAME | G_PARAM_STATIC_BLURB));
  g_object_class_install_property (object_class,
                                   PROP_MATTER_PK_MAXK,
                                   g_param_spec_double ("matter-pk-maxk",
                                                        NULL,
                                                        "Maximum mode k for matter Pk",
                                                        0.0, G_MAXDOUBLE, 0.1,
                                                        G_PARAM_READWRITE | G_PARAM_CONSTRUCT | G_PARAM_STATIC_NAME | G_PARAM_STATIC_BLURB));
}

/**
 * nc_cbe_new: (constructor)
 *
 * FIXME
 *
 * Returns: (transfer full): a new #NcCBEPrecision.
 */
NcCBE *
nc_cbe_new (void)
{
  NcCBEPrecision *prec = nc_cbe_precision_new ();
  NcCBE *cbe = g_object_new (NC_TYPE_CBE,
                             "precision", prec,
                             NULL);
  nc_cbe_precision_free (prec);
  return cbe;
}

/**
 * nc_cbe_prec_new: (constructor)
 * @cbe_prec: a #NcCBEPrecision.
 *
 * FIXME
 *
 * Returns: (transfer full): a new #NcCBEPrecision.
 */
NcCBE *
nc_cbe_prec_new (NcCBEPrecision *cbe_prec)
{
  NcCBE *cbe = g_object_new (NC_TYPE_CBE,
                             "precision", cbe_prec,
                             NULL);
  return cbe;
}

/**
 * nc_cbe_ref:
 * @cbe: a #NcCBE
 *
 * Increases the reference count of @cbe.
 *
 * Returns: (transfer full): @cbe.
 */
NcCBE *
nc_cbe_ref (NcCBE *cbe)
{
  return g_object_ref (cbe);
}

/**
 * nc_cbe_free:
 * @cbe: a #NcCBE
 *
 * Decreases the reference count of @cbe.
 *
 */
void
nc_cbe_free (NcCBE *cbe)
{
  g_object_unref (cbe);
}

/**
 * nc_cbe_clear:
 * @cbe: a #NcCBE
 *
 * Decreases the reference count of *@cbe and sets *@cbe to NULL.
 *
 */
void
nc_cbe_clear (NcCBE **cbe)
{
  g_clear_object (cbe);
}

/**
 * nc_cbe_set_precision:
 * @cbe: a #NcCBE
 * @cbe_prec: a #NcCBEPrecision
 *
 * Sets the @cbe_prec as the precision object.
 *
 */
void 
nc_cbe_set_precision (NcCBE *cbe, NcCBEPrecision *cbe_prec)
{
  nc_cbe_precision_clear (&cbe->prec);
  cbe->prec = nc_cbe_precision_ref (cbe_prec);
  ncm_model_ctrl_force_update (cbe->ctrl_cosmo);
}

static void _nc_cbe_update_callbacks (NcCBE *cbe);

/**
 * nc_cbe_set_target_Cls:
 * @cbe: a #NcCBE
 * @target_Cls: a #NcDataCMBDataType.
 *
 * Sets the @target_Cls target.
 *
 */
void 
nc_cbe_set_target_Cls (NcCBE *cbe, NcDataCMBDataType target_Cls)
{
  if (cbe->target_Cls != target_Cls)
  {
    cbe->target_Cls = target_Cls;
    _nc_cbe_update_callbacks (cbe);
  }
}

/**
 * nc_cbe_set_calc_transfer:
 * @cbe: a #NcCBE
 * @calc_transfer: a boolean
 *
 * Sets whether it should calculate the transfer function.
 *
 */
void 
nc_cbe_set_calc_transfer (NcCBE *cbe, gboolean calc_transfer)
{
  if ((calc_transfer && !cbe->calc_transfer) || (!calc_transfer && cbe->calc_transfer))
  {
    cbe->calc_transfer = calc_transfer;
    _nc_cbe_update_callbacks (cbe);
  }
}

/**
 * nc_cbe_set_lensed_Cls:
 * @cbe: a #NcCBE
 * @use_lensed_Cls: a boolean.
 *
 * Sets whether it should use lensed Cl's.
 *
 */
void 
nc_cbe_set_lensed_Cls (NcCBE *cbe, gboolean use_lensed_Cls)
{
  cbe->use_lensed_Cls = use_lensed_Cls;
  _nc_cbe_update_callbacks (cbe);
}

/**
 * nc_cbe_set_tensor:
 * @cbe: a #NcCBE
 * @use_tensor: a boolean
 *
 * Sets whether it should use tensor contribution.
 *
 */
void 
nc_cbe_set_tensor (NcCBE *cbe, gboolean use_tensor)
{
  cbe->use_tensor = use_tensor;
  ncm_model_ctrl_force_update (cbe->ctrl_cosmo);
}

/**
 * nc_cbe_set_thermodyn:
 * @cbe: a #NcCBE
 * @use_thermodyn: a boolean
 *
 * Sets whether it should use the thermodynamics module.
 *
 */
void 
nc_cbe_set_thermodyn (NcCBE *cbe, gboolean use_thermodyn)
{
  cbe->use_thermodyn = use_thermodyn;
  ncm_model_ctrl_force_update (cbe->ctrl_cosmo);
}

/**
 * nc_cbe_set_scalar_lmax:
 * @cbe: a #NcCBE
 * @scalar_lmax: a guint
 *
 * Sets the maximum multipole $\ell_\textrm{max}$ at which the  
 * angular power spectrum $C_{\ell}$ of the scalar mode is computed.
 * 
 */
void 
nc_cbe_set_scalar_lmax (NcCBE *cbe, guint scalar_lmax)
{
  if (cbe->scalar_lmax != scalar_lmax)
  {
    cbe->scalar_lmax = scalar_lmax;
    ncm_model_ctrl_force_update (cbe->ctrl_cosmo);
  }
}

/**
 * nc_cbe_set_vector_lmax:
 * @cbe: a #NcCBE
 * @vector_lmax: a guint
 *
 * Sets the maximum multipole $\ell_\textrm{max}$ at which the  
 * angular power spectrum $C_{\ell}$ of the vector mode is computed.
 *
 */
void 
nc_cbe_set_vector_lmax (NcCBE *cbe, guint vector_lmax)
{
  if (cbe->vector_lmax != vector_lmax)
  {
    cbe->vector_lmax = vector_lmax;
    ncm_model_ctrl_force_update (cbe->ctrl_cosmo);
  }
}

/**
 * nc_cbe_set_tensor_lmax:
 * @cbe: a #NcCBE
 * @tensor_lmax: a guint
 *
 * Sets the maximum multipole $\ell_\textrm{max}$ at which the  
 * angular power spectrum $C_{\ell}$ of the tensor mode is computed.
 *
 */
void 
nc_cbe_set_tensor_lmax (NcCBE *cbe, guint tensor_lmax)
{
  if (cbe->tensor_lmax != tensor_lmax)
  {
    cbe->tensor_lmax = tensor_lmax;
    ncm_model_ctrl_force_update (cbe->ctrl_cosmo);
  }
}

/**
 * nc_cbe_set_max_matter_pk_z:
 * @cbe: a #NcCBE
 * @zmax: maximum redshift
 *
 * Sets $z_\mathrm{max}$ for (until?) which the matter power spectrum $P(k, z)$ is evaluated.
 *
 */
void 
nc_cbe_set_max_matter_pk_z (NcCBE *cbe, gdouble zmax)
{
  if (cbe->priv->psp.z_max_pk != zmax)
  {
    cbe->priv->psp.z_max_pk = zmax;
    ncm_model_ctrl_force_update (cbe->ctrl_cosmo);
  }
}

/**
 * nc_cbe_get_max_matter_pk_z:
 * @cbe: a #NcCBE
 *
 * Gets the maximum redshift $z_\mathrm{max}$ for which the matter power spectrum $P(k, z)$ is evaluated.
 * 
 * Returns: $z_\mathrm{max}$.
 */
gdouble
nc_cbe_get_max_matter_pk_z (NcCBE *cbe)
{
  return cbe->priv->psp.z_max_pk;
}

/**
 * nc_cbe_set_max_matter_pk_k:
 * @cbe: a #NcCBE
 * @kmax: maximum mode
 *
 * Sets $k_\mathrm{max}$ for which the matter power spectrum $P (k, z)$ is evaluated.
 *
 */
void 
nc_cbe_set_max_matter_pk_k (NcCBE *cbe, gdouble kmax)
{
  if (cbe->priv->ppt.k_max_for_pk != kmax)
  {
    cbe->priv->ppt.k_max_for_pk = kmax;
    ncm_model_ctrl_force_update (cbe->ctrl_cosmo);
  }
}

/**
 * nc_cbe_get_max_matter_pk_k:
 * @cbe: a #NcCBE
 *
 * Gets the maximum mode $k_\mathrm{max}$ for which the matter power spectrum $P (k, z)$ is evaluated.
 * 
 * Returns: $k_\mathrm{max}$.
 */
gdouble 
nc_cbe_get_max_matter_pk_k (NcCBE *cbe)
{
  return cbe->priv->ppt.k_max_for_pk;
}

/**
 * nc_cbe_peek_precision:
 * @cbe: a #NcCBE
 *
 * Peeks the #NcCBEPrecision object.
 * 
 * Returns: (transfer none): the #NcCBEPrecision object.
 */
NcCBEPrecision *
nc_cbe_peek_precision (NcCBE *cbe)
{
  return cbe->prec;
}

/**
 * nc_cbe_get_target_Cls:
 * @cbe: a #NcCBE
 *
 * Gets the target_Cls flags.
 * 
 * Returns: the #NcDataCMBDataType flags.
 */
NcDataCMBDataType 
nc_cbe_get_target_Cls (NcCBE *cbe)
{
  return cbe->target_Cls;
}

/**
 * nc_cbe_calc_transfer:
 * @cbe: a #NcCBE
 *
 * Gets whether it calculates the transfer function.
 * 
 * Returns: a boolean.
 */
gboolean 
nc_cbe_calc_transfer (NcCBE *cbe)
{
  return cbe->calc_transfer;
}

/**
 * nc_cbe_lensed_Cls:
 * @cbe: a #NcCBE
 *
 * Gets whether it uses lensed $C_{\ell}$'s.
 * 
 * Returns: a boolean.
 */
gboolean 
nc_cbe_lensed_Cls (NcCBE *cbe)
{
  return cbe->use_lensed_Cls;
}

/**
 * nc_cbe_tensor:
 * @cbe: a #NcCBE
 *
 * Gets whether it uses tensor contributions.
 * 
 * Returns: a boolean.
 */
gboolean 
nc_cbe_tensor (NcCBE *cbe)
{
  return cbe->use_tensor;
}

/**
 * nc_cbe_thermodyn:
 * @cbe: a #NcCBE
 *
 * Gets whether it uses the thermodynamics module.
 * 
 * Returns: a boolean.
 */
gboolean 
nc_cbe_thermodyn (NcCBE *cbe)
{
  return cbe->use_thermodyn;
}

/**
 * nc_cbe_get_scalar_lmax:
 * @cbe: a #NcCBE
 *
 * Gets the maximum multipole $\ell_\textrm{max}$ at which the  
 * angular power spectrum $C_{\ell}$ of the scalar mode is computed.
 * 
 * Returns: the maximum (scalar) multipole $\ell_\textrm{max}$.
 */
guint 
nc_cbe_get_scalar_lmax (NcCBE *cbe)
{
  return cbe->scalar_lmax;
}

/**
 * nc_cbe_get_vector_lmax:
 * @cbe: a #NcCBE
 *
 * Gets the maximum multipole $\ell_\textrm{max}$ at which the  
 * angular power spectrum $C_{\ell}$ of the vector mode is computed.
 * 
 * Returns: the maximum (vector) multipole $\ell_\textrm{max}$.
 */
guint 
nc_cbe_get_vector_lmax (NcCBE *cbe)
{
  return cbe->vector_lmax;
}

/**
 * nc_cbe_get_tensor_lmax:
 * @cbe: a #NcCBE
 *
 * Gets the maximum multipole $\ell_\textrm{max}$ at which the  
 * angular power spectrum $C_{\ell}$ of the tensor mode is computed.
 * 
 * Returns: the maximum (tensor) multipole $\ell_\textrm{max}$.
 */
guint 
nc_cbe_get_tensor_lmax (NcCBE *cbe)
{
  return cbe->tensor_lmax;
}

static void
_nc_cbe_set_bg (NcCBE *cbe, NcHICosmo *cosmo)
{
  if (!g_type_is_a (G_OBJECT_TYPE (cosmo), NC_TYPE_HICOSMO_DE))
    g_error ("_nc_cbe_set_bg: CLASS backend is compatible with darkenergy models only.");

  cbe->priv->pba.h                   = nc_hicosmo_h (cosmo);
  cbe->priv->pba.H0                  = cbe->priv->pba.h * 1.0e5 / ncm_c_c ();
  cbe->priv->pba.T_cmb               = nc_hicosmo_T_gamma0 (cosmo);
  cbe->priv->pba.Omega0_g            = nc_hicosmo_Omega_g0 (cosmo);
  cbe->priv->pba.Omega0_ur           = nc_hicosmo_Omega_nu0 (cosmo);
  cbe->priv->pba.Omega0_b            = nc_hicosmo_Omega_b0 (cosmo);
  cbe->priv->pba.Omega0_cdm          = nc_hicosmo_Omega_c0 (cosmo);
  cbe->priv->pba.Omega0_dcdmdr       = 0.0;
  cbe->priv->pba.Omega0_dcdm         = 0.0;
  cbe->priv->pba.Gamma_dcdm          = 0.0;
  cbe->priv->pba.N_ncdm              = 0;
  cbe->priv->pba.Omega0_ncdm_tot     = 0.;
  cbe->priv->pba.ksi_ncdm_default    = 0.;
  cbe->priv->pba.ksi_ncdm            = NULL;
  cbe->priv->pba.T_ncdm_default      = 0.71611;
  cbe->priv->pba.T_ncdm              = NULL;
  cbe->priv->pba.deg_ncdm_default    = 1.0;
  cbe->priv->pba.deg_ncdm            = NULL;
  cbe->priv->pba.ncdm_psd_parameters = NULL;
  cbe->priv->pba.ncdm_psd_files      = NULL;

  cbe->priv->pba.Omega0_scf          = 0.0;
  cbe->priv->pba.attractor_ic_scf    = _TRUE_;
  cbe->priv->pba.scf_parameters      = NULL;
  cbe->priv->pba.scf_parameters_size = 0;
  cbe->priv->pba.scf_tuning_index    = 0;
  cbe->priv->pba.phi_ini_scf         = 1;
  cbe->priv->pba.phi_prime_ini_scf   = 1;

  cbe->priv->pba.Omega0_k            = nc_hicosmo_Omega_k0 (cosmo);
  if (fabs (cbe->priv->pba.Omega0_k) > 1.0e-13)
  {
    cbe->priv->pba.a_today             = 1.0;
    cbe->priv->pba.K                   = - cbe->priv->pba.Omega0_k * gsl_pow_2 (cbe->priv->pba.a_today * cbe->priv->pba.H0);
    cbe->priv->pba.sgnK                = GSL_SIGN (cbe->priv->pba.K);
  }
  else
  {
    cbe->priv->pba.Omega0_k            = 0.0;
    cbe->priv->pba.K                   = 0.0;
    cbe->priv->pba.sgnK                = 0;
    cbe->priv->pba.a_today             = 1.0;
  }
  cbe->priv->pba.Omega0_lambda       = ncm_model_orig_param_get (NCM_MODEL (cosmo), NC_HICOSMO_DE_OMEGA_X);

  cbe->priv->pba.Omega0_fld          = 0.0;
  cbe->priv->pba.w0_fld              = -1.0;
  cbe->priv->pba.wa_fld              = 0.0;
  cbe->priv->pba.cs2_fld             = 1.0;

  cbe->priv->pba.background_verbose  = cbe->bg_verbose;
}

static void
_nc_cbe_set_thermo (NcCBE *cbe, NcHICosmo *cosmo)
{
  NcHIReion *reion = nc_hicosmo_peek_reion (cosmo);
  struct precision *ppr = (struct precision *)cbe->prec->priv;

  g_assert (reion != NULL);

  cbe->priv->pth.YHe                      = nc_hicosmo_Yp_4He (cosmo);
  cbe->priv->pth.recombination            = recfast;
  cbe->priv->pth.reio_parametrization     = reio_camb;
  if (NC_IS_HIREION_CAMB (reion))
  {
    cbe->priv->pth.reio_z_or_tau            = reio_z;
    cbe->priv->pth.z_reio                   = ncm_model_orig_param_get (NCM_MODEL (reion), NC_HIREION_CAMB_HII_HEII_Z);
    cbe->priv->pth.tau_reio                 = nc_hireion_get_tau (reion, cosmo);
  }
  else
  {
    cbe->priv->pth.reio_z_or_tau            = reio_tau;
    cbe->priv->pth.z_reio                   = 13.0;
    cbe->priv->pth.tau_reio                 = nc_hireion_get_tau (reion, cosmo);
  }
  cbe->priv->pth.reionization_exponent    = 1.5;
  cbe->priv->pth.reionization_width       = 0.5;
  cbe->priv->pth.helium_fullreio_redshift = 3.5;
  cbe->priv->pth.helium_fullreio_width    = 0.5;
  cbe->priv->pth.binned_reio_num            = 0;
  cbe->priv->pth.binned_reio_z              = NULL;
  cbe->priv->pth.binned_reio_xe             = NULL;
  cbe->priv->pth.binned_reio_step_sharpness = 0.3;

  cbe->priv->pth.annihilation           = 0.0;
  cbe->priv->pth.decay                  = 0.0;
  cbe->priv->pth.annihilation_variation = 0.0;
  cbe->priv->pth.annihilation_z         = 1000.0;
  cbe->priv->pth.annihilation_zmax      = 2500.0;
  cbe->priv->pth.annihilation_zmin      = 30.0;
  cbe->priv->pth.annihilation_f_halo    = 0.0;
  cbe->priv->pth.annihilation_z_halo    = 30.0;
  cbe->priv->pth.has_on_the_spot        = _TRUE_;

  cbe->priv->pth.compute_cb2_derivatives = _FALSE_;

  cbe->priv->pth.thermodynamics_verbose  = cbe->thermo_verbose;

  if ((ppr->tight_coupling_approximation == (gint) first_order_CLASS) ||
      (ppr->tight_coupling_approximation == (gint) second_order_CLASS))
    cbe->priv->pth.compute_cb2_derivatives = _TRUE_;
}

static void
_nc_cbe_set_pert (NcCBE *cbe, NcHICosmo *cosmo)
{
  gboolean has_cls = (cbe->target_Cls & NC_DATA_CMB_TYPE_ALL) != 0;
  gboolean has_perturbations = has_cls || cbe->calc_transfer;
  struct precision *ppr = (struct precision *)cbe->prec->priv;

  /*
   * Inside CLASS they compare booleans with _TRUE_ and _FALSE_.
   * This is a bad idea, but to be compatible we must always
   * use their _TRUE_ and _FALSE_.
   */

  if (cbe->target_Cls & (NC_DATA_CMB_TYPE_TB | NC_DATA_CMB_TYPE_EB))
    g_error ("_nc_cbe_set_pert: modes TB and EB are not supported.");

  cbe->priv->ppt.has_perturbations            = has_perturbations ? _TRUE_ : _FALSE_;
  cbe->priv->ppt.has_cls                      = has_cls ? _TRUE_ : _FALSE_;

  cbe->priv->ppt.has_cl_cmb_temperature       = cbe->target_Cls & NC_DATA_CMB_TYPE_TT ? _TRUE_ : _FALSE_;
  cbe->priv->ppt.has_cl_cmb_polarization      =
    cbe->target_Cls & (NC_DATA_CMB_TYPE_EE | NC_DATA_CMB_TYPE_BB | NC_DATA_CMB_TYPE_TE) ? _TRUE_ : _FALSE_;
  cbe->priv->ppt.has_cl_cmb_lensing_potential = _TRUE_;
  cbe->priv->ppt.has_cl_number_count          = _FALSE_;
  cbe->priv->ppt.has_cl_lensing_potential     = _FALSE_;
  cbe->priv->ppt.has_pk_matter                = cbe->calc_transfer ? _TRUE_ : _FALSE_;
  cbe->priv->ppt.has_density_transfers        = _FALSE_;
  cbe->priv->ppt.has_velocity_transfers       = _FALSE_;

  cbe->priv->ppt.has_nl_corrections_based_on_delta_m = _FALSE_;

  cbe->priv->ppt.has_nc_density = _FALSE_;
  cbe->priv->ppt.has_nc_rsd     = _FALSE_;
  cbe->priv->ppt.has_nc_lens    = _FALSE_;
  cbe->priv->ppt.has_nc_gr      = _FALSE_;

  cbe->priv->ppt.switch_sw         = 1;
  cbe->priv->ppt.switch_eisw       = 1;
  cbe->priv->ppt.switch_lisw       = 1;
  cbe->priv->ppt.switch_dop        = 1;
  cbe->priv->ppt.switch_pol        = 1;
  cbe->priv->ppt.eisw_lisw_split_z = 120;

  cbe->priv->ppt.has_ad  = _TRUE_;
  cbe->priv->ppt.has_bi  = _FALSE_;
  cbe->priv->ppt.has_cdi = _FALSE_;
  cbe->priv->ppt.has_nid = _FALSE_;
  cbe->priv->ppt.has_niv = _FALSE_;

  cbe->priv->ppt.has_perturbed_recombination = _FALSE_;
  cbe->priv->ppt.tensor_method               = tm_massless_approximation;
  cbe->priv->ppt.evolve_tensor_ur            = _FALSE_;
  cbe->priv->ppt.evolve_tensor_ncdm          = _FALSE_;

  cbe->priv->ppt.has_scalars = _TRUE_;
  cbe->priv->ppt.has_vectors = _FALSE_;
  cbe->priv->ppt.has_tensors = cbe->use_tensor ? _TRUE_ : _FALSE_;

  cbe->priv->ppt.l_scalar_max = cbe->scalar_lmax +
    (cbe->use_lensed_Cls ? ppr->delta_l_max : 0);

  cbe->priv->ppt.l_vector_max = cbe->vector_lmax;
  cbe->priv->ppt.l_tensor_max = cbe->tensor_lmax;
  cbe->priv->ppt.l_lss_max    = 300;
  /*cbe->priv->ppt.k_max_for_pk = 0.1;*/

  cbe->priv->ppt.gauge = synchronous;

  cbe->priv->ppt.k_output_values_num     = 0;
  cbe->priv->ppt.store_perturbations     = _FALSE_;
  cbe->priv->ppt.number_of_scalar_titles = 0;
  cbe->priv->ppt.number_of_vector_titles = 0;
  cbe->priv->ppt.number_of_tensor_titles = 0;
  {
    guint filenum;
    for (filenum = 0; filenum<_MAX_NUMBER_OF_K_FILES_; filenum++)
    {
      cbe->priv->ppt.scalar_perturbations_data[filenum] = NULL;
      cbe->priv->ppt.vector_perturbations_data[filenum] = NULL;
      cbe->priv->ppt.tensor_perturbations_data[filenum] = NULL;
    }
  }
  cbe->priv->ppt.index_k_output_values = NULL;

  cbe->priv->ppt.selection_num      = 1;
  cbe->priv->ppt.selection          = gaussian;
  cbe->priv->ppt.selection_mean[0]  = 1.0;
  cbe->priv->ppt.selection_width[0] = 0.1;

  cbe->priv->ppt.perturbations_verbose = cbe->pert_verbose;
}

static gdouble
_external_Pk_callback_pks (const double lnk, gpointer data)
{
  NcHIPrim *prim = NC_HIPRIM (data);

  return nc_hiprim_lnSA_powspec_lnk (prim, lnk);
}

static gdouble
_external_Pk_callback_pkt (const double lnk, gpointer data)
{
  NcHIPrim *prim = NC_HIPRIM (data);

  return nc_hiprim_lnT_powspec_lnk (prim, lnk);
}

static void
_nc_cbe_set_prim (NcCBE *cbe, NcHICosmo *cosmo)
{
  NcHIPrim *prim = nc_hicosmo_peek_prim (cosmo);
  
  cbe->priv->ppm.primordial_spec_type = external_Pk_callback;
  /*cbe->priv->ppm.primordial_spec_type = analytic_Pk;*/
  cbe->priv->ppm.external_Pk_callback_pks  = &_external_Pk_callback_pks;
  if (cbe->use_tensor)
  {
    g_assert (ncm_model_impl (NCM_MODEL (prim)) & NC_HIPRIM_IMPL_lnT_powspec_lnk);
    cbe->priv->ppm.external_Pk_callback_pkt  = &_external_Pk_callback_pkt;
  }
  cbe->priv->ppm.external_Pk_callback_data = prim;

  cbe->priv->ppm.k_pivot       = 0.05;
  cbe->priv->ppm.A_s           = 2.40227188179e-9;
  cbe->priv->ppm.n_s           = 0.9742;
  cbe->priv->ppm.alpha_s       = 0.0;
  cbe->priv->ppm.f_bi          = 1.0;
  cbe->priv->ppm.n_bi          = 1.0;
  cbe->priv->ppm.alpha_bi      = 0.0;
  cbe->priv->ppm.f_cdi         = 1.0;
  cbe->priv->ppm.n_cdi         = 1.0;
  cbe->priv->ppm.alpha_cdi     = 0.0;
  cbe->priv->ppm.f_nid         = 1.0;
  cbe->priv->ppm.n_nid         = 1.0;
  cbe->priv->ppm.alpha_nid     = 0.0;
  cbe->priv->ppm.f_niv         = 1.0;
  cbe->priv->ppm.n_niv         = 1.0;
  cbe->priv->ppm.alpha_niv     = 0.0;
  cbe->priv->ppm.c_ad_bi       = 0.0;
  cbe->priv->ppm.n_ad_bi       = 0.0;
  cbe->priv->ppm.alpha_ad_bi   = 0.0;
  cbe->priv->ppm.c_ad_cdi      = 0.0;
  cbe->priv->ppm.n_ad_cdi      = 0.0;
  cbe->priv->ppm.alpha_ad_cdi  = 0.0;
  cbe->priv->ppm.c_ad_nid      = 0.0;
  cbe->priv->ppm.n_ad_nid      = 0.0;
  cbe->priv->ppm.alpha_ad_nid  = 0.0;
  cbe->priv->ppm.c_ad_niv      = 0.0;
  cbe->priv->ppm.n_ad_niv      = 0.0;
  cbe->priv->ppm.alpha_ad_niv  = 0.0;
  cbe->priv->ppm.c_bi_cdi      = 0.0;
  cbe->priv->ppm.n_bi_cdi      = 0.0;
  cbe->priv->ppm.alpha_bi_cdi  = 0.0;
  cbe->priv->ppm.c_bi_nid      = 0.0;
  cbe->priv->ppm.n_bi_nid      = 0.0;
  cbe->priv->ppm.alpha_bi_nid  = 0.0;
  cbe->priv->ppm.c_bi_niv      = 0.0;
  cbe->priv->ppm.n_bi_niv      = 0.0;
  cbe->priv->ppm.alpha_bi_niv  = 0.0;
  cbe->priv->ppm.c_cdi_nid     = 0.0;
  cbe->priv->ppm.n_cdi_nid     = 0.0;
  cbe->priv->ppm.alpha_cdi_nid = 0.0;
  cbe->priv->ppm.c_cdi_niv     = 0.0;
  cbe->priv->ppm.n_cdi_niv     = 0.0;
  cbe->priv->ppm.alpha_cdi_niv = 0.0;
  cbe->priv->ppm.c_nid_niv     = 0.0;
  cbe->priv->ppm.n_nid_niv     = 0.0;
  cbe->priv->ppm.alpha_nid_niv = 0.0;
  cbe->priv->ppm.r           = 1.0;
  cbe->priv->ppm.n_t         = -cbe->priv->ppm.r / 8.0 * (2.0 - cbe->priv->ppm.r / 8.0 - cbe->priv->ppm.n_s);
  cbe->priv->ppm.alpha_t     = cbe->priv->ppm.r / 8.0 * (cbe->priv->ppm.r / 8.0 + cbe->priv->ppm.n_s - 1.0);
  cbe->priv->ppm.potential   = polynomial;
  cbe->priv->ppm.phi_end     = 0.0;
  cbe->priv->ppm.ln_aH_ratio = 50;
  cbe->priv->ppm.V0          = 1.25e-13;
  cbe->priv->ppm.V1          = -1.12e-14;
  cbe->priv->ppm.V2          = -6.95e-14;
  cbe->priv->ppm.V3          = 0.0;
  cbe->priv->ppm.V4          = 0.0;
  cbe->priv->ppm.H0          = 3.69e-6;
  cbe->priv->ppm.H1          = -5.84e-7;
  cbe->priv->ppm.H2          = 0.0;
  cbe->priv->ppm.H3          = 0.0;
  cbe->priv->ppm.H4          = 0.0;
  cbe->priv->ppm.command     = "write here your command for the external Pk";
  cbe->priv->ppm.custom1     = 0.0;
  cbe->priv->ppm.custom2     = 0.0;
  cbe->priv->ppm.custom3     = 0.0;
  cbe->priv->ppm.custom4     = 0.0;
  cbe->priv->ppm.custom5     = 0.0;
  cbe->priv->ppm.custom6     = 0.0;
  cbe->priv->ppm.custom7     = 0.0;
  cbe->priv->ppm.custom8     = 0.0;
  cbe->priv->ppm.custom9     = 0.0;
  cbe->priv->ppm.custom10    = 0.0;

  cbe->priv->ppm.primordial_verbose = cbe->prim_verbose;
}

static void
_nc_cbe_set_transfer (NcCBE *cbe, NcHICosmo *cosmo)
{
  cbe->priv->ptr.lcmb_rescale         = 1.0;
  cbe->priv->ptr.lcmb_pivot           = 0.1;
  cbe->priv->ptr.lcmb_tilt            = 0.0;
  cbe->priv->ptr.initialise_HIS_cache = _FALSE_;
  cbe->priv->ptr.has_nz_analytic      = _FALSE_;
  cbe->priv->ptr.has_nz_file          = _FALSE_;
  cbe->priv->ptr.has_nz_evo_analytic  = _FALSE_;
  cbe->priv->ptr.has_nz_evo_file      = _FALSE_;
  cbe->priv->ptr.bias                 = 1.0;
  cbe->priv->ptr.s_bias               = 0.0;

  cbe->priv->ptr.transfer_verbose = cbe->transfer_verbose;
}

static void
_nc_cbe_set_spectra (NcCBE *cbe, NcHICosmo *cosmo)
{
  /*cbe->priv->psp.z_max_pk = 0.0;*/
  cbe->priv->psp.non_diag = 0;

  cbe->priv->psp.spectra_verbose = cbe->spectra_verbose;
}

static void
_nc_cbe_set_lensing (NcCBE *cbe, NcHICosmo *cosmo)
{
  cbe->priv->ple.has_lensed_cls  = cbe->use_lensed_Cls ? _TRUE_ : _FALSE_;
  cbe->priv->ple.lensing_verbose = cbe->lensing_verbose;
}

static void
_nc_cbe_set_nonlin (NcCBE *cbe, NcHICosmo *cosmo)
{
  cbe->priv->pnl.method = nl_none;
  cbe->priv->pnl.nonlinear_verbose = cbe->nonlin_verbose;
}

static void _nc_cbe_free_bg (NcCBE *cbe);
static void _nc_cbe_free_thermo (NcCBE *cbe);
static void _nc_cbe_free_pert (NcCBE *cbe);
static void _nc_cbe_free_prim (NcCBE *cbe);
static void _nc_cbe_free_nonlin (NcCBE *cbe);
static void _nc_cbe_free_transfer (NcCBE *cbe);
static void _nc_cbe_free_spectra (NcCBE *cbe);
static void _nc_cbe_free_lensing (NcCBE *cbe);

static void
_nc_cbe_call_bg (NcCBE *cbe, NcHICosmo *cosmo)
{
  struct precision *ppr = (struct precision *)cbe->prec->priv;
  
  _nc_cbe_set_bg (cbe, cosmo);
  if (background_init (ppr, &cbe->priv->pba) == _FAILURE_)
    g_error ("_nc_cbe_call_bg: Error running background_init `%s'\n", cbe->priv->pba.error_message);
  
  if (FALSE)
  {
    const gdouble RH = nc_hicosmo_RH_Mpc (cosmo);
    gdouble zf = 1.0 / ppr->a_ini_over_a_today_default;
    struct background *pba = &cbe->priv->pba;
    gdouble pvecback[pba->bg_size];
    gdouble err = 0.0;

    if (cbe->a == NULL)
      cbe->a = nc_scalefactor_new (NC_SCALEFACTOR_TIME_TYPE_COSMIC, zf, NULL);
    else
      nc_scalefactor_set_zf (cbe->a, zf);

    nc_scalefactor_prepare_if_needed (cbe->a, cosmo);

    guint i;

    for (i = 0; i < pba->bt_size; i++)
    {
      gint last_index = 0;
      const gdouble eta       = pba->tau_table[i] / RH;
      const gdouble z         = nc_scalefactor_z_eta (cbe->a, eta);
      const gdouble x         = 1.0 + z;
      const gdouble x2        = x * x;
      const gdouble x3        = x2 * x;
      const gdouble x4        = x2 * x2;
      const gdouble E2        = nc_hicosmo_E2 (cosmo, z);
      const gdouble E         = sqrt (E2);
      const gdouble H         = E / RH;
      const gdouble RH_pow_m2 = 1.0 / (RH * RH);
      const gdouble H_prime   = - 0.5 * nc_hicosmo_dE2_dz (cosmo, z) * RH_pow_m2;

      const gdouble rho_g      = nc_hicosmo_Omega_g0 (cosmo) * RH_pow_m2 * x4;
      const gdouble rho_ur     = nc_hicosmo_Omega_nu0 (cosmo) * RH_pow_m2 * x4;
      const gdouble rho_b      = nc_hicosmo_Omega_b0 (cosmo) * RH_pow_m2 * x3;
      const gdouble rho_cdm    = nc_hicosmo_Omega_c0 (cosmo) * RH_pow_m2 * x3;
      const gdouble rho_Lambda = ncm_model_orig_param_get (NCM_MODEL (cosmo), NC_HICOSMO_DE_OMEGA_X) * RH_pow_m2;

      const gdouble E2Omega_t  = nc_hicosmo_E2Omega_t (cosmo, z);
      const gdouble Omega_r    = nc_hicosmo_Omega_r0 (cosmo) * x4 / E2Omega_t;
      const gdouble Omega_m    = nc_hicosmo_Omega_m0 (cosmo) * x3 / E2Omega_t;

      const gdouble rho_crit   = E2 * RH_pow_m2;

      background_at_tau (pba,
                         pba->tau_table[i],
                         pba->long_info,
                         pba->inter_normal,
                         &last_index,
                         pvecback);

      {
        
        const gdouble a_diff      = fabs (nc_scalefactor_a_eta (cbe->a, eta) / pvecback[pba->index_bg_a] - 1.0);
        const gdouble H_diff      = fabs (H / pvecback[pba->index_bg_H] - 1.0);
        const gdouble Hprime_diff = fabs (H_prime / pvecback[pba->index_bg_H_prime] - 1.0);

        const gdouble rho_g_diff      = fabs (rho_g / pvecback[pba->index_bg_rho_g] - 1.0);
        const gdouble rho_ur_diff     = fabs (rho_ur / pvecback[pba->index_bg_rho_ur] - 1.0);
        const gdouble rho_b_diff      = fabs (rho_b / pvecback[pba->index_bg_rho_b] - 1.0);
        const gdouble rho_cdm_diff    = fabs (rho_cdm / pvecback[pba->index_bg_rho_cdm] - 1.0);
        const gdouble rho_Lambda_diff = fabs (rho_Lambda / pvecback[pba->index_bg_rho_lambda] - 1.0);

        const gdouble Omega_m0_diff   = fabs (Omega_m / pvecback[pba->index_bg_Omega_m] - 1.0);
        const gdouble Omega_r0_diff   = fabs (Omega_r / pvecback[pba->index_bg_Omega_r] - 1.0);

        const gdouble rho_crit_diff   = fabs (rho_crit / pvecback[pba->index_bg_rho_crit] - 1.0);

        err = GSL_MAX (err, a_diff);
        err = GSL_MAX (err, H_diff);
        err = GSL_MAX (err, Hprime_diff);
        err = GSL_MAX (err, rho_g_diff);
        err = GSL_MAX (err, rho_ur_diff);
        err = GSL_MAX (err, rho_b_diff);
        err = GSL_MAX (err, rho_cdm_diff);
        err = GSL_MAX (err, rho_Lambda_diff);
        err = GSL_MAX (err, Omega_r0_diff);
        err = GSL_MAX (err, rho_crit_diff);
        
        printf ("# eta = % 20.15g | % 10.5e % 10.5e % 10.5e % 10.5e % 10.5e % 10.5e % 10.5e % 10.5e % 10.5e % 10.5e % 10.5e % 10.5e\n", eta,
                pvecback[pba->index_bg_a], a_diff, H_diff, Hprime_diff, rho_g_diff, rho_ur_diff, rho_b_diff, rho_cdm_diff, rho_Lambda_diff,
                Omega_r0_diff, Omega_m0_diff, rho_crit_diff
                );

      }
    }
    printf ("# worst % 10.5e\n", err);
  }  
}

static void
_nc_cbe_call_thermo (NcCBE *cbe, NcHICosmo *cosmo)
{
  struct precision *ppr = (struct precision *)cbe->prec->priv;

  _nc_cbe_call_bg (cbe, cosmo);
  
  _nc_cbe_set_thermo (cbe, cosmo);
  if (thermodynamics_init (ppr, &cbe->priv->pba, &cbe->priv->pth) == _FAILURE_)
    g_error ("_nc_cbe_call_thermo: Error running thermodynamics_init `%s'\n", cbe->priv->pth.error_message);
}

static void
_nc_cbe_call_pert (NcCBE *cbe, NcHICosmo *cosmo)
{
  struct precision *ppr = (struct precision *)cbe->prec->priv;

  /*_nc_cbe_call_thermo (cbe, cosmo);*/
  cbe->free = &_nc_cbe_free_pert;
  
  _nc_cbe_set_pert (cbe, cosmo);
  if (perturb_init (ppr, &cbe->priv->pba, &cbe->priv->pth, &cbe->priv->ppt) == _FAILURE_)
    g_error ("_nc_cbe_call_pert: Error running perturb_init `%s'\n", cbe->priv->ppt.error_message);
}

static void
_nc_cbe_call_prim (NcCBE *cbe, NcHICosmo *cosmo)
{
  struct precision *ppr = (struct precision *)cbe->prec->priv;

  _nc_cbe_call_pert (cbe, cosmo);
  cbe->free = &_nc_cbe_free_prim;

  _nc_cbe_set_prim (cbe, cosmo);
  if (primordial_init (ppr, &cbe->priv->ppt, &cbe->priv->ppm) == _FAILURE_)
    g_error ("_nc_cbe_call_prim: Error running primordial_init `%s'\n", cbe->priv->ppm.error_message);  
}

static void
_nc_cbe_call_nonlin (NcCBE *cbe, NcHICosmo *cosmo)
{
  struct precision *ppr = (struct precision *)cbe->prec->priv;

  _nc_cbe_call_prim (cbe, cosmo);
  cbe->free = &_nc_cbe_free_nonlin;

  _nc_cbe_set_nonlin (cbe, cosmo);
  if (nonlinear_init (ppr, &cbe->priv->pba, &cbe->priv->pth, &cbe->priv->ppt, &cbe->priv->ppm, &cbe->priv->pnl) == _FAILURE_)
    g_error ("_nc_cbe_call_nonlin: Error running nonlinear_init `%s'\n", cbe->priv->pnl.error_message);
}

static void
_nc_cbe_call_transfer (NcCBE *cbe, NcHICosmo *cosmo)
{
  struct precision *ppr = (struct precision *)cbe->prec->priv;

  _nc_cbe_call_nonlin (cbe, cosmo);
  cbe->free = &_nc_cbe_free_transfer;

  _nc_cbe_set_transfer (cbe, cosmo);
  if (transfer_init (ppr, &cbe->priv->pba, &cbe->priv->pth, &cbe->priv->ppt, &cbe->priv->pnl, &cbe->priv->ptr) == _FAILURE_)
    g_error ("_nc_cbe_call_transfer: Error running transfer_init `%s'\n", cbe->priv->ptr.error_message);
}

static void
_nc_cbe_call_spectra (NcCBE *cbe, NcHICosmo *cosmo)
{
  struct precision *ppr = (struct precision *)cbe->prec->priv;

  _nc_cbe_call_transfer (cbe, cosmo);
  cbe->free = &_nc_cbe_free_spectra;

  _nc_cbe_set_spectra (cbe, cosmo);
  if (spectra_init (ppr, &cbe->priv->pba, &cbe->priv->ppt, &cbe->priv->ppm, &cbe->priv->pnl, &cbe->priv->ptr, &cbe->priv->psp) == _FAILURE_)
    g_error ("_nc_cbe_call_spectra: Error running spectra_init `%s'\n", cbe->priv->psp.error_message);  
}

static void
_nc_cbe_call_lensing (NcCBE *cbe, NcHICosmo *cosmo)
{
  struct precision *ppr = (struct precision *)cbe->prec->priv;

  _nc_cbe_call_spectra (cbe, cosmo);
  cbe->free = &_nc_cbe_free_lensing;

  _nc_cbe_set_lensing (cbe, cosmo);
  if (lensing_init (ppr, &cbe->priv->ppt, &cbe->priv->psp, &cbe->priv->pnl, &cbe->priv->ple) == _FAILURE_)
    g_error ("_nc_cbe_call_lensing: Error running lensing_init `%s'\n", cbe->priv->ple.error_message);
}

static void
_nc_cbe_free_bg (NcCBE *cbe)
{
  if (background_free (&cbe->priv->pba) == _FAILURE_)
    g_error ("_nc_cbe_free_bg: Error running background_free `%s'\n", cbe->priv->pba.error_message);  
}

static void
_nc_cbe_free_thermo (NcCBE *cbe)
{
  if (thermodynamics_free (&cbe->priv->pth) == _FAILURE_)
    g_error ("_nc_cbe_free_thermo: Error running thermodynamics_free `%s'\n", cbe->priv->pth.error_message);

  _nc_cbe_free_bg (cbe);
}

static void
_nc_cbe_free_pert (NcCBE *cbe)
{
  if (perturb_free (&cbe->priv->ppt) == _FAILURE_)
    g_error ("_nc_cbe_free_pert: Error running perturb_free `%s'\n", cbe->priv->ppt.error_message);

  /*_nc_cbe_free_thermo (cbe);*/
}

static void
_nc_cbe_free_prim (NcCBE *cbe)
{
  if (primordial_free (&cbe->priv->ppm) == _FAILURE_)
    g_error ("_nc_cbe_free_prim: Error running primordial_free `%s'\n", cbe->priv->ppm.error_message);

  _nc_cbe_free_pert (cbe);
}

static void
_nc_cbe_free_nonlin (NcCBE *cbe)
{
  if (nonlinear_free (&cbe->priv->pnl) == _FAILURE_)
    g_error ("_nc_cbe_free_nonlin: Error running nonlinear_free `%s'\n", cbe->priv->pnl.error_message);

  _nc_cbe_free_prim (cbe);
}

static void
_nc_cbe_free_transfer (NcCBE *cbe)
{
  if (transfer_free (&cbe->priv->ptr) == _FAILURE_)
    g_error ("_nc_cbe_free_transfer: Error running transfer_free `%s'\n", cbe->priv->ptr.error_message);

  _nc_cbe_free_nonlin (cbe);
}

static void
_nc_cbe_free_spectra (NcCBE *cbe)
{
  if (spectra_free (&cbe->priv->psp) == _FAILURE_)
    g_error ("_nc_cbe_free_lensing: Error running spectra_free `%s'\n", cbe->priv->psp.error_message);

  _nc_cbe_free_transfer (cbe);
}

static void
_nc_cbe_free_lensing (NcCBE *cbe)
{
  if (lensing_free (&cbe->priv->ple) == _FAILURE_)
    g_error ("_nc_cbe_free_lensing: Error running lensing_free `%s'\n", cbe->priv->ple.error_message);

  _nc_cbe_free_spectra (cbe);
}

static void
_nc_cbe_update_callbacks (NcCBE *cbe)
{
  gboolean has_Cls = cbe->target_Cls & NC_DATA_CMB_TYPE_ALL;
  
  ncm_model_ctrl_force_update (cbe->ctrl_cosmo);

  if (cbe->allocated)
  {
    g_assert (cbe->free != NULL);
    cbe->free (cbe);
    cbe->call      = NULL;
    cbe->free      = NULL;
    cbe->allocated = FALSE;
  }
  
  if (has_Cls && cbe->use_lensed_Cls)
    cbe->call = _nc_cbe_call_lensing;
  else if (has_Cls || cbe->calc_transfer)
    cbe->call = _nc_cbe_call_spectra;
}

/**
 * nc_cbe_thermodyn_prepare:
 * @cbe: a #NcCBE
 * @cosmo: a #NcHICosmo
 * 
 * Prepares the thermodynamic Class structure.
 * 
 */
void
nc_cbe_thermodyn_prepare (NcCBE *cbe, NcHICosmo *cosmo)
{
  if (cbe->thermodyn_prepared)
  {
    _nc_cbe_free_thermo (cbe);
    cbe->thermodyn_prepared = FALSE;
  }

  _nc_cbe_call_thermo (cbe, cosmo);
  cbe->thermodyn_prepared = TRUE;
}

/**
 * nc_cbe_thermodyn_prepare_if_needed:
 * @cbe: a #NcCBE
 * @cosmo: a #NcHICosmo
 * 
 * Prepares the thermodynamic Class structure.
 * 
 */
void
nc_cbe_thermodyn_prepare_if_needed (NcCBE *cbe, NcHICosmo *cosmo)
{
  if (ncm_model_ctrl_update (cbe->ctrl_cosmo, NCM_MODEL (cosmo)))
  {
    nc_cbe_thermodyn_prepare (cbe, cosmo);
    ncm_model_ctrl_force_update (cbe->ctrl_prim);
  }
}

/**
 * nc_cbe_prepare:
 * @cbe: a #NcCBE
 * @cosmo: a #NcHICosmo
 * 
 * Prepares all necessary Class structures.
 * 
 */
void
nc_cbe_prepare (NcCBE *cbe, NcHICosmo *cosmo)
{
  /*printf ("Preparing CLASS!\n");*/
  if (cbe->allocated)
  {
    g_assert (cbe->free != NULL);
    cbe->free (cbe);
    cbe->allocated = FALSE;
  }

  if (cbe->thermodyn_prepared)
  {
    _nc_cbe_free_thermo (cbe);
    cbe->thermodyn_prepared = FALSE;
  }

  _nc_cbe_call_thermo (cbe, cosmo);
  cbe->thermodyn_prepared = TRUE;

  if (cbe->call != NULL)
  {
    cbe->call (cbe, cosmo);
    cbe->allocated = TRUE;
  }
}

/**
 * nc_cbe_prepare_if_needed:
 * @cbe: a #NcCBE
 * @cosmo: a #NcHICosmo
 * 
 * Prepares all necessary Class structures.
 * 
 */
void
nc_cbe_prepare_if_needed (NcCBE *cbe, NcHICosmo *cosmo)
{
  ncm_model_ctrl_update (cbe->ctrl_cosmo, NCM_MODEL (cosmo));

  if (!ncm_model_ctrl_model_has_submodel (cbe->ctrl_cosmo, nc_hiprim_id ()))
  {
    g_error ("nc_cbe_prepare_if_needed: cosmo model must contain a NcHIPrim submodel.");
  }
  else
  {
    gboolean cosmo_up = ncm_model_ctrl_model_last_update (cbe->ctrl_cosmo);
    gboolean prim_up  = ncm_model_ctrl_submodel_last_update (cbe->ctrl_cosmo, nc_hiprim_id ());

    /*printf ("cosmo_up %d prim_up %d [%p]\n", cosmo_up, prim_up, cosmo);*/
    
    if (cosmo_up)
    {    
      nc_cbe_prepare (cbe, cosmo);
    }
    else if (prim_up)
    {
      if (cbe->allocated)
      {
        g_assert (cbe->free != NULL);
        cbe->free (cbe);
        cbe->allocated = FALSE;
      }
      if (cbe->call != NULL)
      {
        cbe->call (cbe, cosmo);
        cbe->allocated = TRUE;
      }
    }
  }
}

/**
 * nc_cbe_thermodyn_get_Xe:
 * @cbe: a #NcCBE
 * 
 * Gets the free electrons fraction $X_e$ as a function of the redshift.
 * 
 * Returns: (transfer full): a #NcmSpline for Xe.
 */
NcmSpline *
nc_cbe_thermodyn_get_Xe (NcCBE *cbe)
{
  const guint size = cbe->priv->pth.tt_size;
  NcmVector *z_v  = ncm_vector_new (size);
  NcmVector *Xe_v = ncm_vector_new (size);
  NcmSpline *Xe_s = ncm_spline_cubic_notaknot_new_full (z_v, Xe_v, FALSE);
  guint i;

  for (i = 0; i < size; i++)
  {
    const gdouble z_i  = cbe->priv->pth.z_table[i];
    const gdouble Xe_i = cbe->priv->pth.thermodynamics_table[cbe->priv->pth.th_size * i + cbe->priv->pth.index_th_xe];
    
    ncm_vector_fast_set (z_v,  size - 1 - i, -log (z_i + 1.0));
    ncm_vector_fast_set (Xe_v, size - 1 - i, Xe_i);
  }
  
  ncm_vector_clear (&z_v);
  ncm_vector_clear (&Xe_v);

  ncm_spline_prepare (Xe_s);

  return Xe_s;
}

/**
 * nc_cbe_get_matter_ps:
 * @cbe: a #NcCBE
 * 
 * Gets the logarithm base e of the matter power spectrum as a function of the redshift $z$ and mode $\ln (k)$.
 * 
 * Returns: (transfer full): a #NcmSpline2d for the logarithm base e of the matter power spectrum, $\ln P(\ln k, z)$.
 */
NcmSpline2d *
nc_cbe_get_matter_ps (NcCBE *cbe)
{
  const gint z_size  = cbe->priv->psp.ln_tau_size;
  const gint partz   = 4;
  const gint z_tsize = (z_size - 1) * partz + 1;
  
  NcmVector *lnk_v = ncm_vector_new (cbe->priv->psp.ln_k_size);
  NcmVector *z_v   = ncm_vector_new (z_tsize);
  NcmMatrix *lnPk  = ncm_matrix_new (z_tsize, cbe->priv->psp.ln_k_size);
  gdouble *pvecback = g_new (gdouble, cbe->priv->pba.bg_size_short);
  gdouble z_i_a, z_i_b = 0.0;
  guint i, m;
  
  for (i = 0; i < cbe->priv->psp.ln_k_size; i++)
  {
    ncm_vector_set (lnk_v, i, cbe->priv->psp.ln_k[i]);
  }

  m = 0;
  for (i = 0; i < z_size - 1; i++)
  {
    gdouble ln_tau_i;
    gint last_index_back;
    guint j;

    ln_tau_i = cbe->priv->psp.ln_tau[z_size - i - 1];
    background_at_tau (&cbe->priv->pba,
                       exp (ln_tau_i),
                       cbe->priv->pba.short_info,
                       cbe->priv->pba.inter_normal,
                       &last_index_back,
                       pvecback);
    z_i_a = cbe->priv->pba.a_today / pvecback[cbe->priv->pba.index_bg_a] - 1.0;

    ln_tau_i = cbe->priv->psp.ln_tau[z_size - i - 2];
    background_at_tau (&cbe->priv->pba,
                       exp (ln_tau_i),
                       cbe->priv->pba.short_info,
                       cbe->priv->pba.inter_normal,
                       &last_index_back,
                       pvecback);    
    z_i_b = cbe->priv->pba.a_today / pvecback[cbe->priv->pba.index_bg_a] - 1.0;

    for (j = 0; j < partz; j++)
    {
      const gdouble z_i = z_i_a + (z_i_b - z_i_a) / (partz * 1.0) * j; 

      ncm_vector_set (z_v, m, z_i);
      spectra_pk_at_z (&cbe->priv->pba, &cbe->priv->psp, logarithmic, z_i, ncm_matrix_ptr (lnPk, m, 0), NULL);

      /*printf ("Redshift %d[%d] : % 21.15g!\n", m, z_tsize, z_i);*/      
      m++;
    }
    
<<<<<<< HEAD
  }

  {
    const gdouble z_i = z_i_b;

    ncm_vector_set (z_v, m, z_i);
    spectra_pk_at_z (&cbe->priv->pba, &cbe->priv->psp, logarithmic, z_i, ncm_matrix_ptr (lnPk, m, 0), NULL);

    /*printf ("Redshift %d[%d] : % 21.15g!\n", m, z_tsize, z_i);*/
    m++;
=======
>>>>>>> 746be6a2
  }

  g_free (pvecback);

  {
    const gdouble z_i = z_i_b;

    ncm_vector_set (z_v, m, z_i);
    spectra_pk_at_z (&cbe->priv->pba, &cbe->priv->psp, logarithmic, z_i, ncm_matrix_ptr (lnPk, m, 0), NULL);

    /*printf ("Redshift %d[%d] : % 21.15g!\n", m, z_tsize, z_i);*/
    m++;
  }

  g_free (pvecback);

  {
    NcmSpline2d *lnPk_s = ncm_spline2d_bicubic_notaknot_new ();
    ncm_spline2d_set (lnPk_s, lnk_v, z_v, lnPk, TRUE);

    ncm_vector_free (z_v);
    ncm_vector_free (lnk_v);
    ncm_matrix_free (lnPk);

    return lnPk_s;
  }
}

/**
 * nc_cbe_get_all_Cls:
 * @cbe: a #NcCBE
 * @TT_Cls: a #NcmVector
 * @EE_Cls: a #NcmVector
 * @BB_Cls: a #NcmVector
 * @TE_Cls: a #NcmVector
 * 
 * Gets and store the angular power spectra $C_l$'s calculated in the vectors @TT_Cls, @EE_Cls, 
 * @BB_Cls and @TE_Cls. If any of these vectors are NULL, then it is (they are)
 * ignored.
 * 
 */
void 
nc_cbe_get_all_Cls (NcCBE *cbe, NcmVector *TT_Cls, NcmVector *EE_Cls, NcmVector *BB_Cls, NcmVector *TE_Cls)
{
  guint all_Cls_size, index_tt, index_ee, index_bb, index_te;
  gboolean has_tt, has_ee, has_bb, has_te;

  if (cbe->use_lensed_Cls)
  {
    struct lensing *ptr = &cbe->priv->ple;
    all_Cls_size = ptr->lt_size;
    index_tt = ptr->index_lt_tt;
    index_ee = ptr->index_lt_ee;
    index_bb = ptr->index_lt_bb;
    index_te = ptr->index_lt_te;
    has_tt = ptr->has_tt;
    has_ee = ptr->has_ee;
    has_bb = ptr->has_bb;
    has_te = ptr->has_te;
  }
  else
  {
    struct spectra *ptr = &cbe->priv->psp;
    all_Cls_size = ptr->ct_size;
    index_tt = ptr->index_ct_tt;
    index_ee = ptr->index_ct_ee;
    index_bb = ptr->index_ct_bb;
    index_te = ptr->index_ct_te;
    has_tt = ptr->has_tt;
    has_ee = ptr->has_ee;
    has_bb = ptr->has_bb;
    has_te = ptr->has_te;
  }

  {
    guint TT_lmax = has_tt ? (TT_Cls != NULL ? ncm_vector_len (TT_Cls) : 0) : 0;
    guint EE_lmax = has_tt ? (EE_Cls != NULL ? ncm_vector_len (EE_Cls) : 0) : 0;
    guint BB_lmax = has_tt ? (BB_Cls != NULL ? ncm_vector_len (BB_Cls) : 0) : 0;
    guint TE_lmax = has_tt ? (TE_Cls != NULL ? ncm_vector_len (TE_Cls) : 0) : 0;
    const gdouble T_gamma0 = cbe->priv->pba.T_cmb;
    const gdouble Cl_fac   = gsl_pow_2 (1.0e6 * T_gamma0);
    gdouble *all_Cls       = g_new0 (gdouble, all_Cls_size);
    guint l;

    g_assert (!(cbe->target_Cls & NC_DATA_CMB_TYPE_TT) || has_tt);
    g_assert (!(cbe->target_Cls & NC_DATA_CMB_TYPE_EE) || has_ee);
    g_assert (!(cbe->target_Cls & NC_DATA_CMB_TYPE_BB) || has_bb);
    g_assert (!(cbe->target_Cls & NC_DATA_CMB_TYPE_TE) || has_te);

    for (l = 0; l <= cbe->scalar_lmax; l++)
    {
      if (cbe->use_lensed_Cls)
        lensing_cl_at_l (&cbe->priv->ple, l, all_Cls);
      else
        spectra_cl_at_l (&cbe->priv->psp, l, all_Cls, NULL, NULL);

      if (TT_lmax > 0)
      {
        const gdouble TT_Cl = all_Cls[index_tt];
        ncm_vector_set (TT_Cls, l, Cl_fac * TT_Cl);
        TT_lmax--;
      }
      if (EE_lmax > 0)
      {
        const gdouble EE_Cl = all_Cls[index_ee];
        ncm_vector_set (EE_Cls, l, Cl_fac * EE_Cl);
        EE_lmax--;
      }
      if (BB_lmax > 0)
      {
        const gdouble BB_Cl = all_Cls[index_bb];
        ncm_vector_set (BB_Cls, l, Cl_fac * BB_Cl);
        BB_lmax--;
      }
      if (TE_lmax > 0)
      {
        const gdouble TE_Cl = all_Cls[index_te];
        ncm_vector_set (TE_Cls, l, Cl_fac * TE_Cl);
        TE_lmax--;
      }
    }
    g_free (all_Cls);
  }
}<|MERGE_RESOLUTION|>--- conflicted
+++ resolved
@@ -1878,23 +1878,7 @@
       /*printf ("Redshift %d[%d] : % 21.15g!\n", m, z_tsize, z_i);*/      
       m++;
     }
-    
-<<<<<<< HEAD
-  }
-
-  {
-    const gdouble z_i = z_i_b;
-
-    ncm_vector_set (z_v, m, z_i);
-    spectra_pk_at_z (&cbe->priv->pba, &cbe->priv->psp, logarithmic, z_i, ncm_matrix_ptr (lnPk, m, 0), NULL);
-
-    /*printf ("Redshift %d[%d] : % 21.15g!\n", m, z_tsize, z_i);*/
-    m++;
-=======
->>>>>>> 746be6a2
-  }
-
-  g_free (pvecback);
+  }
 
   {
     const gdouble z_i = z_i_b;
