/***************************************************************************
 *            nc_hicosmo.h
 *
 *  Mon Jul 16 18:03:42 2007
 *  Copyright  2007  Sandro Dias Pinto Vitenti
 *  <sandro@isoftware.com.br>
 ****************************************************************************/
/*
 * numcosmo
 * Copyright (C) Sandro Dias Pinto Vitenti 2012 <sandro@isoftware.com.br>
 * numcosmo is free software: you can redistribute it and/or modify it
 * under the terms of the GNU General Public License as published by the
 * Free Software Foundation, either version 3 of the License, or
 * (at your option) any later version.
 *
 * numcosmo is distributed in the hope that it will be useful, but
 * WITHOUT ANY WARRANTY; without even the implied warranty of
 * MERCHANTABILITY or FITNESS FOR A PARTICULAR PURPOSE.
 * See the GNU General Public License for more details.
 *
 * You should have received a copy of the GNU General Public License along
 * with this program.  If not, see <http://www.gnu.org/licenses/>.
 */

#ifndef _NC_HICOSMO_H_
#define _NC_HICOSMO_H_

#include <glib.h>
#include <glib-object.h>
#include <numcosmo/build_cfg.h>
#include <numcosmo/math/ncm_c.h>
#include <numcosmo/math/ncm_model.h>
#include <numcosmo/math/ncm_mset_func.h>
#include <numcosmo/math/ncm_likelihood.h>
#include <numcosmo/math/ncm_powspec_filter.h>

#include <gsl/gsl_roots.h>

G_BEGIN_DECLS

#define NC_TYPE_HICOSMO             (nc_hicosmo_get_type ())
#define NC_HICOSMO(obj)             (G_TYPE_CHECK_INSTANCE_CAST ((obj), NC_TYPE_HICOSMO, NcHICosmo))
#define NC_HICOSMO_CLASS(klass)     (G_TYPE_CHECK_CLASS_CAST ((klass), NC_TYPE_HICOSMO, NcHICosmoClass))
#define NC_IS_HICOSMO(obj)          (G_TYPE_CHECK_INSTANCE_TYPE ((obj), NC_TYPE_HICOSMO))
#define NC_IS_HICOSMO_CLASS(klass)  (G_TYPE_CHECK_CLASS_TYPE ((klass), NC_TYPE_HICOSMO))
#define NC_HICOSMO_GET_CLASS(obj)   (G_TYPE_INSTANCE_GET_CLASS ((obj), NC_TYPE_HICOSMO, NcHICosmoClass))

/**
 * NcHICosmoImpl:
 * @NC_HICOSMO_IMPL_H0: Hubble constant
 * @NC_HICOSMO_IMPL_Omega_b0: Baryonic density today $\Omega_{b0}$
 * @NC_HICOSMO_IMPL_Omega_g0: Photons density today $\Omega_{\gamma0}$
 * @NC_HICOSMO_IMPL_Omega_nu0: Ultra-relativistic neutrinos density today $\Omega_{\nu0}$
 * @NC_HICOSMO_IMPL_Omega_mnu0: Massive neutrinos density today $\Omega_{m\nu0}$
 * @NC_HICOSMO_IMPL_Omega_r0: Radiation density today $\Omega_{r0}$
 * @NC_HICOSMO_IMPL_Omega_c0: Cold dark matter density today $\Omega_{c0}$
 * @NC_HICOSMO_IMPL_Omega_t0: Total density today $\Omega_{t0}$
 * @NC_HICOSMO_IMPL_T_gamma0: Radiation temperature today
 * @NC_HICOSMO_IMPL_Yp_4He: Primordial Helium mass fraction 
 * @NC_HICOSMO_IMPL_z_lss: Redshift of the last scatering surface
 * @NC_HICOSMO_IMPL_as_drag: Acoustic Scale at drag redshift
 * @NC_HICOSMO_IMPL_xb: Maximum redshift
 * @NC_HICOSMO_IMPL_E2: Adimensional Hubble function squared
 * @NC_HICOSMO_IMPL_dE2_dz: Derivative of the dimensionless Hubble function squared.
 * @NC_HICOSMO_IMPL_d2E2_dz2: Second derivative of the dimensionless Hubble function squared.
 * @NC_HICOSMO_IMPL_bgp_cs2: Baryon-photon plasma speed of sound squared $c_s^2$.
 * @NC_HICOSMO_IMPL_Dc: Comoving distance
 * @NC_HICOSMO_IMPL_NMassNu: Number of massive neutrinos
 * @NC_HICOSMO_IMPL_NuInfo: Massive neutrino info
 *
 * Flags defining the implementation options of the NcHICosmo abstract object. 
 * 
 */
typedef enum _NcHICosmoImpl
{
<<<<<<< HEAD
  NC_HICOSMO_IMPL_H0        = 1 << 0,
  NC_HICOSMO_IMPL_Omega_b0  = 1 << 1,
  NC_HICOSMO_IMPL_Omega_c0  = 1 << 2,
  NC_HICOSMO_IMPL_Omega_g0  = 1 << 3,
  NC_HICOSMO_IMPL_Omega_nu0 = 1 << 4,
  NC_HICOSMO_IMPL_Omega_r0  = 1 << 5,
  NC_HICOSMO_IMPL_Omega_t0  = 1 << 6,
  NC_HICOSMO_IMPL_T_gamma0  = 1 << 7,
  NC_HICOSMO_IMPL_Yp_4He    = 1 << 8,
  NC_HICOSMO_IMPL_z_lss     = 1 << 9,
  NC_HICOSMO_IMPL_as_drag   = 1 << 10,
  NC_HICOSMO_IMPL_xb        = 1 << 11,
  NC_HICOSMO_IMPL_E2        = 1 << 12,
  NC_HICOSMO_IMPL_dE2_dz    = 1 << 13,
  NC_HICOSMO_IMPL_d2E2_dz2  = 1 << 14,
  NC_HICOSMO_IMPL_bgp_cs2   = 1 << 15,
  NC_HICOSMO_IMPL_m_zeta    = 1 << 16,
  NC_HICOSMO_IMPL_nu_zeta   = 1 << 17,
  NC_HICOSMO_IMPL_dmnu_zeta = 1 << 18,  
  NC_HICOSMO_IMPL_Dc        = 1 << 19, /*< private >*/
  NC_HICOSMO_IMPL_LAST      = 1 << 20, /*< skip >*/
=======
  NC_HICOSMO_IMPL_H0         = 1 << 0,
  NC_HICOSMO_IMPL_Omega_b0   = 1 << 1,
  NC_HICOSMO_IMPL_Omega_c0   = 1 << 2,
  NC_HICOSMO_IMPL_Omega_g0   = 1 << 3,
  NC_HICOSMO_IMPL_Omega_nu0  = 1 << 4,
  NC_HICOSMO_IMPL_Omega_mnu0 = 1 << 5,
  NC_HICOSMO_IMPL_Omega_r0   = 1 << 6,
  NC_HICOSMO_IMPL_Omega_t0   = 1 << 7,
  NC_HICOSMO_IMPL_T_gamma0   = 1 << 8,
  NC_HICOSMO_IMPL_Yp_4He     = 1 << 9,
  NC_HICOSMO_IMPL_z_lss      = 1 << 10,
  NC_HICOSMO_IMPL_as_drag    = 1 << 11,
  NC_HICOSMO_IMPL_xb         = 1 << 12,
  NC_HICOSMO_IMPL_E2         = 1 << 13,
  NC_HICOSMO_IMPL_dE2_dz     = 1 << 14,
  NC_HICOSMO_IMPL_d2E2_dz2   = 1 << 15,
  NC_HICOSMO_IMPL_bgp_cs2    = 1 << 16,
  NC_HICOSMO_IMPL_Dc         = 1 << 17, 
  NC_HICOSMO_IMPL_NMassNu    = 1 << 18,
  NC_HICOSMO_IMPL_MassNuInfo = 1 << 19, /*< private >*/
  NC_HICOSMO_IMPL_LAST       = 1 << 20, /*< skip >*/
>>>>>>> 6e1e3622
} NcHICosmoImpl;

#define NC_HICOSMO_IMPL_RH_Mpc (NC_HICOSMO_IMPL_H0)
#define NC_HICOSMO_IMPL_RH_planck (NC_HICOSMO_IMPL_H0)
#define NC_HICOSMO_IMPL_Omega_k0 (NC_HICOSMO_IMPL_Omega_t0)
#define NC_HICOSMO_IMPL_Omega_m0 (NC_HICOSMO_IMPL_Omega_c0 | NC_HICOSMO_IMPL_Omega_b0)
#define NC_HICOSMO_IMPL_h (NC_HICOSMO_IMPL_H0)
#define NC_HICOSMO_IMPL_h2 (NC_HICOSMO_IMPL_H0)
#define NC_HICOSMO_IMPL_Omega_b0h2 (NC_HICOSMO_IMPL_Omega_b0 | NC_HICOSMO_IMPL_h2)
#define NC_HICOSMO_IMPL_Omega_g0h2 (NC_HICOSMO_IMPL_Omega_g0 | NC_HICOSMO_IMPL_h2)
#define NC_HICOSMO_IMPL_Omega_nu0h2 (NC_HICOSMO_IMPL_Omega_nu0 | NC_HICOSMO_IMPL_h2)
#define NC_HICOSMO_IMPL_Omega_mnu0h2 (NC_HICOSMO_IMPL_Omega_mnu0 | NC_HICOSMO_IMPL_h2)
#define NC_HICOSMO_IMPL_Omega_c0h2 (NC_HICOSMO_IMPL_Omega_c0 | NC_HICOSMO_IMPL_h2)
#define NC_HICOSMO_IMPL_Omega_r0h2 (NC_HICOSMO_IMPL_Omega_r0 | NC_HICOSMO_IMPL_h2)
#define NC_HICOSMO_IMPL_Omega_m0h2 (NC_HICOSMO_IMPL_Omega_m0 | NC_HICOSMO_IMPL_h2)
#define NC_HICOSMO_IMPL_H_Yp (NC_HICOSMO_IMPL_Yp_4He)
#define NC_HICOSMO_IMPL_XHe (NC_HICOSMO_IMPL_Yp_4He)

#define NC_HICOSMO_IMPL_E2Omega_t (NC_HICOSMO_IMPL_E2 | NC_HICOSMO_IMPL_Omega_k0)
#define NC_HICOSMO_IMPL_H (NC_HICOSMO_IMPL_H0 | NC_HICOSMO_IMPL_E2)
#define NC_HICOSMO_IMPL_dH_dz (NC_HICOSMO_IMPL_H0 | NC_HICOSMO_IMPL_E2 | NC_HICOSMO_IMPL_dE2_dz)
#define NC_HICOSMO_IMPL_E (NC_HICOSMO_IMPL_E2)
#define NC_HICOSMO_IMPL_Em2 (NC_HICOSMO_IMPL_E2)
#define NC_HICOSMO_IMPL_q (NC_HICOSMO_IMPL_E2 | NC_HICOSMO_IMPL_dE2_dz)
#define NC_HICOSMO_IMPL_j (NC_HICOSMO_IMPL_E2 | NC_HICOSMO_IMPL_dE2_dz | NC_HICOSMO_IMPL_d2E2_dz2)
#define NC_HICOSMO_IMPL_Omega_k0 (NC_HICOSMO_IMPL_Omega_t0)
#define NC_HICOSMO_IMPL_wec (NC_HICOSMO_IMPL_E2 | NC_HICOSMO_IMPL_Omega_k0)
#define NC_HICOSMO_IMPL_dec (NC_HICOSMO_IMPL_E2 | NC_HICOSMO_IMPL_Omega_k0)

typedef struct _NcHICosmoClass NcHICosmoClass;
typedef struct _NcHICosmo NcHICosmo;
typedef gdouble (*NcHICosmoFunc0) (NcHICosmo *cosmo);
typedef gdouble (*NcHICosmoFunc1Z) (NcHICosmo *cosmo, gdouble z);
typedef gdouble (*NcHICosmoFunc1K) (NcHICosmo *cosmo, gdouble k);
typedef guint (*NcHICosmoFuncNMassNu) (NcHICosmo *cosmo);
typedef void (*NcHICosmoFuncMassNuInfo) (NcHICosmo *cosmo, const guint nu_i, gdouble *mass_eV, gdouble *T_0, gdouble *xi, gdouble *g);
typedef gdouble (*NcHICosmoFuncOmegaMassNu) (NcHICosmo *cosmo, const guint nu_i, const gdouble z);

#ifndef __GTK_DOC_IGNORE__
typedef struct _NcHIPrim NcHIPrim;
typedef struct _NcHIReion NcHIReion;
#endif

typedef struct _NcHICosmoFuncZ
{
  const gchar *name;
  const gchar *desc;
  NcHICosmoFunc1Z f;
  NcHICosmoImpl impl;
} NcHICosmoFuncZ;

typedef struct _NcHICosmoFunc
{
  const gchar *name;
  const gchar *desc;
  NcHICosmoFunc0 f;
  NcHICosmoImpl impl;
} NcHICosmoFunc;

struct _NcHICosmoClass
{
  /*< private >*/
  NcmModelClass parent_class;
  NcHICosmoFunc0  H0;
  NcHICosmoFunc0  Omega_b0;
  NcHICosmoFunc0  Omega_g0;
  NcHICosmoFunc0  Omega_nu0;
  NcHICosmoFuncOmegaMassNu Omega_mnu0;
  NcHICosmoFunc0  Omega_r0;
  NcHICosmoFunc0  Omega_c0;
  NcHICosmoFunc0  Omega_t0;
  NcHICosmoFunc0  T_gamma0;
  NcHICosmoFunc0  Yp_4He;
  NcHICosmoFunc0  z_lss;
  NcHICosmoFunc0  as_drag;
  NcHICosmoFunc0  xb;
  NcHICosmoFunc1Z E2;
  NcHICosmoFunc1Z dE2_dz;
  NcHICosmoFunc1Z d2E2_dz2;
  NcHICosmoFunc1Z bgp_cs2;
  NcHICosmoFunc1Z Dc;
  NcHICosmoFuncNMassNu NMassNu;
  NcHICosmoFuncMassNuInfo MassNuInfo;
};

/**
 * NcHICosmo:
 *
 * FIXME
 *
 */
struct _NcHICosmo
{
  /*< private >*/
  NcmModel parent_instance;
  gboolean is_eternal;
  NcHIPrim *prim;
  NcHIReion *reion;
  const gsl_root_fsolver_type *T;
  gsl_root_fsolver *s;
};

GType nc_hicosmo_get_type (void) G_GNUC_CONST;

NCM_MSET_MODEL_DECLARE_ID (nc_hicosmo);

void nc_hicosmo_set_H0_impl (NcHICosmoClass *model_class, NcHICosmoFunc0 f);
void nc_hicosmo_set_Omega_b0_impl (NcHICosmoClass *model_class, NcHICosmoFunc0 f);
void nc_hicosmo_set_Omega_g0_impl (NcHICosmoClass *model_class, NcHICosmoFunc0 f);
void nc_hicosmo_set_Omega_nu0_impl (NcHICosmoClass *model_class, NcHICosmoFunc0 f);
void nc_hicosmo_set_Omega_mnu0_impl (NcHICosmoClass *model_class, NcHICosmoFuncOmegaMassNu f);
void nc_hicosmo_set_Omega_r0_impl (NcHICosmoClass *model_class, NcHICosmoFunc0 f);
void nc_hicosmo_set_Omega_c0_impl (NcHICosmoClass *model_class, NcHICosmoFunc0 f);
void nc_hicosmo_set_Omega_t0_impl (NcHICosmoClass *model_class, NcHICosmoFunc0 f);
void nc_hicosmo_set_T_gamma0_impl (NcHICosmoClass *model_class, NcHICosmoFunc0 f);
void nc_hicosmo_set_Yp_4He_impl (NcHICosmoClass *model_class, NcHICosmoFunc0 f);
void nc_hicosmo_set_z_lss_impl (NcHICosmoClass *model_class, NcHICosmoFunc0 f);
void nc_hicosmo_set_as_drag_impl (NcHICosmoClass *model_class, NcHICosmoFunc0 f);
void nc_hicosmo_set_xb_impl (NcHICosmoClass *model_class, NcHICosmoFunc0 f);

void nc_hicosmo_set_E2_impl (NcHICosmoClass *model_class, NcHICosmoFunc1Z f);
void nc_hicosmo_set_dE2_dz_impl (NcHICosmoClass *model_class, NcHICosmoFunc1Z f);
void nc_hicosmo_set_d2E2_dz2_impl (NcHICosmoClass *model_class, NcHICosmoFunc1Z f);
void nc_hicosmo_set_bgp_cs2_impl (NcHICosmoClass *model_class, NcHICosmoFunc1Z f);
void nc_hicosmo_set_Dc_impl (NcHICosmoClass *model_class, NcHICosmoFunc1Z f);
void nc_hicosmo_set_NMassNu_impl (NcHICosmoClass *model_class, NcHICosmoFuncNMassNu f);
void nc_hicosmo_set_MassNuInfo_impl (NcHICosmoClass *model_class, NcHICosmoFuncMassNuInfo f);

NcHICosmo *nc_hicosmo_new_from_name (GType parent_type, gchar *cosmo_name);
NcHICosmo *nc_hicosmo_ref (NcHICosmo *cosmo);
void nc_hicosmo_free (NcHICosmo *cosmo);
void nc_hicosmo_clear (NcHICosmo **cosmo);

void nc_hicosmo_log_all_models (GType parent);
gdouble nc_hicosmo_zt (NcHICosmo *cosmo, gdouble z_max);

/*
 * Cosmological model constant functions
 */
G_INLINE_FUNC gdouble nc_hicosmo_H0 (NcHICosmo *cosmo);
G_INLINE_FUNC gdouble nc_hicosmo_RH_Mpc (NcHICosmo *cosmo);
G_INLINE_FUNC gdouble nc_hicosmo_RH_planck (NcHICosmo *cosmo);
G_INLINE_FUNC gdouble nc_hicosmo_h (NcHICosmo *cosmo);
G_INLINE_FUNC gdouble nc_hicosmo_h2 (NcHICosmo *cosmo);
G_INLINE_FUNC gdouble nc_hicosmo_Omega_b0 (NcHICosmo *cosmo);
G_INLINE_FUNC gdouble nc_hicosmo_Omega_c0 (NcHICosmo *cosmo);
G_INLINE_FUNC gdouble nc_hicosmo_Omega_g0 (NcHICosmo *cosmo);
G_INLINE_FUNC gdouble nc_hicosmo_Omega_nu0 (NcHICosmo *cosmo);
G_INLINE_FUNC gdouble nc_hicosmo_Omega_mnu0 (NcHICosmo *cosmo, const guint nu_i, const gdouble z);
G_INLINE_FUNC gdouble nc_hicosmo_Omega_r0 (NcHICosmo *cosmo);
G_INLINE_FUNC gdouble nc_hicosmo_Omega_m0 (NcHICosmo *cosmo);
G_INLINE_FUNC gdouble nc_hicosmo_Omega_b0h2 (NcHICosmo *cosmo);
G_INLINE_FUNC gdouble nc_hicosmo_Omega_c0h2 (NcHICosmo *cosmo);
G_INLINE_FUNC gdouble nc_hicosmo_Omega_g0h2 (NcHICosmo *cosmo);
G_INLINE_FUNC gdouble nc_hicosmo_Omega_nu0h2 (NcHICosmo *cosmo);
G_INLINE_FUNC gdouble nc_hicosmo_Omega_mnu0h2 (NcHICosmo *cosmo, const guint nu_i, const gdouble z);
G_INLINE_FUNC gdouble nc_hicosmo_Omega_m0h2 (NcHICosmo *cosmo);
G_INLINE_FUNC gdouble nc_hicosmo_Omega_r0h2 (NcHICosmo *cosmo);
G_INLINE_FUNC gdouble nc_hicosmo_Omega_t0 (NcHICosmo *cosmo);
G_INLINE_FUNC gdouble nc_hicosmo_Omega_k0 (NcHICosmo *cosmo);

G_INLINE_FUNC gdouble nc_hicosmo_T_gamma0 (NcHICosmo *cosmo);
G_INLINE_FUNC gdouble nc_hicosmo_Yp_4He (NcHICosmo *cosmo);
G_INLINE_FUNC gdouble nc_hicosmo_Yp_1H (NcHICosmo *cosmo);
G_INLINE_FUNC gdouble nc_hicosmo_XHe (NcHICosmo *cosmo);
G_INLINE_FUNC gdouble nc_hicosmo_crit_density (NcHICosmo *cosmo);
G_INLINE_FUNC gdouble nc_hicosmo_baryon_density (NcHICosmo *cosmo);
G_INLINE_FUNC gdouble nc_hicosmo_He_number_density (NcHICosmo *cosmo);
G_INLINE_FUNC gdouble nc_hicosmo_H_number_density (NcHICosmo *cosmo);

G_INLINE_FUNC gdouble nc_hicosmo_z_lss (NcHICosmo *cosmo);
G_INLINE_FUNC gdouble nc_hicosmo_as_drag (NcHICosmo *cosmo);
G_INLINE_FUNC gdouble nc_hicosmo_xb (NcHICosmo *cosmo);

G_INLINE_FUNC gdouble nc_hicosmo_E2Omega_t (NcHICosmo *cosmo, gdouble z);
G_INLINE_FUNC gdouble nc_hicosmo_H (NcHICosmo *cosmo, gdouble z);
G_INLINE_FUNC gdouble nc_hicosmo_dH_dz (NcHICosmo *cosmo, gdouble z);
G_INLINE_FUNC gdouble nc_hicosmo_E (NcHICosmo *cosmo, gdouble z);
G_INLINE_FUNC gdouble nc_hicosmo_E2 (NcHICosmo *cosmo, gdouble z);
G_INLINE_FUNC gdouble nc_hicosmo_Em2 (NcHICosmo *cosmo, gdouble z);
G_INLINE_FUNC gdouble nc_hicosmo_dE2_dz (NcHICosmo *cosmo, gdouble z);
G_INLINE_FUNC gdouble nc_hicosmo_d2E2_dz2 (NcHICosmo *cosmo, gdouble z);

G_INLINE_FUNC gdouble nc_hicosmo_bgp_cs2 (NcHICosmo *cosmo, gdouble z);
G_INLINE_FUNC gdouble nc_hicosmo_Dc (NcHICosmo *cosmo, gdouble z);

G_INLINE_FUNC guint nc_hicosmo_NMassNu (NcHICosmo *cosmo);
G_INLINE_FUNC void nc_hicosmo_MassNuInfo (NcHICosmo *cosmo, guint nu_i, gdouble *mass_eV, gdouble *T_0, gdouble *xi, gdouble *g);

G_INLINE_FUNC gdouble nc_hicosmo_q (NcHICosmo *cosmo, gdouble z);
G_INLINE_FUNC gdouble nc_hicosmo_nec (NcHICosmo *cosmo, gdouble z);
G_INLINE_FUNC gdouble nc_hicosmo_dec (NcHICosmo *cosmo, gdouble z);
G_INLINE_FUNC gdouble nc_hicosmo_wec (NcHICosmo *cosmo, gdouble z);
G_INLINE_FUNC gdouble nc_hicosmo_qp (NcHICosmo *cosmo, gdouble z);
G_INLINE_FUNC gdouble nc_hicosmo_j (NcHICosmo *cosmo, gdouble z);

G_INLINE_FUNC gdouble nc_hicosmo_mqE2 (NcHICosmo *cosmo, gdouble z);

G_INLINE_FUNC gdouble nc_hicosmo_abs_alpha (NcHICosmo *cosmo, gdouble x);
G_INLINE_FUNC gdouble nc_hicosmo_x_alpha (NcHICosmo *cosmo, gdouble alpha);

G_INLINE_FUNC NcHIPrim *nc_hicosmo_peek_prim (NcHICosmo *cosmo);
G_INLINE_FUNC NcHIReion *nc_hicosmo_peek_reion (NcHICosmo *cosmo);

gdouble nc_hicosmo_sigma8 (NcHICosmo *cosmo, NcmPowspecFilter *psf);

#define NC_HICOSMO_DEFAULT_PARAMS_RELTOL (1e-7)
#define NC_HICOSMO_DEFAULT_PARAMS_ABSTOL (0.0)

G_END_DECLS

#endif /* _NC_HICOSMO_H_ */

#ifndef _NC_HICOSMO_INLINE_H_
#define _NC_HICOSMO_INLINE_H_
#ifdef NUMCOSMO_HAVE_INLINE

G_BEGIN_DECLS

NCM_MODEL_FUNC0_IMPL (NC_HICOSMO,NcHICosmo,nc_hicosmo,H0)
NCM_MODEL_FUNC0_IMPL (NC_HICOSMO,NcHICosmo,nc_hicosmo,Omega_b0)
NCM_MODEL_FUNC0_IMPL (NC_HICOSMO,NcHICosmo,nc_hicosmo,Omega_g0)
NCM_MODEL_FUNC0_IMPL (NC_HICOSMO,NcHICosmo,nc_hicosmo,Omega_nu0)
NCM_MODEL_FUNC0_IMPL (NC_HICOSMO,NcHICosmo,nc_hicosmo,Omega_r0)
NCM_MODEL_FUNC0_IMPL (NC_HICOSMO,NcHICosmo,nc_hicosmo,Omega_c0)
NCM_MODEL_FUNC0_IMPL (NC_HICOSMO,NcHICosmo,nc_hicosmo,Omega_t0)
NCM_MODEL_FUNC0_IMPL (NC_HICOSMO,NcHICosmo,nc_hicosmo,T_gamma0)
NCM_MODEL_FUNC0_IMPL (NC_HICOSMO,NcHICosmo,nc_hicosmo,Yp_4He)
NCM_MODEL_FUNC0_IMPL (NC_HICOSMO,NcHICosmo,nc_hicosmo,z_lss)
NCM_MODEL_FUNC0_IMPL (NC_HICOSMO,NcHICosmo,nc_hicosmo,as_drag)
NCM_MODEL_FUNC0_IMPL (NC_HICOSMO,NcHICosmo,nc_hicosmo,xb)

NCM_MODEL_FUNC1_IMPL (NC_HICOSMO,NcHICosmo,nc_hicosmo,E2,z)
NCM_MODEL_FUNC1_IMPL (NC_HICOSMO,NcHICosmo,nc_hicosmo,dE2_dz,z)
NCM_MODEL_FUNC1_IMPL (NC_HICOSMO,NcHICosmo,nc_hicosmo,d2E2_dz2,z)

NCM_MODEL_FUNC1_IMPL (NC_HICOSMO,NcHICosmo,nc_hicosmo,bgp_cs2,z)
NCM_MODEL_FUNC1_IMPL (NC_HICOSMO,NcHICosmo,nc_hicosmo,Dc,z)

G_INLINE_FUNC gdouble
nc_hicosmo_Omega_mnu0 (NcHICosmo *cosmo, const guint nu_i, const gdouble z)
{
  return NC_HICOSMO_GET_CLASS (cosmo)->Omega_mnu0 (cosmo, nu_i, z);
}

G_INLINE_FUNC guint 
nc_hicosmo_NMassNu (NcHICosmo *cosmo)
{
  return NC_HICOSMO_GET_CLASS (cosmo)->NMassNu (cosmo);
}

G_INLINE_FUNC void
nc_hicosmo_MassNuInfo (NcHICosmo *cosmo, guint nu_i, gdouble *mass_eV, gdouble *T_0, gdouble *xi, gdouble *g)
{
  NC_HICOSMO_GET_CLASS (cosmo)->MassNuInfo (cosmo, nu_i, mass_eV, T_0, xi, g);
}

G_INLINE_FUNC gdouble
nc_hicosmo_RH_Mpc (NcHICosmo *cosmo)
{
  return (ncm_c_c () / (1.0e3 * nc_hicosmo_H0 (cosmo)));
}

G_INLINE_FUNC gdouble
nc_hicosmo_RH_planck (NcHICosmo *cosmo)
{
  return nc_hicosmo_RH_Mpc (cosmo) * ncm_c_Mpc () / ncm_c_planck_length ();
}

G_INLINE_FUNC gdouble
nc_hicosmo_Omega_k0 (NcHICosmo *cosmo)
{
  return (1.0 - nc_hicosmo_Omega_t0 (cosmo));
}

G_INLINE_FUNC gdouble
nc_hicosmo_Omega_m0 (NcHICosmo *cosmo)
{
  return (nc_hicosmo_Omega_b0 (cosmo) + nc_hicosmo_Omega_c0 (cosmo));
}

G_INLINE_FUNC gdouble
nc_hicosmo_E2Omega_t (NcHICosmo *cosmo, gdouble z)
{
  const gdouble Omega_k0 = nc_hicosmo_Omega_k0 (cosmo);
  const gdouble x2       = gsl_pow_2 (1.0 + z);
  return nc_hicosmo_E2 (cosmo, z) - Omega_k0 * x2;
}

G_INLINE_FUNC gdouble
nc_hicosmo_H (NcHICosmo *cosmo, gdouble z)
{
  return (nc_hicosmo_H0 (cosmo) * sqrt (nc_hicosmo_E2 (cosmo, z)));
}

G_INLINE_FUNC gdouble
nc_hicosmo_h (NcHICosmo *cosmo)
{
  return nc_hicosmo_H0 (cosmo) / 100.0;
}

G_INLINE_FUNC gdouble
nc_hicosmo_h2 (NcHICosmo *cosmo)
{
  return gsl_pow_2 (nc_hicosmo_H0 (cosmo) / 100.0);
}

G_INLINE_FUNC gdouble
nc_hicosmo_Omega_b0h2 (NcHICosmo *cosmo)
{
  return nc_hicosmo_h2 (cosmo) * nc_hicosmo_Omega_b0 (cosmo);
}

G_INLINE_FUNC gdouble
nc_hicosmo_Omega_g0h2 (NcHICosmo *cosmo)
{
  return nc_hicosmo_h2 (cosmo) * nc_hicosmo_Omega_g0 (cosmo);
}

G_INLINE_FUNC gdouble
nc_hicosmo_Omega_nu0h2 (NcHICosmo *cosmo)
{
  return nc_hicosmo_h2 (cosmo) * nc_hicosmo_Omega_nu0 (cosmo);
}

G_INLINE_FUNC gdouble
nc_hicosmo_Omega_mnu0h2 (NcHICosmo *cosmo, const guint nu_i, const gdouble z)
{
  return nc_hicosmo_h2 (cosmo) * nc_hicosmo_Omega_mnu0 (cosmo, nu_i, z);
}

G_INLINE_FUNC gdouble
nc_hicosmo_Omega_c0h2 (NcHICosmo *cosmo)
{
  return nc_hicosmo_h2 (cosmo) * nc_hicosmo_Omega_c0 (cosmo);
}

G_INLINE_FUNC gdouble
nc_hicosmo_Omega_r0h2 (NcHICosmo *cosmo)
{
  return nc_hicosmo_h2 (cosmo) * nc_hicosmo_Omega_r0 (cosmo);
}

G_INLINE_FUNC gdouble
nc_hicosmo_Omega_m0h2 (NcHICosmo *cosmo)
{
  return nc_hicosmo_h2 (cosmo) * nc_hicosmo_Omega_m0 (cosmo);
}

G_INLINE_FUNC gdouble
nc_hicosmo_Yp_1H (NcHICosmo *cosmo)
{
  return 1.0 - nc_hicosmo_Yp_4He (cosmo);
}

G_INLINE_FUNC gdouble
nc_hicosmo_XHe (NcHICosmo *cosmo)
{
  return nc_hicosmo_Yp_4He (cosmo) / (ncm_c_mass_ratio_4He_1H () * nc_hicosmo_Yp_1H (cosmo));
}

G_INLINE_FUNC gdouble 
nc_hicosmo_crit_density (NcHICosmo *cosmo)
{
  const gdouble h2 = nc_hicosmo_h2 (cosmo);
  return ncm_c_crit_density_h2 () * h2;
}

G_INLINE_FUNC gdouble 
nc_hicosmo_baryon_density (NcHICosmo *cosmo)
{
  const gdouble rho_crit = nc_hicosmo_crit_density (cosmo);
  const gdouble Omega_b0 = nc_hicosmo_Omega_b0 (cosmo);
  const gdouble rho_b0   = Omega_b0 * rho_crit;

  return rho_b0;
}

G_INLINE_FUNC gdouble 
nc_hicosmo_He_number_density (NcHICosmo *cosmo)
{
  const gdouble rho_b0 = nc_hicosmo_baryon_density (cosmo);
  const gdouble Yp_4He = nc_hicosmo_Yp_4He (cosmo);
  const gdouble E_4He  = ncm_c_rest_energy_4He ();

  return Yp_4He * rho_b0 / E_4He;
}

G_INLINE_FUNC gdouble 
nc_hicosmo_H_number_density (NcHICosmo *cosmo)
{
  const gdouble rho_b0 = nc_hicosmo_baryon_density (cosmo);
  const gdouble Yp_1H  = nc_hicosmo_Yp_1H (cosmo);
  const gdouble E_1H   = ncm_c_rest_energy_1H ();

  return Yp_1H * rho_b0 / E_1H;
}

G_INLINE_FUNC gdouble
nc_hicosmo_E (NcHICosmo *cosmo, gdouble z)
{
  return sqrt (nc_hicosmo_E2 (cosmo, z));
}

G_INLINE_FUNC gdouble
nc_hicosmo_Em2 (NcHICosmo *cosmo, gdouble z)
{
  return 1.0 / nc_hicosmo_E2 (cosmo, z);
}

G_INLINE_FUNC gdouble
nc_hicosmo_dH_dz (NcHICosmo *cosmo, gdouble z)
{
  return nc_hicosmo_H0 (cosmo) *
	nc_hicosmo_dE2_dz (cosmo, z) / (2.0 * sqrt (nc_hicosmo_E2 (cosmo, z)));
}

G_INLINE_FUNC gdouble
nc_hicosmo_q (NcHICosmo *cosmo, gdouble z)
{
  const gdouble E2     = nc_hicosmo_E2 (cosmo, z);
  const gdouble dE2_dz = nc_hicosmo_dE2_dz (cosmo, z);
  
  return (dE2_dz * (1.0 + z) / (2.0 * E2) - 1.0);
}

G_INLINE_FUNC gdouble
nc_hicosmo_nec (NcHICosmo *cosmo, gdouble z)
{
  const gdouble x  = 1.0 + z;
  const gdouble q  = nc_hicosmo_q (cosmo, z);
  const gdouble E2 = nc_hicosmo_E2 (cosmo, z);
  const gdouble Ok = nc_hicosmo_Omega_k0 (cosmo);

  return (1.0 + q) * E2 - Ok * x * x;
}

G_INLINE_FUNC gdouble
nc_hicosmo_dec (NcHICosmo *cosmo, gdouble z)
{
  const gdouble x  = 1.0 + z;
  const gdouble q  = nc_hicosmo_q (cosmo, z);
  const gdouble E2 = nc_hicosmo_E2 (cosmo, z);
  const gdouble Ok = nc_hicosmo_Omega_k0 (cosmo);

  return ((2.0 - q) * E2 - 2.0 * Ok * x * x) / 3.0;
}

G_INLINE_FUNC gdouble
nc_hicosmo_wec (NcHICosmo *cosmo, gdouble z)
{
  const gdouble x  = 1.0 + z;
  const gdouble E2 = nc_hicosmo_E2 (cosmo, z);
  const gdouble Ok = nc_hicosmo_Omega_k0 (cosmo);

  return (E2 - Ok * x * x);
}

G_INLINE_FUNC gdouble
nc_hicosmo_qp (NcHICosmo *cosmo, gdouble z)
{
  const gdouble E2       = nc_hicosmo_E2 (cosmo, z);
  const gdouble dE2_dz   = nc_hicosmo_dE2_dz (cosmo, z);
  const gdouble d2E2_dz2 = nc_hicosmo_d2E2_dz2 (cosmo, z);

  return (1.0 + z) / (2.0 * E2) * (dE2_dz / (1.0 + z) + d2E2_dz2 - dE2_dz * dE2_dz / E2);
}

G_INLINE_FUNC gdouble
nc_hicosmo_j (NcHICosmo *cosmo, gdouble z)
{
  const gdouble E2       = nc_hicosmo_E2 (cosmo, z);
  const gdouble dE2_dz   = nc_hicosmo_dE2_dz (cosmo, z);
  const gdouble d2E2_dz2 = nc_hicosmo_d2E2_dz2 (cosmo, z);

  return gsl_pow_2 (1.0 + z) * (d2E2_dz2 - 2.0 * dE2_dz / (1.0 + z)) / (2.0 * E2) + 1.0;
}

G_INLINE_FUNC gdouble
nc_hicosmo_mqE2 (NcHICosmo *cosmo, gdouble z)
{
  const gdouble q        = nc_hicosmo_q (cosmo, z);
  const gdouble E2       = nc_hicosmo_E2 (cosmo, z);

  return -q * E2;
}


G_INLINE_FUNC gdouble
nc_hicosmo_x_alpha (NcHICosmo *cosmo, gdouble alpha)
{
  const gdouble xb = nc_hicosmo_xb (cosmo);
  return xb * exp (- fabs (alpha));
}

G_INLINE_FUNC gdouble
nc_hicosmo_abs_alpha (NcHICosmo *cosmo, gdouble x)
{
  const gdouble xb = nc_hicosmo_xb (cosmo);
  return log (xb / x);
}

G_INLINE_FUNC NcHIPrim *
nc_hicosmo_peek_prim (NcHICosmo *cosmo)
{
  return cosmo->prim;
}

G_INLINE_FUNC NcHIReion *
nc_hicosmo_peek_reion (NcHICosmo *cosmo)
{
  return cosmo->reion;
}

G_END_DECLS

#endif /* NUMCOSMO_HAVE_INLINE */
#endif /* _NC_HICOSMO_INLINE_H_ */<|MERGE_RESOLUTION|>--- conflicted
+++ resolved
@@ -73,29 +73,6 @@
  */
 typedef enum _NcHICosmoImpl
 {
-<<<<<<< HEAD
-  NC_HICOSMO_IMPL_H0        = 1 << 0,
-  NC_HICOSMO_IMPL_Omega_b0  = 1 << 1,
-  NC_HICOSMO_IMPL_Omega_c0  = 1 << 2,
-  NC_HICOSMO_IMPL_Omega_g0  = 1 << 3,
-  NC_HICOSMO_IMPL_Omega_nu0 = 1 << 4,
-  NC_HICOSMO_IMPL_Omega_r0  = 1 << 5,
-  NC_HICOSMO_IMPL_Omega_t0  = 1 << 6,
-  NC_HICOSMO_IMPL_T_gamma0  = 1 << 7,
-  NC_HICOSMO_IMPL_Yp_4He    = 1 << 8,
-  NC_HICOSMO_IMPL_z_lss     = 1 << 9,
-  NC_HICOSMO_IMPL_as_drag   = 1 << 10,
-  NC_HICOSMO_IMPL_xb        = 1 << 11,
-  NC_HICOSMO_IMPL_E2        = 1 << 12,
-  NC_HICOSMO_IMPL_dE2_dz    = 1 << 13,
-  NC_HICOSMO_IMPL_d2E2_dz2  = 1 << 14,
-  NC_HICOSMO_IMPL_bgp_cs2   = 1 << 15,
-  NC_HICOSMO_IMPL_m_zeta    = 1 << 16,
-  NC_HICOSMO_IMPL_nu_zeta   = 1 << 17,
-  NC_HICOSMO_IMPL_dmnu_zeta = 1 << 18,  
-  NC_HICOSMO_IMPL_Dc        = 1 << 19, /*< private >*/
-  NC_HICOSMO_IMPL_LAST      = 1 << 20, /*< skip >*/
-=======
   NC_HICOSMO_IMPL_H0         = 1 << 0,
   NC_HICOSMO_IMPL_Omega_b0   = 1 << 1,
   NC_HICOSMO_IMPL_Omega_c0   = 1 << 2,
@@ -117,7 +94,6 @@
   NC_HICOSMO_IMPL_NMassNu    = 1 << 18,
   NC_HICOSMO_IMPL_MassNuInfo = 1 << 19, /*< private >*/
   NC_HICOSMO_IMPL_LAST       = 1 << 20, /*< skip >*/
->>>>>>> 6e1e3622
 } NcHICosmoImpl;
 
 #define NC_HICOSMO_IMPL_RH_Mpc (NC_HICOSMO_IMPL_H0)
