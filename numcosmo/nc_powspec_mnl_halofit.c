/***************************************************************************
 *            nc_powspec_mnl_halofit.c
 *
 *  Thu March 17 14:57:40 2016
 *  Copyright  2016  Cyrille Doux
 *  <cdoux@apc.in2p3.fr>
 ****************************************************************************/
/*
 * nc_powspec_mnl_halofit.c
 * Copyright (C) 2016 Cyrille Doux <cdoux@apc.in2p3.fr>
 *
 * numcosmo is free software: you can redistribute it and/or modify it
 * under the terms of the GNU General Public License as published by the
 * Free Software Foundation, either version 3 of the License, or
 * (at your option) any later version.
 *
 * numcosmo is distributed in the hope that it will be useful, but
 * WITHOUT ANY WARRANTY; without even the implied warranty of
 * MERCHANTABILITY or FITNESS FOR A PARTICULAR PURPOSE.
 * See the GNU General Public License for more details.
 *
 * You should have received a copy of the GNU General Public License along
 * with this program.  If not, see <http://www.gnu.org/licenses/>.
 */

/**
 * SECTION:nc_powspec_mnl_halofit
 * @title: NcPowspecMNLHaloFit
 * @short_description: nonlinear matter power spectrum from Halofit model.
 *
 * Provides the nonlinear matter power spectrum using Halofit model [Smith et al (2003)][XSmith2003]
 * and [Takahashi et al. (2012)][XTakahashi2012] FIXME.
 *
 */

#ifdef HAVE_CONFIG_H
#include "config.h"
#endif /* HAVE_CONFIG_H */
#include "build_cfg.h"

#include "nc_hicosmo.h"
#include "nc_powspec_mnl_halofit.h"

#include "model/nc_hicosmo_de.h"

#include "math/integral.h"
#include "math/memory_pool.h"
#include "math/ncm_spline_cubic_notaknot.h"

#include <gsl/gsl_math.h>
#include <gsl/gsl_roots.h>
#include <gsl/gsl_sf_exp.h>

struct _NcPowspecMNLHaloFitPrivate
{
	gdouble z;
	gdouble ksigma;
	gdouble an;
	gdouble bn;
	gdouble cn;
	gdouble gamman;
	gdouble alphan;
	gdouble betan;
	gdouble nun;
	gdouble f1;
	gdouble f2;
	gdouble f3;
	gdouble mnu_corr_halo;
	gdouble fnu;
	gsl_root_fdfsolver* linear_scale_solver;
	gsl_root_fsolver* znl_solver;
};

enum
{
	PROP_0,
	PROP_PSML,
	PROP_ZMAXNL,
	PROP_RELTOL,
};

G_DEFINE_TYPE (NcPowspecMNLHaloFit, nc_powspec_mnl_halofit, NC_TYPE_POWSPEC_MNL);

static void
nc_powspec_mnl_halofit_init (NcPowspecMNLHaloFit* pshf)
{
	pshf->psml = NULL;
	pshf->zmaxnl = 0.0;
	pshf->znl = 0.0;
	pshf->reltol = 0.0;
	pshf->Rsigma = NULL;
	pshf->neff = NULL;
	pshf->Cur = NULL;
	pshf->psml_gauss = NULL;
	pshf->priv = G_TYPE_INSTANCE_GET_PRIVATE (pshf, NC_TYPE_POWSPEC_MNL_HALOFIT, NcPowspecMNLHaloFitPrivate);

	pshf->priv->linear_scale_solver = gsl_root_fdfsolver_alloc (gsl_root_fdfsolver_steffenson);
	pshf->priv->znl_solver = gsl_root_fsolver_alloc (gsl_root_fsolver_brent);

	pshf->priv->z = HUGE_VAL;
}

static void
_nc_powspec_mnl_halofit_set_property (GObject* object, guint prop_id, const GValue* value, GParamSpec* pspec)
{
	NcPowspecMNLHaloFit* pshf = NC_POWSPEC_MNL_HALOFIT (object);
	g_return_if_fail (NC_IS_POWSPEC_MNL_HALOFIT (object));

	switch (prop_id)
	{
	case PROP_PSML:
		pshf->psml = g_value_dup_object (value);
		pshf->psml_gauss = ncm_powspec_filter_new (NCM_POWSPEC (pshf->psml), NCM_POWSPEC_FILTER_TYPE_GAUSS);
		break;
	case PROP_ZMAXNL:
		pshf->zmaxnl = g_value_get_double (value);
		break;
	case PROP_RELTOL:
		pshf->reltol = g_value_get_double (value);
		break;
	default:
		G_OBJECT_WARN_INVALID_PROPERTY_ID (object, prop_id, pspec);
		break;
	}
}

static void
_nc_powspec_mnl_halofit_get_property (GObject* object, guint prop_id, GValue* value, GParamSpec* pspec)
{
	NcPowspecMNLHaloFit* pshf = NC_POWSPEC_MNL_HALOFIT (object);
	g_return_if_fail (NC_IS_POWSPEC_MNL_HALOFIT (object));

	switch (prop_id)
	{
	case PROP_PSML:
		g_value_set_object (value, pshf->psml);
		break;
	case PROP_ZMAXNL:
		g_value_set_double (value, pshf->zmaxnl);
		break;
	case PROP_RELTOL:
		g_value_set_double (value, pshf->reltol);
		break;
	default:
		G_OBJECT_WARN_INVALID_PROPERTY_ID (object, prop_id, pspec);
		break;
	}
}

static void
_nc_powspec_mnl_halofit_constructed (GObject* object)
{
	/* Chain up : start */
	G_OBJECT_CLASS (nc_powspec_mnl_halofit_parent_class)
	->constructed (object);
	{
		NcPowspecMNLHaloFit* pshf = NC_POWSPEC_MNL_HALOFIT (object);

		ncm_powspec_require_zf (NCM_POWSPEC (pshf), pshf->zmaxnl);

		ncm_powspec_require_zi (NCM_POWSPEC (pshf->psml), ncm_powspec_get_zi (NCM_POWSPEC (pshf)));
		ncm_powspec_require_zf (NCM_POWSPEC (pshf->psml), pshf->zmaxnl);

		pshf->Rsigma = ncm_spline_cubic_notaknot_new ();
		pshf->neff = ncm_spline_cubic_notaknot_new ();
		pshf->Cur = ncm_spline_cubic_notaknot_new ();
	}
}

static void
_nc_powspec_mnl_halofit_dispose (GObject* object)
{
	NcPowspecMNLHaloFit* pshf = NC_POWSPEC_MNL_HALOFIT (object);

	nc_powspec_ml_clear (&pshf->psml);
	ncm_spline_clear (&pshf->Rsigma);
	ncm_spline_clear (&pshf->neff);
	ncm_spline_clear (&pshf->Cur);

	ncm_powspec_filter_clear (&pshf->psml_gauss);

	/* Chain up : end */
	G_OBJECT_CLASS (nc_powspec_mnl_halofit_parent_class)
	->dispose (object);
}

static void
_nc_powspec_mnl_halofit_finalize (GObject* object)
{
	NcPowspecMNLHaloFit* pshf = NC_POWSPEC_MNL_HALOFIT (object);

	gsl_root_fdfsolver_free (pshf->priv->linear_scale_solver);
	gsl_root_fsolver_free (pshf->priv->znl_solver);

	/* Chain up : end */
	G_OBJECT_CLASS (nc_powspec_mnl_halofit_parent_class)
	->finalize (object);
}

static void _nc_powspec_mnl_halofit_prepare (NcmPowspec* powspec, NcmModel* model);
static gdouble _nc_powspec_mnl_halofit_eval (NcmPowspec* powspec, NcmModel* model, const gdouble z, const gdouble k);
static void _nc_powspec_mnl_halofit_eval_vec (NcmPowspec* powspec, NcmModel* model, const gdouble z, NcmVector* k, NcmVector* Pk);
static void _nc_powspec_mnl_halofit_get_nknots (NcmPowspec* powspec, guint* Nz, guint* Nk);

static void
nc_powspec_mnl_halofit_class_init (NcPowspecMNLHaloFitClass* klass)
{
	GObjectClass* object_class = G_OBJECT_CLASS (klass);
	NcmPowspecClass* powspec_class = NCM_POWSPEC_CLASS (klass);

	object_class->set_property = &_nc_powspec_mnl_halofit_set_property;
	object_class->get_property = &_nc_powspec_mnl_halofit_get_property;

	object_class->constructed = &_nc_powspec_mnl_halofit_constructed;
	object_class->dispose = &_nc_powspec_mnl_halofit_dispose;
	object_class->finalize = &_nc_powspec_mnl_halofit_finalize;

	g_type_class_add_private (klass, sizeof (NcPowspecMNLHaloFitPrivate));

	g_object_class_install_property (object_class,
	                                 PROP_PSML,
	                                 g_param_spec_object ("power-spec",
	                                                      NULL,
	                                                      "Linear power spectrum.",
	                                                      NC_TYPE_POWSPEC_ML,
	                                                      G_PARAM_READWRITE | G_PARAM_CONSTRUCT_ONLY | G_PARAM_STATIC_NAME | G_PARAM_STATIC_BLURB));
	g_object_class_install_property (object_class,
	                                 PROP_ZMAXNL,
	                                 g_param_spec_double ("zmaxnl",
	                                                      NULL,
	                                                      "Max redshift for halofit correction",
	                                                      0.0, 10000.0, 10.0,
	                                                      G_PARAM_READWRITE | G_PARAM_CONSTRUCT | G_PARAM_STATIC_NAME | G_PARAM_STATIC_BLURB));
	g_object_class_install_property (object_class,
	                                 PROP_RELTOL,
	                                 g_param_spec_double ("reltol",
	                                                      NULL,
	                                                      "Relative tolerance (precision) for halofit computations",
	                                                      GSL_DBL_EPSILON, 1.0, 1e-3,
	                                                      G_PARAM_READWRITE | G_PARAM_CONSTRUCT | G_PARAM_STATIC_NAME | G_PARAM_STATIC_BLURB));


	powspec_class->prepare = &_nc_powspec_mnl_halofit_prepare;
	powspec_class->eval = &_nc_powspec_mnl_halofit_eval;
	powspec_class->eval_vec = &_nc_powspec_mnl_halofit_eval_vec;
	powspec_class->get_nknots = &_nc_powspec_mnl_halofit_get_nknots;
}

typedef struct _int_var_moment_params
{
	const gint n;
	const gdouble R;
	const gdouble z;
	NcPowspecML* ps;
	NcHICosmo* cosmo;
} int_var_moment_params;

///////////////////// INTEGRATION OVER K*R ////////////////////////////
static gdouble
_nc_powspec_mnl_halofit_var_moment_integrand (gdouble kR, gpointer params)
{
	int_var_moment_params* ts = (int_var_moment_params*)params;
	const gdouble k = kR / ts->R;
	const gdouble matter_P = ncm_powspec_eval (NCM_POWSPEC (ts->ps), NCM_MODEL (ts->cosmo), ts->z, k);
	const gdouble kR2 = kR * kR;
	const gdouble W2 = exp (-kR2);
	// printf ("%g %g %g %g %g %i %g\n", k, ts->R, ts->z, matter_P, kR2, ts->n, W2);
	return matter_P * gsl_pow_int (kR2, ts->n + 1) * W2;
}

static gdouble
_nc_powspec_mnl_halofit_var_moment (NcPowspecML* ps, NcHICosmo* cosmo, const gdouble R, const gdouble z, const gint n)
{
	gdouble result, error;
	gsl_function F;
	int_var_moment_params ivmps = { n, R, z, ps, cosmo };

	gsl_integration_workspace* w = gsl_integration_workspace_alloc (NCM_INTEGRAL_PARTITION);

	F.function = &_nc_powspec_mnl_halofit_var_moment_integrand;
	F.params = &ivmps;

	gsl_integration_qagiu (&F, NCM_DEFAULT_PRECISION, 0.0, NCM_DEFAULT_PRECISION, NCM_INTEGRAL_PARTITION, w, &result, &error);

	gsl_integration_workspace_free (w);

	return result / (gsl_pow_3 (R) * ncm_c_2_pi_2 ());
}

typedef struct _var_params
{
	NcPowspecMNLHaloFit* pshf;
	NcHICosmo* cosmo;
	const gdouble z;
	const gdouble R_min;
} var_params;

static gdouble
_nc_powspec_mnl_halofit_varm1 (gdouble lnR, gpointer params)
{
	var_params* vps = (var_params*)params;
	/*
  const gdouble R = gsl_sf_exp (lnR);
  const gdouble sigma2_0 = _nc_powspec_mnl_halofit_var_moment (vps->pshf->psml, vps->cosmo, R, vps->z, 0);
  return sigma2_0 - 1.0;
*/
	return ncm_powspec_filter_eval_lnvar_lnr (vps->pshf->psml_gauss, vps->z, lnR);
}

static gdouble
_nc_powspec_mnl_halofit_varm1_deriv (gdouble lnR, gpointer params)
{
	var_params* vps = (var_params*)params;
	/*
  const gdouble R = gsl_sf_exp (lnR);
  const gdouble sigma2_1 = _nc_powspec_mnl_halofit_var_moment (vps->pshf->psml, vps->cosmo, R, vps->z, 1);
  return -2.0 * sigma2_1;
*/

	return ncm_powspec_filter_eval_dlnvar_dlnr (vps->pshf->psml_gauss, vps->z, lnR);
}

static void
_nc_powspec_mnl_halofit_varm1_fdf (gdouble lnR, gpointer params, gdouble* varm1, gdouble* dvarm1)
{
	var_params* vps = (var_params*)params;
	/*
  const gdouble R = gsl_sf_exp (lnR);
  const gdouble sigma2_0 = _nc_powspec_mnl_halofit_var_moment (vps->pshf->psml, vps->cosmo, R, vps->z, 0);
  const gdouble sigma2_1 = _nc_powspec_mnl_halofit_var_moment (vps->pshf->psml, vps->cosmo, R, vps->z, 1);
*/
	*varm1 = ncm_powspec_filter_eval_lnvar_lnr (vps->pshf->psml_gauss, vps->z, lnR);
	*dvarm1 = ncm_powspec_filter_eval_dlnvar_dlnr (vps->pshf->psml_gauss, vps->z, lnR);
}

typedef struct _root_params
{
	NcPowspecML* ps;
	NcHICosmo* cosmo;
} root_params;

static gdouble
_nc_powspec_mnl_halofit_linear_scale (NcPowspecMNLHaloFit* pshf, NcHICosmo* cosmo, const gdouble z)
{
	gint status;
	gint iter = 0, max_iter = 20000;

	gdouble lnR0 = 0.0;
	gdouble lnR = (-z / 2.0 < NC_POWSPEC_MNL_HALOFIT_LOGRMIN) ? NC_POWSPEC_MNL_HALOFIT_LOGRMIN : -z / 2.0 + NCM_DEFAULT_PRECISION;
	const gdouble reltol = pshf->reltol / 10.0;
	gdouble res = 0.0;

	gsl_function_fdf FDF;

	var_params vps = { pshf, cosmo, z, 0.0 };

	FDF.f = &_nc_powspec_mnl_halofit_varm1;
	FDF.df = &_nc_powspec_mnl_halofit_varm1_deriv;
	FDF.fdf = &_nc_powspec_mnl_halofit_varm1_fdf;
	FDF.params = &vps;

	gsl_root_fdfsolver_set (pshf->priv->linear_scale_solver, &FDF, lnR);

	do
	{
		iter++;
		status = gsl_root_fdfsolver_iterate (pshf->priv->linear_scale_solver);

		lnR0 = lnR;
		lnR = gsl_root_fdfsolver_root (pshf->priv->linear_scale_solver);

		res = gsl_expm1 (lnR0 - lnR);

		status = gsl_root_test_residual (res, reltol); //Compares R vs R0 !

	} while (status == GSL_CONTINUE && iter < max_iter);

	res = exp (lnR); // Now res is the result

	if (iter >= max_iter)
		g_warning ("_nc_powspec_mnl_halofit_linear_scale: maximum number of iteration reached (%u), non-linear scale found R(z=%.3f).", max_iter, z);

	if (!(gsl_finite (res)))
		g_warning ("_nc_powspec_mnl_halofit_linear_scale: non-linear scale found R(z=%.3f) not finite.", z);

	if ((iter >= max_iter) || !(gsl_finite (res)))
	{
		g_message ("_nc_powspec_mnl_halofit_linear_scale: running the bracketing solver...");

		iter = 0;

		gsl_root_fsolver* s = gsl_root_fsolver_alloc (gsl_root_fsolver_brent);

		gsl_function F;
		F.function = &_nc_powspec_mnl_halofit_varm1;
		F.params = &vps;

		gdouble lnRlo = -z / 2. - 10.;
		gdouble lnRup = -z / 2. + 10.;
<<<<<<< HEAD

		gsl_root_fsolver_set (s, &F, lnRlo, lnRup);

=======

		gsl_root_fsolver_set (s, &F, lnRlo, lnRup);

>>>>>>> 4d1e4577
		do
		{
			iter++;
			status = gsl_root_fsolver_iterate (s);

			lnR = gsl_root_fsolver_root (s);
			lnRlo = gsl_root_fsolver_x_lower (s);
			lnRup = gsl_root_fsolver_x_upper (s);

			status = gsl_root_test_interval (lnRlo, lnRup, reltol, 0.0); // dlnR = dR/R, so test with abstol

		} while (status == GSL_CONTINUE && iter < max_iter);

		gsl_root_fsolver_free (s);

		res = exp (lnR);
	}

	return res;
}

static gdouble
_nc_powspec_mnl_halofit_linear_scale_z (gdouble z, gpointer params)
{
	var_params* vps = (var_params*)params;

	return _nc_powspec_mnl_halofit_linear_scale (vps->pshf, vps->cosmo, z);
}

static gdouble
_nc_powspec_mnl_halofit_linear_scale_z_znl (gdouble z, gpointer params)
{
	var_params* vps = (var_params*)params;

	return _nc_powspec_mnl_halofit_linear_scale (vps->pshf, vps->cosmo, z) - vps->R_min;
}

static void
_nc_powspec_mnl_halofit_prepare_nl (NcPowspecMNLHaloFit* pshf, NcmModel* model)
{
	NcHICosmo* cosmo = NC_HICOSMO (model);
	guint i;

	pshf->priv->z = HUGE_VAL;

	ncm_powspec_require_zi (NCM_POWSPEC (pshf->psml), ncm_powspec_get_zi (NCM_POWSPEC (pshf)));
	ncm_powspec_require_zf (NCM_POWSPEC (pshf->psml), ncm_powspec_get_zf (NCM_POWSPEC (pshf)));

	ncm_powspec_require_kmin (NCM_POWSPEC (pshf->psml), ncm_powspec_get_kmin (NCM_POWSPEC (pshf)));
	ncm_powspec_require_kmax (NCM_POWSPEC (pshf->psml), ncm_powspec_get_kmax (NCM_POWSPEC (pshf)));

	ncm_powspec_filter_set_zi (pshf->psml_gauss, ncm_powspec_get_zi (NCM_POWSPEC (pshf)));
	ncm_powspec_filter_set_zf (pshf->psml_gauss, pshf->zmaxnl);

	ncm_powspec_filter_set_best_lnr0 (pshf->psml_gauss);
	ncm_powspec_filter_prepare_if_needed (pshf->psml_gauss, model);

	{
		const gdouble R_min = ncm_powspec_filter_get_r_min (pshf->psml_gauss);
		var_params vps = { pshf, cosmo, 0.0, R_min };

		gsl_function Fznl;

		Fznl.function = &_nc_powspec_mnl_halofit_linear_scale_z_znl;
		Fznl.params = &vps;

		if (_nc_powspec_mnl_halofit_linear_scale_z (pshf->zmaxnl, Fznl.params) > R_min)
			pshf->znl = pshf->zmaxnl;
		else
		{
			const gdouble step = 1.0;
			gdouble z0 = 0.0;
			gdouble z1 = z0 + step;
			gdouble R0 = _nc_powspec_mnl_halofit_linear_scale_z (z0, Fznl.params);
			gdouble R1 = _nc_powspec_mnl_halofit_linear_scale_z (z1, Fznl.params);
			gboolean found = FALSE;

			if (R0 < R_min)
				g_error ("_nc_powspec_mnl_halofit_prepare_nl: linear universe or too large R_min, in the latter case increase k_max (R0 == % 21.15g, R_min == % 21.15g).", R0, R_min);

			while (R1 > R_min)
			{
				z0 = z1;
				z1 += step;
				R1 = _nc_powspec_mnl_halofit_linear_scale_z (z1, Fznl.params);
				if (z1 > pshf->zmaxnl)
				{
					pshf->znl = pshf->zmaxnl;
					found = TRUE;
					break;
				}
			}

			if (!found)
			{
				gint status;
				gint iter = 0, max_iter = 20000;

				gsl_root_fsolver_set (pshf->priv->znl_solver, &Fznl, z0, z1);
				do
				{
					iter++;
					status = gsl_root_fsolver_iterate (pshf->priv->znl_solver);

					pshf->znl = gsl_root_fsolver_root (pshf->priv->znl_solver);
					z0 = gsl_root_fsolver_x_lower (pshf->priv->znl_solver);
					z1 = gsl_root_fsolver_x_upper (pshf->priv->znl_solver);
					status = gsl_root_test_interval (z0, z1, 0.0, 1.0e-3);
				} while (status == GSL_CONTINUE && iter < max_iter);

				if (iter >= max_iter)
					g_warning ("_nc_powspec_mnl_halofit_prepare_nl: maximum number of iteration reached (%u), giving up.", max_iter);
			}
		}

		{
			gsl_function F;
			F.function = &_nc_powspec_mnl_halofit_linear_scale_z;
			F.params = &vps;

			ncm_spline_set_func (pshf->Rsigma, NCM_SPLINE_FUNCTION_SPLINE, &F, 0.0, pshf->znl, 0, pshf->reltol);
		}
	}

	{
		const guint len = ncm_vector_len (pshf->Rsigma->xv);
		NcmVector* neffv = ncm_vector_new (len);
		NcmVector* Curv = ncm_vector_new (len);

		for (i = 0; i < len; i++)
		{
			if (FALSE)
			{
				const gdouble z = ncm_vector_get (pshf->Rsigma->xv, i);
				const gdouble R = ncm_vector_get (pshf->Rsigma->yv, i);
				const gdouble sigma2_0 = _nc_powspec_mnl_halofit_var_moment (pshf->psml, cosmo, R, z, 0);
				const gdouble sigma2_1 = _nc_powspec_mnl_halofit_var_moment (pshf->psml, cosmo, R, z, 1);
				const gdouble sigma2_2 = _nc_powspec_mnl_halofit_var_moment (pshf->psml, cosmo, R, z, 2);
				const gdouble d1 = -2.0 * sigma2_1 / sigma2_0;
				const gdouble d2 = -d1 * d1 + 4.0 * (-sigma2_1 + sigma2_2) / sigma2_0;

				ncm_vector_set (neffv, i, -3.0 - d1);
				ncm_vector_set (Curv, i, -d2);

				printf ("# z = % 20.15g, R = % 20.15g | % 20.15g % 20.15g % 20.15g | %e %e %e\n",
				        z, R,
				        sigma2_0, d1, d2,
				        fabs ((ncm_powspec_filter_eval_var (pshf->psml_gauss, z, R) - sigma2_0) / sigma2_0),
				        fabs ((ncm_powspec_filter_eval_dlnvar_dlnr (pshf->psml_gauss, z, log (R)) - d1) / d1),
				        fabs ((ncm_powspec_filter_eval_dnlnvar_dlnrn (pshf->psml_gauss, z, log (R), 2) - d2) / d2));
			}
			else
			{
				const gdouble z = ncm_vector_get (pshf->Rsigma->xv, i);
				const gdouble R = ncm_vector_get (pshf->Rsigma->yv, i);
				const gdouble lnR = log (R);
				const gdouble d1 = ncm_powspec_filter_eval_dlnvar_dlnr (pshf->psml_gauss, z, lnR);
				const gdouble d2 = ncm_powspec_filter_eval_dnlnvar_dlnrn (pshf->psml_gauss, z, lnR, 2);

				ncm_vector_set (neffv, i, -3.0 - d1);
				ncm_vector_set (Curv, i, -d2);
			}
		}

		ncm_spline_set (pshf->neff, pshf->Rsigma->xv, neffv, TRUE);
		ncm_spline_set (pshf->Cur, pshf->Rsigma->xv, Curv, TRUE);

		ncm_vector_free (neffv);
		ncm_vector_free (Curv);
	}
}

static void
_nc_powspec_mnl_halofit_prepare (NcmPowspec* powspec, NcmModel* model)
{
	NcPowspecMNLHaloFit* pshf = NC_POWSPEC_MNL_HALOFIT (powspec);

	g_assert (NC_IS_HICOSMO (model));

	ncm_powspec_prepare (NCM_POWSPEC (pshf->psml), model);

	_nc_powspec_mnl_halofit_prepare_nl (pshf, model);
}

static void
_nc_powspec_mnl_halofit_preeval (NcPowspecMNLHaloFit* pshf, NcHICosmo* cosmo, const gdouble z)
{
	const gdouble E2 = nc_hicosmo_E2 (cosmo, z);
	const gdouble Rsigma = ncm_spline_eval (pshf->Rsigma, z);

	const gdouble neff = ncm_spline_eval (pshf->neff, z);
	const gdouble Cur = ncm_spline_eval (pshf->Cur, z);

	const gdouble neff2 = neff * neff;
	const gdouble neff3 = neff2 * neff;
	const gdouble neff4 = neff2 * neff2;

	const gdouble Omega_de_onepp = NC_IS_HICOSMO_DE (cosmo) ? nc_hicosmo_de_E2Omega_de_onepw (NC_HICOSMO_DE (cosmo), z) / E2 : 0.0;
	const gdouble Omega_m = nc_hicosmo_E2Omega_m (cosmo, z) / E2;
	const gdouble fnu = nc_hicosmo_E2Omega_mnu (cosmo, z) / nc_hicosmo_E2Omega_m (cosmo, z);
	const gdouble frac = nc_hicosmo_de_E2Omega_de (NC_HICOSMO_DE (cosmo), z) / (E2 - nc_hicosmo_E2Omega_m (cosmo, z));

	pshf->priv->z = z;

	pshf->priv->ksigma = 1.0 / Rsigma;

	pshf->priv->an = ncm_util_exp10 (1.5222 + 2.8553 * neff + 2.3706 * neff2 + 0.9903 * neff3 + 0.2250 * neff4 - 0.6038 * Cur + 0.1749 * Omega_de_onepp);
	pshf->priv->bn = ncm_util_exp10 (-0.5642 + 0.5864 * neff + 0.5716 * neff2 - 1.5474 * Cur + 0.2279 * Omega_de_onepp);
	pshf->priv->cn = ncm_util_exp10 (0.3698 + 2.0404 * neff + 0.8161 * neff2 + 0.5869 * Cur);
	pshf->priv->gamman = 0.1971 - 0.0843 * neff + 0.8460 * Cur;
	pshf->priv->alphan = fabs (6.0835 + 1.3373 * neff - 0.1959 * neff2 - 5.5274 * Cur);
	pshf->priv->betan = 2.0379 - 0.7354 * neff + 0.3157 * neff2 + 1.2490 * neff3 + 0.3980 * neff4 - 0.1682 * Cur + fnu * (1.081 + 0.395 * neff2);
	pshf->priv->nun = ncm_util_exp10 (5.2105 + 3.6902 * neff);

	pshf->priv->f1 = frac * pow (Omega_m, NC_POWSPEC_MNL_HALOFIT_F1bPOW) + (1.0 - frac) * pow (Omega_m, NC_POWSPEC_MNL_HALOFIT_F1aPOW);
	pshf->priv->f2 = frac * pow (Omega_m, NC_POWSPEC_MNL_HALOFIT_F2bPOW) + (1.0 - frac) * pow (Omega_m, NC_POWSPEC_MNL_HALOFIT_F2aPOW);
	pshf->priv->f3 = frac * pow (Omega_m, NC_POWSPEC_MNL_HALOFIT_F3bPOW) + (1.0 - frac) * pow (Omega_m, NC_POWSPEC_MNL_HALOFIT_F3aPOW);

	pshf->priv->mnu_corr_halo = 1.0 + fnu * (0.977 - 18.015 * (nc_hicosmo_Omega_m0 (cosmo) - 0.3));
	pshf->priv->fnu = fnu;
}

static gdouble _nc_powspec_mnl_halofit_Pklin2Pknln (NcPowspecMNLHaloFit* pshf, NcHICosmo* cosmo, const gdouble k, const gdouble Pklin)
{
	const gdouble kh2 = gsl_pow_2 (k / nc_hicosmo_h (cosmo));
	const gdouble k3 = gsl_pow_3 (k);
	const gdouble k3o2pi2 = k3 / ncm_c_2_pi_2 ();
	const gdouble Delta_lin = k3o2pi2 * Pklin;

	const gdouble y = k / pshf->priv->ksigma;

	const gdouble Delta_lin_nu = Delta_lin * (1.0 + pshf->priv->fnu * 47.48 * kh2 / (1.0 + 1.5 * kh2));
	const gdouble P_Q = Pklin * (pow (1.0 + Delta_lin_nu, pshf->priv->betan) / (1.0 + pshf->priv->alphan * Delta_lin_nu)) * exp (-y / 4.0 - y * y / 8.0);

	const gdouble Delta_Hprime = pshf->priv->an * pow (y, 3.0 * pshf->priv->f1) / (1.0 + pshf->priv->bn * pow (y, pshf->priv->f2) + pow (pshf->priv->cn * pshf->priv->f3 * y, 3.0 - pshf->priv->gamman));
	const gdouble Delta_H = Delta_Hprime / (1.0 + pshf->priv->nun / (y * y)) * pshf->priv->mnu_corr_halo;

	const gdouble P_H = Delta_H / k3o2pi2;

	// if (gsl_isnan (P_Q + P_H))
	// {
	// 	printf("%g %g %g %g %g %g %g %g %g %g\n", kh2, k3, k3o2pi2, Delta_lin, y, Delta_lin_nu, P_Q, Delta_Hprime, Delta_H, P_H);
	// 	g_error("_xcor_limber_gsl_auto_int");
	// }


	return P_Q + P_H;
}

static gdouble
_nc_powspec_mnl_halofit_eval (NcmPowspec* powspec, NcmModel* model, const gdouble z, const gdouble k)
{
	NcHICosmo* cosmo = NC_HICOSMO (model);
	NcPowspecMNLHaloFit* pshf = NC_POWSPEC_MNL_HALOFIT (powspec);
	const gboolean linscale = (z > pshf->znl);
	const gboolean applysmooth = (z + 1.0 > pshf->znl);
	const gdouble zhf = linscale ? pshf->znl : z;
	const gdouble Pklin = ncm_powspec_eval (NCM_POWSPEC (pshf->psml), model, z, k);
	gdouble Pknln;

	if (zhf != pshf->priv->z)
	{
		_nc_powspec_mnl_halofit_preeval (pshf, cosmo, zhf);
	}

	Pknln = _nc_powspec_mnl_halofit_Pklin2Pknln (pshf, cosmo, k, Pklin);

	if (applysmooth)
		Pknln = ncm_util_smooth_trans (Pknln, Pklin, pshf->znl, 1.0, z);

	return Pknln;
}

static void
_nc_powspec_mnl_halofit_eval_vec (NcmPowspec* powspec, NcmModel* model, const gdouble z, NcmVector* k, NcmVector* Pk)
{
	NcHICosmo* cosmo = NC_HICOSMO (model);
	NcPowspecMNLHaloFit* pshf = NC_POWSPEC_MNL_HALOFIT (powspec);
	const gboolean linscale = (z > pshf->znl);
	const gboolean applysmooth = (z + 1.0 > pshf->znl);
	const gdouble zhf = linscale ? pshf->znl : z;
	gdouble theta0, theta1;

	ncm_powspec_eval_vec (NCM_POWSPEC (pshf->psml), model, z, k, Pk);

	if (applysmooth)
		ncm_util_smooth_trans_get_theta (pshf->znl, 1.0, z, &theta0, &theta1);

	if (zhf != pshf->priv->z)
	{
		_nc_powspec_mnl_halofit_preeval (pshf, cosmo, zhf);
	}

	{
		const guint len = ncm_vector_len (k);
		guint i;

		for (i = 0; i < len; i++)
		{
			const gdouble ki = ncm_vector_get (k, i);
			const gdouble Pklin = ncm_vector_get (Pk, i);

			const gdouble Pknln = _nc_powspec_mnl_halofit_Pklin2Pknln (pshf, cosmo, ki, Pklin);

			if (applysmooth)
				ncm_vector_set (Pk, i, theta0 * Pknln + theta1 * Pklin);
			else
				ncm_vector_set (Pk, i, Pknln);
		}
	}
}

static void
_nc_powspec_mnl_halofit_get_nknots (NcmPowspec* powspec, guint* Nz, guint* Nk)
{
	NcPowspecMNLHaloFit* pshf = NC_POWSPEC_MNL_HALOFIT (powspec);
	ncm_powspec_get_nknots (NCM_POWSPEC (pshf->psml), Nz, Nk);
	*Nz = ncm_vector_len (pshf->Rsigma->xv);
}

/**
 * nc_powspec_mnl_halofit_new:
 * @psml: a #NcPowspecML
 * @zmaxnl: a gdouble
 * @reltol: a gdouble
 *
 * Creates a new #NcPowspecMNLHaloFit from the transfer
 * function @tf.
 *
 * Returns: (transfer full): the newly created #NcPowspecMNLHaloFit.
 */
NcPowspecMNLHaloFit*
nc_powspec_mnl_halofit_new (NcPowspecML* psml, gdouble zmaxnl, gdouble reltol)
{
	NcPowspecMNLHaloFit* pshf = g_object_new (NC_TYPE_POWSPEC_MNL_HALOFIT,
	                                          "power-spec", psml,
	                                          "zmaxnl", zmaxnl,
	                                          "reltol", reltol,
	                                          NULL);

	return pshf;
}

/**
 * nc_powspec_mnl_halofit_set_kbounds_from_ml:
 * @pshf: a #NcPowspecMNLHaloFit
 *
 * Sets mode $k$ boundaries from the linear matter power spectrum.
 *
 */
void nc_powspec_mnl_halofit_set_kbounds_from_ml (NcPowspecMNLHaloFit* pshf)
{
	ncm_powspec_set_kmin (NCM_POWSPEC (pshf), ncm_powspec_get_kmin (NCM_POWSPEC (pshf->psml)));
	ncm_powspec_set_kmax (NCM_POWSPEC (pshf), ncm_powspec_get_kmax (NCM_POWSPEC (pshf->psml)));
}<|MERGE_RESOLUTION|>--- conflicted
+++ resolved
@@ -397,15 +397,9 @@
 
 		gdouble lnRlo = -z / 2. - 10.;
 		gdouble lnRup = -z / 2. + 10.;
-<<<<<<< HEAD
 
 		gsl_root_fsolver_set (s, &F, lnRlo, lnRup);
 
-=======
-
-		gsl_root_fsolver_set (s, &F, lnRlo, lnRup);
-
->>>>>>> 4d1e4577
 		do
 		{
 			iter++;
