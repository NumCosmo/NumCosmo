/***************************************************************************
 *            nc_powspec_mnl_halofit.c
 *
 *  Thu March 17 14:57:40 2016
 *  Copyright  2016  Cyrille Doux
 *  <cdoux@apc.in2p3.fr>
 ****************************************************************************/
/*
 * nc_powspec_mnl_halofit.c
 * Copyright (C) 2016 Cyrille Doux <cdoux@apc.in2p3.fr>
 *
 * numcosmo is free software: you can redistribute it and/or modify it
 * under the terms of the GNU General Public License as published by the
 * Free Software Foundation, either version 3 of the License, or
 * (at your option) any later version.
 *
 * numcosmo is distributed in the hope that it will be useful, but
 * WITHOUT ANY WARRANTY; without even the implied warranty of
 * MERCHANTABILITY or FITNESS FOR A PARTICULAR PURPOSE.
 * See the GNU General Public License for more details.
 *
 * You should have received a copy of the GNU General Public License along
 * with this program.  If not, see <http://www.gnu.org/licenses/>.
 */

/**
 * SECTION:nc_powspec_mnl_halofit
 * @title: NcPowspecMNLHaloFit
 * @short_description: nonlinear matter power spectrum from Halofit model.
 *
 * Provides the nonlinear matter power spectrum using Halofit model [Smith et al (2003)][XSmith2003]
 * and [Takahashi et al. (2012)][XTakahashi2012] FIXME.
 *
 */

#ifdef HAVE_CONFIG_H
#include "config.h"
#endif /* HAVE_CONFIG_H */
#include "build_cfg.h"

#include "nc_hicosmo.h"
#include "nc_powspec_mnl_halofit.h"

#include "model/nc_hicosmo_de.h"

#include "math/integral.h"
#include "math/memory_pool.h"
#include "math/ncm_spline_cubic_notaknot.h"

#include <gsl/gsl_math.h>
#include <gsl/gsl_roots.h>
#include <gsl/gsl_sf_exp.h>

struct _NcPowspecMNLHaloFitPrivate
{
	gdouble z;
	gdouble ksigma;
	gdouble an;
	gdouble bn;
	gdouble cn;
	gdouble gamman;
	gdouble alphan;
	gdouble betan;
	gdouble nun;
	gdouble f1;
	gdouble f2;
	gdouble f3;
	gsl_root_fdfsolver* linear_scale_solver;
	gsl_root_fsolver* znl_solver;
};

enum
{
	PROP_0,
	PROP_PSML,
	PROP_ZMAXNL,
	PROP_RELTOL,
};

G_DEFINE_TYPE (NcPowspecMNLHaloFit, nc_powspec_mnl_halofit, NC_TYPE_POWSPEC_MNL);

static void
nc_powspec_mnl_halofit_init (NcPowspecMNLHaloFit* pshf)
{
	pshf->psml = NULL;
	pshf->zmaxnl = 0.0;
	pshf->znl = 0.0;
	pshf->reltol = 0.0;
	pshf->Rsigma = NULL;
	pshf->neff = NULL;
	pshf->Cur = NULL;
	pshf->psml_gauss = NULL;
	pshf->priv = G_TYPE_INSTANCE_GET_PRIVATE (pshf, NC_TYPE_POWSPEC_MNL_HALOFIT, NcPowspecMNLHaloFitPrivate);

	pshf->priv->linear_scale_solver = gsl_root_fdfsolver_alloc (gsl_root_fdfsolver_steffenson);
	pshf->priv->znl_solver = gsl_root_fsolver_alloc (gsl_root_fsolver_brent);

	pshf->priv->z = HUGE_VAL;
}

static void
_nc_powspec_mnl_halofit_set_property (GObject* object, guint prop_id, const GValue* value, GParamSpec* pspec)
{
	NcPowspecMNLHaloFit* pshf = NC_POWSPEC_MNL_HALOFIT (object);
	g_return_if_fail (NC_IS_POWSPEC_MNL_HALOFIT (object));

	switch (prop_id)
	{
	case PROP_PSML:
		pshf->psml = g_value_dup_object (value);
		pshf->psml_gauss = ncm_powspec_filter_new (NCM_POWSPEC (pshf->psml), NCM_POWSPEC_FILTER_TYPE_GAUSS);
		break;
	case PROP_ZMAXNL:
		pshf->zmaxnl = g_value_get_double (value);
		break;
	case PROP_RELTOL:
		pshf->reltol = g_value_get_double (value);
		break;
	default:
		G_OBJECT_WARN_INVALID_PROPERTY_ID (object, prop_id, pspec);
		break;
	}
}

static void
_nc_powspec_mnl_halofit_get_property (GObject* object, guint prop_id, GValue* value, GParamSpec* pspec)
{
	NcPowspecMNLHaloFit* pshf = NC_POWSPEC_MNL_HALOFIT (object);
	g_return_if_fail (NC_IS_POWSPEC_MNL_HALOFIT (object));

	switch (prop_id)
	{
	case PROP_PSML:
		g_value_set_object (value, pshf->psml);
		break;
	case PROP_ZMAXNL:
		g_value_set_double (value, pshf->zmaxnl);
		break;
	case PROP_RELTOL:
		g_value_set_double (value, pshf->reltol);
		break;
	default:
		G_OBJECT_WARN_INVALID_PROPERTY_ID (object, prop_id, pspec);
		break;
	}
}

static void
_nc_powspec_mnl_halofit_constructed (GObject* object)
{
	/* Chain up : start */
	G_OBJECT_CLASS (nc_powspec_mnl_halofit_parent_class)
	->constructed (object);
	{
		NcPowspecMNLHaloFit* pshf = NC_POWSPEC_MNL_HALOFIT (object);

		ncm_powspec_require_zf (NCM_POWSPEC (pshf), pshf->zmaxnl);

		ncm_powspec_require_zi (NCM_POWSPEC (pshf->psml), ncm_powspec_get_zi (NCM_POWSPEC (pshf)));
		ncm_powspec_require_zf (NCM_POWSPEC (pshf->psml), pshf->zmaxnl);

		pshf->Rsigma = ncm_spline_cubic_notaknot_new ();
		pshf->neff = ncm_spline_cubic_notaknot_new ();
		pshf->Cur = ncm_spline_cubic_notaknot_new ();
	}
}

static void
_nc_powspec_mnl_halofit_dispose (GObject* object)
{
	NcPowspecMNLHaloFit* pshf = NC_POWSPEC_MNL_HALOFIT (object);

	nc_powspec_ml_clear (&pshf->psml);
	ncm_spline_clear (&pshf->Rsigma);
	ncm_spline_clear (&pshf->neff);
	ncm_spline_clear (&pshf->Cur);

	ncm_powspec_filter_clear (&pshf->psml_gauss);

	/* Chain up : end */
	G_OBJECT_CLASS (nc_powspec_mnl_halofit_parent_class)
	->dispose (object);
}

static void
_nc_powspec_mnl_halofit_finalize (GObject* object)
{
	NcPowspecMNLHaloFit* pshf = NC_POWSPEC_MNL_HALOFIT (object);

	gsl_root_fdfsolver_free (pshf->priv->linear_scale_solver);
	gsl_root_fsolver_free (pshf->priv->znl_solver);

	/* Chain up : end */
	G_OBJECT_CLASS (nc_powspec_mnl_halofit_parent_class)
	->finalize (object);
}

static void _nc_powspec_mnl_halofit_prepare (NcmPowspec* powspec, NcmModel* model);
static gdouble _nc_powspec_mnl_halofit_eval (NcmPowspec* powspec, NcmModel* model, const gdouble z, const gdouble k);
static void _nc_powspec_mnl_halofit_eval_vec (NcmPowspec* powspec, NcmModel* model, const gdouble z, NcmVector* k, NcmVector* Pk);
static void _nc_powspec_mnl_halofit_get_nknots (NcmPowspec* powspec, guint* Nz, guint* Nk);

static void
nc_powspec_mnl_halofit_class_init (NcPowspecMNLHaloFitClass* klass)
{
	GObjectClass* object_class = G_OBJECT_CLASS (klass);
	NcmPowspecClass* powspec_class = NCM_POWSPEC_CLASS (klass);

	object_class->set_property = &_nc_powspec_mnl_halofit_set_property;
	object_class->get_property = &_nc_powspec_mnl_halofit_get_property;

	object_class->constructed = &_nc_powspec_mnl_halofit_constructed;
	object_class->dispose = &_nc_powspec_mnl_halofit_dispose;
	object_class->finalize = &_nc_powspec_mnl_halofit_finalize;

	g_type_class_add_private (klass, sizeof (NcPowspecMNLHaloFitPrivate));

	g_object_class_install_property (object_class,
	                                 PROP_PSML,
	                                 g_param_spec_object ("power-spec",
	                                                      NULL,
	                                                      "Linear power spectrum.",
	                                                      NC_TYPE_POWSPEC_ML,
	                                                      G_PARAM_READWRITE | G_PARAM_CONSTRUCT_ONLY | G_PARAM_STATIC_NAME | G_PARAM_STATIC_BLURB));
	g_object_class_install_property (object_class,
	                                 PROP_ZMAXNL,
	                                 g_param_spec_double ("zmaxnl",
	                                                      NULL,
	                                                      "Max redshift for halofit correction",
	                                                      0.0, 10000.0, 10.0,
	                                                      G_PARAM_READWRITE | G_PARAM_CONSTRUCT | G_PARAM_STATIC_NAME | G_PARAM_STATIC_BLURB));
	g_object_class_install_property (object_class,
	                                 PROP_RELTOL,
	                                 g_param_spec_double ("reltol",
	                                                      NULL,
	                                                      "Relative tolerance (precision) for halofit computations",
	                                                      GSL_DBL_EPSILON, 1.0, 1e-3,
	                                                      G_PARAM_READWRITE | G_PARAM_CONSTRUCT | G_PARAM_STATIC_NAME | G_PARAM_STATIC_BLURB));


	powspec_class->prepare = &_nc_powspec_mnl_halofit_prepare;
	powspec_class->eval = &_nc_powspec_mnl_halofit_eval;
	powspec_class->eval_vec = &_nc_powspec_mnl_halofit_eval_vec;
	powspec_class->get_nknots = &_nc_powspec_mnl_halofit_get_nknots;
}

typedef struct _int_var_moment_params
{
	const gint n;
	const gdouble R;
	const gdouble z;
	NcPowspecML* ps;
	NcHICosmo* cosmo;
} int_var_moment_params;

///////////////////// INTEGRATION OVER K*R ////////////////////////////
static gdouble
_nc_powspec_mnl_halofit_var_moment_integrand (gdouble kR, gpointer params)
{
	int_var_moment_params* ts = (int_var_moment_params*)params;
	const gdouble k = kR / ts->R;
	const gdouble matter_P = ncm_powspec_eval (NCM_POWSPEC (ts->ps), NCM_MODEL (ts->cosmo), ts->z, k);
	const gdouble kR2 = kR * kR;
	const gdouble W2 = exp (-kR2);
	// printf ("%g %g %g %g %g %i %g\n", k, ts->R, ts->z, matter_P, kR2, ts->n, W2);
	return matter_P * gsl_pow_int (kR2, ts->n + 1) * W2;
}

static gdouble
_nc_powspec_mnl_halofit_var_moment (NcPowspecML* ps, NcHICosmo* cosmo, const gdouble R, const gdouble z, const gint n)
{
	gdouble result, error;
	gsl_function F;
	int_var_moment_params ivmps = { n, R, z, ps, cosmo };

	gsl_integration_workspace* w = gsl_integration_workspace_alloc (NCM_INTEGRAL_PARTITION);

	F.function = &_nc_powspec_mnl_halofit_var_moment_integrand;
	F.params = &ivmps;

	gsl_integration_qagiu (&F, NCM_DEFAULT_PRECISION, 0.0, NCM_DEFAULT_PRECISION, NCM_INTEGRAL_PARTITION, w, &result, &error);

	gsl_integration_workspace_free (w);

	return result / (gsl_pow_3 (R) * ncm_c_2_pi_2 ());
}

typedef struct _var_params
{
	NcPowspecMNLHaloFit* pshf;
	NcHICosmo* cosmo;
	const gdouble z;
	const gdouble R_min;
} var_params;

static gdouble
_nc_powspec_mnl_halofit_varm1 (gdouble lnR, gpointer params)
{
	var_params* vps = (var_params*)params;
	/*
  const gdouble R = gsl_sf_exp (lnR);
  const gdouble sigma2_0 = _nc_powspec_mnl_halofit_var_moment (vps->pshf->psml, vps->cosmo, R, vps->z, 0);
  return sigma2_0 - 1.0;
*/
	return ncm_powspec_filter_eval_lnvar_lnr (vps->pshf->psml_gauss, vps->z, lnR);
}

static gdouble
_nc_powspec_mnl_halofit_varm1_deriv (gdouble lnR, gpointer params)
{
	var_params* vps = (var_params*)params;
	/*
  const gdouble R = gsl_sf_exp (lnR);
  const gdouble sigma2_1 = _nc_powspec_mnl_halofit_var_moment (vps->pshf->psml, vps->cosmo, R, vps->z, 1);
  return -2.0 * sigma2_1;
*/

	return ncm_powspec_filter_eval_dlnvar_dlnr (vps->pshf->psml_gauss, vps->z, lnR);
}

static void
_nc_powspec_mnl_halofit_varm1_fdf (gdouble lnR, gpointer params, gdouble* varm1, gdouble* dvarm1)
{
	var_params* vps = (var_params*)params;
	/*
  const gdouble R = gsl_sf_exp (lnR);
  const gdouble sigma2_0 = _nc_powspec_mnl_halofit_var_moment (vps->pshf->psml, vps->cosmo, R, vps->z, 0);
  const gdouble sigma2_1 = _nc_powspec_mnl_halofit_var_moment (vps->pshf->psml, vps->cosmo, R, vps->z, 1);
*/
	*varm1 = ncm_powspec_filter_eval_lnvar_lnr (vps->pshf->psml_gauss, vps->z, lnR);
	*dvarm1 = ncm_powspec_filter_eval_dlnvar_dlnr (vps->pshf->psml_gauss, vps->z, lnR);
}

typedef struct _root_params
{
	NcPowspecML* ps;
	NcHICosmo* cosmo;
} root_params;

static gdouble
_nc_powspec_mnl_halofit_linear_scale (NcPowspecMNLHaloFit* pshf, NcHICosmo* cosmo, const gdouble z)
{
	gint status;
	gint iter = 0, max_iter = 20000;

	gdouble lnR0 = 0.0;
	gdouble lnR = (-z / 2.0 < NC_POWSPEC_MNL_HALOFIT_LOGRMIN) ? NC_POWSPEC_MNL_HALOFIT_LOGRMIN : -z / 2.0 + NCM_DEFAULT_PRECISION;
	const gdouble reltol = pshf->reltol / 10.0;
	gdouble res = 0.0;

	gsl_function_fdf FDF;

	var_params vps = { pshf, cosmo, z, 0.0 };

	FDF.f = &_nc_powspec_mnl_halofit_varm1;
	FDF.df = &_nc_powspec_mnl_halofit_varm1_deriv;
	FDF.fdf = &_nc_powspec_mnl_halofit_varm1_fdf;
	FDF.params = &vps;

	gsl_root_fdfsolver_set (pshf->priv->linear_scale_solver, &FDF, lnR);

	do
	{
		iter++;
		status = gsl_root_fdfsolver_iterate (pshf->priv->linear_scale_solver);

		lnR0 = lnR;
		lnR = gsl_root_fdfsolver_root (pshf->priv->linear_scale_solver);

		res = gsl_expm1 (lnR0 - lnR);

		status = gsl_root_test_residual (res, reltol); //Compares R vs R0 !

	} while (status == GSL_CONTINUE && iter < max_iter);

	res = exp (lnR); // Now res is the result

	if (iter >= max_iter)
		g_warning ("_nc_powspec_mnl_halofit_linear_scale: maximum number of iteration reached (%u), non-linear scale found R(z=%.3f).", max_iter, z);

	if (!(gsl_finite (res)))
		g_warning ("_nc_powspec_mnl_halofit_linear_scale: non-linear scale found R(z=%.3f) not finite.", z);

	if ((iter >= max_iter) || !(gsl_finite (res)))
	{
		g_message ("_nc_powspec_mnl_halofit_linear_scale: running the bracketing solver...");

		iter = 0;

		gsl_root_fsolver* s = gsl_root_fsolver_alloc (gsl_root_fsolver_brent);

		gsl_function F;
		F.function = &_nc_powspec_mnl_halofit_varm1;
		F.params = &vps;

		gdouble lnRlo = -z / 2. - 10.;
		gdouble lnRup = -z / 2. + 10.;

		gsl_root_fsolver_set (s, &F, lnRlo, lnRup);

		do
		{
			iter++;
			status = gsl_root_fsolver_iterate (s);

			lnR = gsl_root_fsolver_root (s);
			lnRlo = gsl_root_fsolver_x_lower (s);
			lnRup = gsl_root_fsolver_x_upper (s);

			status = gsl_root_test_interval (lnRlo, lnRup, reltol, 0.0); // dlnR = dR/R, so test with abstol

		} while (status == GSL_CONTINUE && iter < max_iter);

		gsl_root_fsolver_free (s);

		res = exp (lnR);
	}

	return res;
}

static gdouble
_nc_powspec_mnl_halofit_linear_scale_z (gdouble z, gpointer params)
{
	var_params* vps = (var_params*)params;

	return _nc_powspec_mnl_halofit_linear_scale (vps->pshf, vps->cosmo, z);
}

static gdouble
_nc_powspec_mnl_halofit_linear_scale_z_znl (gdouble z, gpointer params)
{
	var_params* vps = (var_params*)params;

	return _nc_powspec_mnl_halofit_linear_scale (vps->pshf, vps->cosmo, z) - vps->R_min;
}

static void
_nc_powspec_mnl_halofit_prepare_nl (NcPowspecMNLHaloFit* pshf, NcmModel* model)
{
	NcHICosmo* cosmo = NC_HICOSMO (model);
	guint i;

	pshf->priv->z = HUGE_VAL;

	ncm_powspec_require_zi (NCM_POWSPEC (pshf->psml), ncm_powspec_get_zi (NCM_POWSPEC (pshf)));
	ncm_powspec_require_zf (NCM_POWSPEC (pshf->psml), ncm_powspec_get_zf (NCM_POWSPEC (pshf)));

	ncm_powspec_require_kmin (NCM_POWSPEC (pshf->psml), ncm_powspec_get_kmin (NCM_POWSPEC (pshf)));
	ncm_powspec_require_kmax (NCM_POWSPEC (pshf->psml), ncm_powspec_get_kmax (NCM_POWSPEC (pshf)));

	ncm_powspec_filter_set_zi (pshf->psml_gauss, ncm_powspec_get_zi (NCM_POWSPEC (pshf)));
	ncm_powspec_filter_set_zf (pshf->psml_gauss, pshf->zmaxnl);

	ncm_powspec_filter_set_best_lnr0 (pshf->psml_gauss);
	ncm_powspec_filter_prepare_if_needed (pshf->psml_gauss, model);

	{
<<<<<<< HEAD
		const gdouble R_min = ncm_powspec_filter_get_r_min (pshf->psml_gauss);
		var_params vps = { pshf, cosmo, 0.0, R_min };

		gsl_function Fznl;

		Fznl.function = &_nc_powspec_mnl_halofit_linear_scale_z_znl;
		Fznl.params = &vps;

		if (_nc_powspec_mnl_halofit_linear_scale_z (pshf->zmaxnl, Fznl.params) > R_min)
			pshf->znl = pshf->zmaxnl;
		else
		{
			const gdouble step = 1.0;
			gdouble z0 = 0.0;
			gdouble z1 = z0 + step;
			gdouble R0 = _nc_powspec_mnl_halofit_linear_scale_z (z0, Fznl.params);
			gdouble R1 = _nc_powspec_mnl_halofit_linear_scale_z (z1, Fznl.params);
			gboolean found = FALSE;

			if (R0 < R_min)
				g_error ("_nc_powspec_mnl_halofit_prepare_nl: linear universe or too large R_min, in the latter case increase k_max (R0 == % 21.15g, R_min == % 21.15g).", R0, R_min);

			while (R1 > R_min)
			{
				z0 = z1;
				z1 += step;
				R1 = _nc_powspec_mnl_halofit_linear_scale_z (z1, Fznl.params);
				if (z1 > pshf->zmaxnl)
				{
					pshf->znl = pshf->zmaxnl;
					found = TRUE;
					break;
				}
			}

			if (!found)
			{
				gint status;
				gint iter = 0, max_iter = 20000;

				gsl_root_fsolver_set (pshf->priv->znl_solver, &Fznl, z0, z1);
				do
				{
					iter++;
					status = gsl_root_fsolver_iterate (pshf->priv->znl_solver);

					pshf->znl = gsl_root_fsolver_root (pshf->priv->znl_solver);
					z0 = gsl_root_fsolver_x_lower (pshf->priv->znl_solver);
					z1 = gsl_root_fsolver_x_upper (pshf->priv->znl_solver);
					status = gsl_root_test_interval (z0, z1, 0.0, 1.0e-3);
				} while (status == GSL_CONTINUE && iter < max_iter);

				if (iter >= max_iter)
					g_warning ("_nc_powspec_mnl_halofit_prepare_nl: maximum number of iteration reached (%u), giving up.", max_iter);
			}
		}

		{
			gsl_function F;
			F.function = &_nc_powspec_mnl_halofit_linear_scale_z;
			F.params = &vps;

			ncm_spline_set_func (pshf->Rsigma, NCM_SPLINE_FUNCTION_SPLINE, &F, 0.0, pshf->znl, 0, pshf->reltol);
		}
=======
    const gdouble R_min = ncm_powspec_filter_get_r_min (pshf->psml_gauss);
		var_params vps = { pshf, cosmo, 0.0, R_min};

    gsl_function Fznl;

    Fznl.function = &_nc_powspec_mnl_halofit_linear_scale_z_znl;
    Fznl.params   = &vps;

    if (_nc_powspec_mnl_halofit_linear_scale_z (pshf->zmaxnl, Fznl.params) > R_min)
      pshf->znl = pshf->zmaxnl;
    else
    {
      const gdouble step = 1.0;
      gdouble z0     = 0.0;
      gdouble z1     = z0 + step;
      gdouble R0     = _nc_powspec_mnl_halofit_linear_scale_z (z0, Fznl.params);
      gdouble R1     = _nc_powspec_mnl_halofit_linear_scale_z (z1, Fznl.params);
      gboolean found = FALSE;

      if (R0 < R_min)
        g_error ("_nc_powspec_mnl_halofit_prepare_nl: linear universe or too large R_min, in the latter case increase k_max (R0 == % 21.15g, R_min == % 21.15g).", R0, R_min);

      while (R1 > R_min)
      {
        z0  = z1;
        z1 += step;
        R1 = _nc_powspec_mnl_halofit_linear_scale_z (z1, Fznl.params);
        if (z1 > pshf->zmaxnl)
        {
          pshf->znl = pshf->zmaxnl;
          found = TRUE;
          break;
        }
      }

      if (!found)
      {
        gint status;
        gint iter = 0, max_iter = 20000;

        gsl_root_fsolver_set (pshf->priv->znl_solver, &Fznl, z0, z1);
        do
        {
          iter++;
          status = gsl_root_fsolver_iterate (pshf->priv->znl_solver);

          pshf->znl = gsl_root_fsolver_root (pshf->priv->znl_solver);
          z0        = gsl_root_fsolver_x_lower (pshf->priv->znl_solver);
          z1        = gsl_root_fsolver_x_upper (pshf->priv->znl_solver);
          status    = gsl_root_test_interval (z0, z1, 0.0, 1.0e-3);
        } while (status == GSL_CONTINUE && iter < max_iter);

        if (iter >= max_iter)
          g_warning ("_nc_powspec_mnl_halofit_prepare_nl: maximum number of iteration reached (%u), giving up.", max_iter);
      }
    }

    {
      gsl_function F;
      F.function = &_nc_powspec_mnl_halofit_linear_scale_z;
      F.params = &vps;

      ncm_spline_set_func (pshf->Rsigma, NCM_SPLINE_FUNCTION_SPLINE, &F, 0.0, pshf->znl, 0, pshf->reltol);
    }
>>>>>>> f069157d
	}

	{
		const guint len = ncm_vector_len (pshf->Rsigma->xv);
		NcmVector* neffv = ncm_vector_new (len);
		NcmVector* Curv = ncm_vector_new (len);

		for (i = 0; i < len; i++)
		{
			if (FALSE)
			{
				const gdouble z = ncm_vector_get (pshf->Rsigma->xv, i);
				const gdouble R = ncm_vector_get (pshf->Rsigma->yv, i);
				const gdouble sigma2_0 = _nc_powspec_mnl_halofit_var_moment (pshf->psml, cosmo, R, z, 0);
				const gdouble sigma2_1 = _nc_powspec_mnl_halofit_var_moment (pshf->psml, cosmo, R, z, 1);
				const gdouble sigma2_2 = _nc_powspec_mnl_halofit_var_moment (pshf->psml, cosmo, R, z, 2);
				const gdouble d1 = -2.0 * sigma2_1 / sigma2_0;
				const gdouble d2 = -d1 * d1 + 4.0 * (-sigma2_1 + sigma2_2) / sigma2_0;

				ncm_vector_set (neffv, i, -3.0 - d1);
				ncm_vector_set (Curv, i, -d2);

				printf ("# z = % 20.15g, R = % 20.15g | % 20.15g % 20.15g % 20.15g | %e %e %e\n",
				        z, R,
				        sigma2_0, d1, d2,
				        fabs ((ncm_powspec_filter_eval_var (pshf->psml_gauss, z, R) - sigma2_0) / sigma2_0),
				        fabs ((ncm_powspec_filter_eval_dlnvar_dlnr (pshf->psml_gauss, z, log (R)) - d1) / d1),
				        fabs ((ncm_powspec_filter_eval_dnlnvar_dlnrn (pshf->psml_gauss, z, log (R), 2) - d2) / d2));
			}
			else
			{
				const gdouble z = ncm_vector_get (pshf->Rsigma->xv, i);
				const gdouble R = ncm_vector_get (pshf->Rsigma->yv, i);
				const gdouble lnR = log (R);
				const gdouble d1 = ncm_powspec_filter_eval_dlnvar_dlnr (pshf->psml_gauss, z, lnR);
				const gdouble d2 = ncm_powspec_filter_eval_dnlnvar_dlnrn (pshf->psml_gauss, z, lnR, 2);

				ncm_vector_set (neffv, i, -3.0 - d1);
				ncm_vector_set (Curv, i, -d2);
			}
		}

		ncm_spline_set (pshf->neff, pshf->Rsigma->xv, neffv, TRUE);
		ncm_spline_set (pshf->Cur, pshf->Rsigma->xv, Curv, TRUE);

		ncm_vector_free (neffv);
		ncm_vector_free (Curv);
	}
}

static void
_nc_powspec_mnl_halofit_prepare (NcmPowspec* powspec, NcmModel* model)
{
	NcPowspecMNLHaloFit* pshf = NC_POWSPEC_MNL_HALOFIT (powspec);

	g_assert (NC_IS_HICOSMO (model));

	ncm_powspec_prepare (NCM_POWSPEC (pshf->psml), model);

	_nc_powspec_mnl_halofit_prepare_nl (pshf, model);
}

static void
_nc_powspec_mnl_halofit_preeval (NcPowspecMNLHaloFit* pshf, NcHICosmo* cosmo, const gdouble z)
{
	const gdouble E2 = nc_hicosmo_E2 (cosmo, z);
	const gdouble Rsigma = ncm_spline_eval (pshf->Rsigma, z);

	const gdouble neff = ncm_spline_eval (pshf->neff, z);
	const gdouble Cur = ncm_spline_eval (pshf->Cur, z);

	const gdouble neff2 = neff * neff;
	const gdouble neff3 = neff2 * neff;
	const gdouble neff4 = neff2 * neff2;

	const gdouble Omega_de_onepp = NC_IS_HICOSMO_DE (cosmo) ? nc_hicosmo_de_E2Omega_de_onepw (NC_HICOSMO_DE (cosmo), z) / E2 : 0.0;
<<<<<<< HEAD
	const gdouble Omega_m = nc_hicosmo_Omega_m0 (cosmo) * gsl_pow_3 (1.0 + z) / E2;
=======
	const gdouble Omega_m        = nc_hicosmo_E2Omega_m (cosmo, z) / E2;
>>>>>>> f069157d

	pshf->priv->z = z;

	pshf->priv->ksigma = 1.0 / Rsigma;

	pshf->priv->an = ncm_util_exp10 (1.5222 + 2.8553 * neff + 2.3706 * neff2 + 0.9903 * neff3 + 0.2250 * neff4 - 0.6038 * Cur + 0.1749 * Omega_de_onepp);
	pshf->priv->bn = ncm_util_exp10 (-0.5642 + 0.5864 * neff + 0.5716 * neff2 - 1.5474 * Cur + 0.2279 * Omega_de_onepp);
	pshf->priv->cn = ncm_util_exp10 (0.3698 + 2.0404 * neff + 0.8161 * neff2 + 0.5869 * Cur);
	pshf->priv->gamman = 0.1971 - 0.0843 * neff + 0.8460 * Cur;
	pshf->priv->alphan = fabs (6.0835 + 1.3373 * neff - 0.1959 * neff2 - 5.5274 * Cur);
	pshf->priv->betan = 2.0379 - 0.7354 * neff + 0.3157 * neff2 + 1.2490 * neff3 + 0.3980 * neff4 - 0.1682 * Cur; // + fnu*(1.081 + 0.395*pow(rneff,2)
	pshf->priv->nun = ncm_util_exp10 (5.2105 + 3.6902 * neff);

	pshf->priv->f1 = pow (Omega_m, NC_POWSPEC_MNL_HALOFIT_F1POW);
	pshf->priv->f2 = pow (Omega_m, NC_POWSPEC_MNL_HALOFIT_F2POW);
	pshf->priv->f3 = pow (Omega_m, NC_POWSPEC_MNL_HALOFIT_F3POW);
}

static gdouble
_nc_powspec_mnl_halofit_eval (NcmPowspec* powspec, NcmModel* model, const gdouble z, const gdouble k)
{
	NcHICosmo* cosmo = NC_HICOSMO (model);
<<<<<<< HEAD
	NcPowspecMNLHaloFit* pshf = NC_POWSPEC_MNL_HALOFIT (powspec);
	const gboolean linscale = (z > pshf->znl);
	const gboolean applysmooth = (z + 1.0 > pshf->znl);
	const gdouble zhf = linscale ? pshf->znl : z;
	const gdouble Pklin = ncm_powspec_eval (NCM_POWSPEC (pshf->psml), model, z, k);
	gdouble Pknln;

	if (zhf != pshf->priv->z)
	{
		_nc_powspec_mnl_halofit_preeval (pshf, cosmo, zhf);
	}
	{
		const gdouble k3 = gsl_pow_3 (k);
		const gdouble k3o2pi2 = k3 / ncm_c_2_pi_2 ();
		const gdouble Delta_lin = k3o2pi2 * Pklin;
		const gdouble y = k / pshf->priv->ksigma;
		const gdouble P_Q = Pklin * (pow (1.0 + Delta_lin, pshf->priv->betan) / (1.0 + pshf->priv->alphan * Delta_lin)) * exp (-y / 4.0 - y * y / 8.0);

		const gdouble Delta_Hprime = pshf->priv->an * pow (y, 3.0 * pshf->priv->f1) / (1.0 + pshf->priv->bn * pow (y, pshf->priv->f2) + pow (pshf->priv->cn * pshf->priv->f3 * y, 3.0 - pshf->priv->gamman));
		const gdouble Delta_H = Delta_Hprime / (1.0 + pshf->priv->nun / (y * y));

		const gdouble P_H = Delta_H / k3o2pi2;

		Pknln = P_Q + P_H;
	}

	if (applysmooth)
		Pknln = ncm_util_smooth_trans (Pknln, Pklin, pshf->znl, 1.0, z);

	return Pknln;
=======
	NcPowspecMNLHaloFit* pshf  = NC_POWSPEC_MNL_HALOFIT (powspec);
  const gboolean linscale    = (z       > pshf->znl);
  const gboolean applysmooth = (z + 1.0 > pshf->znl);
  const gdouble zhf          = linscale ? pshf->znl : z;
	const gdouble Pklin        = ncm_powspec_eval (NCM_POWSPEC (pshf->psml), model, z, k);
  gdouble Pknln;

  if (zhf != pshf->priv->z)
  {
    _nc_powspec_mnl_halofit_preeval (pshf, cosmo, zhf);
  }
  {
    const gdouble k3           = gsl_pow_3 (k);
    const gdouble k3o2pi2      = k3 / ncm_c_2_pi_2 ();
    const gdouble Delta_lin    = k3o2pi2 * Pklin;
    const gdouble y            = k / pshf->priv->ksigma;
    const gdouble P_Q          = Pklin * (pow (1.0 + Delta_lin, pshf->priv->betan) / (1.0 + pshf->priv->alphan * Delta_lin)) * exp (-y / 4.0 - y * y / 8.0);

    const gdouble Delta_Hprime = pshf->priv->an * pow (y, 3.0 * pshf->priv->f1) / (1.0 + pshf->priv->bn * pow (y, pshf->priv->f2) + pow (pshf->priv->cn * pshf->priv->f3 * y, 3.0 - pshf->priv->gamman));
    const gdouble Delta_H      = Delta_Hprime / (1.0 + pshf->priv->nun / (y * y));

    const gdouble P_H          = Delta_H / k3o2pi2;

    Pknln = P_Q + P_H;
  }

  if (applysmooth)
    Pknln = ncm_util_smooth_trans (Pknln, Pklin, pshf->znl, 1.0, z);

  return Pknln;
>>>>>>> f069157d
}

static void
_nc_powspec_mnl_halofit_eval_vec (NcmPowspec* powspec, NcmModel* model, const gdouble z, NcmVector* k, NcmVector* Pk)
{
<<<<<<< HEAD
	NcHICosmo* cosmo = NC_HICOSMO (model);
	NcPowspecMNLHaloFit* pshf = NC_POWSPEC_MNL_HALOFIT (powspec);
	const gboolean linscale = (z > pshf->znl);
	const gboolean applysmooth = (z + 1.0 > pshf->znl);
	const gdouble zhf = linscale ? pshf->znl : z;
	gdouble theta0, theta1;
=======
	NcHICosmo *cosmo           = NC_HICOSMO (model);
	NcPowspecMNLHaloFit *pshf  = NC_POWSPEC_MNL_HALOFIT (powspec);
  const gboolean linscale    = (z       > pshf->znl);
  const gboolean applysmooth = (z + 1.0 > pshf->znl);
  const gdouble zhf          = linscale ? pshf->znl : z;
  gdouble theta0, theta1;
>>>>>>> f069157d

	ncm_powspec_eval_vec (NCM_POWSPEC (pshf->psml), model, z, k, Pk);

	if (applysmooth)
		ncm_util_smooth_trans_get_theta (pshf->znl, 1.0, z, &theta0, &theta1);

	if (zhf != pshf->priv->z)
	{
		_nc_powspec_mnl_halofit_preeval (pshf, cosmo, zhf);
	}

	{
		const guint len = ncm_vector_len (k);
		guint i;

		for (i = 0; i < len; i++)
		{
<<<<<<< HEAD
			const gdouble ki = ncm_vector_get (k, i);
			const gdouble ki3 = gsl_pow_3 (ki);
			const gdouble ki3o2pi2 = ki3 / ncm_c_2_pi_2 ();
			const gdouble Pklin = ncm_vector_get (Pk, i);
			const gdouble Delta_lin = ki3o2pi2 * Pklin;
			const gdouble y = ki / pshf->priv->ksigma;

			const gdouble P_Q = Pklin * (pow (1.0 + Delta_lin, pshf->priv->betan) / (1.0 + pshf->priv->alphan * Delta_lin)) * exp (-y / 4.0 - y * y / 8.0);
=======
			const gdouble ki           = ncm_vector_get (k, i);
			const gdouble ki3          = gsl_pow_3 (ki);
			const gdouble ki3o2pi2     = ki3 / ncm_c_2_pi_2 ();
			const gdouble Pklin        = ncm_vector_get (Pk, i);
			const gdouble Delta_lin    = ki3o2pi2 * Pklin;
			const gdouble y            = ki / pshf->priv->ksigma;

			const gdouble P_Q          = Pklin * (pow (1.0 + Delta_lin, pshf->priv->betan) / (1.0 + pshf->priv->alphan * Delta_lin)) * exp (-y / 4.0 - y * y / 8.0);
>>>>>>> f069157d
			const gdouble Delta_Hprime = pshf->priv->an * pow (y, 3.0 * pshf->priv->f1) / (1.0 + pshf->priv->bn * pow (y, pshf->priv->f2) + pow (pshf->priv->cn * pshf->priv->f3 * y, 3.0 - pshf->priv->gamman));
			const gdouble Delta_H = Delta_Hprime / (1.0 + pshf->priv->nun / (y * y));
			const gdouble P_H = Delta_H / ki3o2pi2;

			const gdouble Pknln = P_Q + P_H;

			if (applysmooth)
				ncm_vector_set (Pk, i, theta0 * Pknln + theta1 * Pklin);
			else
				ncm_vector_set (Pk, i, Pknln);
		}
	}
}

static void
_nc_powspec_mnl_halofit_get_nknots (NcmPowspec* powspec, guint* Nz, guint* Nk)
{
	NcPowspecMNLHaloFit* pshf = NC_POWSPEC_MNL_HALOFIT (powspec);
	ncm_powspec_get_nknots (NCM_POWSPEC (pshf->psml), Nz, Nk);
	*Nz = ncm_vector_len (pshf->Rsigma->xv);
}

/**
 * nc_powspec_mnl_halofit_new:
 * @psml: a #NcPowspecML
 * @zmaxnl: a gdouble
 * @reltol: a gdouble
 *
 * Creates a new #NcPowspecMNLHaloFit from the transfer
 * function @tf.
 *
 * Returns: (transfer full): the newly created #NcPowspecMNLHaloFit.
 */
NcPowspecMNLHaloFit*
nc_powspec_mnl_halofit_new (NcPowspecML* psml, gdouble zmaxnl, gdouble reltol)
{
	NcPowspecMNLHaloFit* pshf = g_object_new (NC_TYPE_POWSPEC_MNL_HALOFIT,
	                                          "power-spec", psml,
	                                          "zmaxnl", zmaxnl,
	                                          "reltol", reltol,
	                                          NULL);

	return pshf;
}

/**
 * nc_powspec_mnl_halofit_set_kbounds_from_ml:
 * @pshf: a #NcPowspecMNLHaloFit
 *
 * Sets mode $k$ boundaries from the linear matter power spectrum.
 *
 */
void nc_powspec_mnl_halofit_set_kbounds_from_ml (NcPowspecMNLHaloFit* pshf)
{
	ncm_powspec_set_kmin (NCM_POWSPEC (pshf), ncm_powspec_get_kmin (NCM_POWSPEC (pshf->psml)));
	ncm_powspec_set_kmax (NCM_POWSPEC (pshf), ncm_powspec_get_kmax (NCM_POWSPEC (pshf->psml)));
}<|MERGE_RESOLUTION|>--- conflicted
+++ resolved
@@ -456,72 +456,6 @@
 	ncm_powspec_filter_prepare_if_needed (pshf->psml_gauss, model);
 
 	{
-<<<<<<< HEAD
-		const gdouble R_min = ncm_powspec_filter_get_r_min (pshf->psml_gauss);
-		var_params vps = { pshf, cosmo, 0.0, R_min };
-
-		gsl_function Fznl;
-
-		Fznl.function = &_nc_powspec_mnl_halofit_linear_scale_z_znl;
-		Fznl.params = &vps;
-
-		if (_nc_powspec_mnl_halofit_linear_scale_z (pshf->zmaxnl, Fznl.params) > R_min)
-			pshf->znl = pshf->zmaxnl;
-		else
-		{
-			const gdouble step = 1.0;
-			gdouble z0 = 0.0;
-			gdouble z1 = z0 + step;
-			gdouble R0 = _nc_powspec_mnl_halofit_linear_scale_z (z0, Fznl.params);
-			gdouble R1 = _nc_powspec_mnl_halofit_linear_scale_z (z1, Fznl.params);
-			gboolean found = FALSE;
-
-			if (R0 < R_min)
-				g_error ("_nc_powspec_mnl_halofit_prepare_nl: linear universe or too large R_min, in the latter case increase k_max (R0 == % 21.15g, R_min == % 21.15g).", R0, R_min);
-
-			while (R1 > R_min)
-			{
-				z0 = z1;
-				z1 += step;
-				R1 = _nc_powspec_mnl_halofit_linear_scale_z (z1, Fznl.params);
-				if (z1 > pshf->zmaxnl)
-				{
-					pshf->znl = pshf->zmaxnl;
-					found = TRUE;
-					break;
-				}
-			}
-
-			if (!found)
-			{
-				gint status;
-				gint iter = 0, max_iter = 20000;
-
-				gsl_root_fsolver_set (pshf->priv->znl_solver, &Fznl, z0, z1);
-				do
-				{
-					iter++;
-					status = gsl_root_fsolver_iterate (pshf->priv->znl_solver);
-
-					pshf->znl = gsl_root_fsolver_root (pshf->priv->znl_solver);
-					z0 = gsl_root_fsolver_x_lower (pshf->priv->znl_solver);
-					z1 = gsl_root_fsolver_x_upper (pshf->priv->znl_solver);
-					status = gsl_root_test_interval (z0, z1, 0.0, 1.0e-3);
-				} while (status == GSL_CONTINUE && iter < max_iter);
-
-				if (iter >= max_iter)
-					g_warning ("_nc_powspec_mnl_halofit_prepare_nl: maximum number of iteration reached (%u), giving up.", max_iter);
-			}
-		}
-
-		{
-			gsl_function F;
-			F.function = &_nc_powspec_mnl_halofit_linear_scale_z;
-			F.params = &vps;
-
-			ncm_spline_set_func (pshf->Rsigma, NCM_SPLINE_FUNCTION_SPLINE, &F, 0.0, pshf->znl, 0, pshf->reltol);
-		}
-=======
     const gdouble R_min = ncm_powspec_filter_get_r_min (pshf->psml_gauss);
 		var_params vps = { pshf, cosmo, 0.0, R_min};
 
@@ -586,7 +520,6 @@
 
       ncm_spline_set_func (pshf->Rsigma, NCM_SPLINE_FUNCTION_SPLINE, &F, 0.0, pshf->znl, 0, pshf->reltol);
     }
->>>>>>> f069157d
 	}
 
 	{
@@ -663,11 +596,7 @@
 	const gdouble neff4 = neff2 * neff2;
 
 	const gdouble Omega_de_onepp = NC_IS_HICOSMO_DE (cosmo) ? nc_hicosmo_de_E2Omega_de_onepw (NC_HICOSMO_DE (cosmo), z) / E2 : 0.0;
-<<<<<<< HEAD
-	const gdouble Omega_m = nc_hicosmo_Omega_m0 (cosmo) * gsl_pow_3 (1.0 + z) / E2;
-=======
 	const gdouble Omega_m        = nc_hicosmo_E2Omega_m (cosmo, z) / E2;
->>>>>>> f069157d
 
 	pshf->priv->z = z;
 
@@ -690,38 +619,6 @@
 _nc_powspec_mnl_halofit_eval (NcmPowspec* powspec, NcmModel* model, const gdouble z, const gdouble k)
 {
 	NcHICosmo* cosmo = NC_HICOSMO (model);
-<<<<<<< HEAD
-	NcPowspecMNLHaloFit* pshf = NC_POWSPEC_MNL_HALOFIT (powspec);
-	const gboolean linscale = (z > pshf->znl);
-	const gboolean applysmooth = (z + 1.0 > pshf->znl);
-	const gdouble zhf = linscale ? pshf->znl : z;
-	const gdouble Pklin = ncm_powspec_eval (NCM_POWSPEC (pshf->psml), model, z, k);
-	gdouble Pknln;
-
-	if (zhf != pshf->priv->z)
-	{
-		_nc_powspec_mnl_halofit_preeval (pshf, cosmo, zhf);
-	}
-	{
-		const gdouble k3 = gsl_pow_3 (k);
-		const gdouble k3o2pi2 = k3 / ncm_c_2_pi_2 ();
-		const gdouble Delta_lin = k3o2pi2 * Pklin;
-		const gdouble y = k / pshf->priv->ksigma;
-		const gdouble P_Q = Pklin * (pow (1.0 + Delta_lin, pshf->priv->betan) / (1.0 + pshf->priv->alphan * Delta_lin)) * exp (-y / 4.0 - y * y / 8.0);
-
-		const gdouble Delta_Hprime = pshf->priv->an * pow (y, 3.0 * pshf->priv->f1) / (1.0 + pshf->priv->bn * pow (y, pshf->priv->f2) + pow (pshf->priv->cn * pshf->priv->f3 * y, 3.0 - pshf->priv->gamman));
-		const gdouble Delta_H = Delta_Hprime / (1.0 + pshf->priv->nun / (y * y));
-
-		const gdouble P_H = Delta_H / k3o2pi2;
-
-		Pknln = P_Q + P_H;
-	}
-
-	if (applysmooth)
-		Pknln = ncm_util_smooth_trans (Pknln, Pklin, pshf->znl, 1.0, z);
-
-	return Pknln;
-=======
 	NcPowspecMNLHaloFit* pshf  = NC_POWSPEC_MNL_HALOFIT (powspec);
   const gboolean linscale    = (z       > pshf->znl);
   const gboolean applysmooth = (z + 1.0 > pshf->znl);
@@ -752,27 +649,17 @@
     Pknln = ncm_util_smooth_trans (Pknln, Pklin, pshf->znl, 1.0, z);
 
   return Pknln;
->>>>>>> f069157d
 }
 
 static void
 _nc_powspec_mnl_halofit_eval_vec (NcmPowspec* powspec, NcmModel* model, const gdouble z, NcmVector* k, NcmVector* Pk)
 {
-<<<<<<< HEAD
-	NcHICosmo* cosmo = NC_HICOSMO (model);
-	NcPowspecMNLHaloFit* pshf = NC_POWSPEC_MNL_HALOFIT (powspec);
-	const gboolean linscale = (z > pshf->znl);
-	const gboolean applysmooth = (z + 1.0 > pshf->znl);
-	const gdouble zhf = linscale ? pshf->znl : z;
-	gdouble theta0, theta1;
-=======
 	NcHICosmo *cosmo           = NC_HICOSMO (model);
 	NcPowspecMNLHaloFit *pshf  = NC_POWSPEC_MNL_HALOFIT (powspec);
   const gboolean linscale    = (z       > pshf->znl);
   const gboolean applysmooth = (z + 1.0 > pshf->znl);
   const gdouble zhf          = linscale ? pshf->znl : z;
   gdouble theta0, theta1;
->>>>>>> f069157d
 
 	ncm_powspec_eval_vec (NCM_POWSPEC (pshf->psml), model, z, k, Pk);
 
@@ -790,16 +677,6 @@
 
 		for (i = 0; i < len; i++)
 		{
-<<<<<<< HEAD
-			const gdouble ki = ncm_vector_get (k, i);
-			const gdouble ki3 = gsl_pow_3 (ki);
-			const gdouble ki3o2pi2 = ki3 / ncm_c_2_pi_2 ();
-			const gdouble Pklin = ncm_vector_get (Pk, i);
-			const gdouble Delta_lin = ki3o2pi2 * Pklin;
-			const gdouble y = ki / pshf->priv->ksigma;
-
-			const gdouble P_Q = Pklin * (pow (1.0 + Delta_lin, pshf->priv->betan) / (1.0 + pshf->priv->alphan * Delta_lin)) * exp (-y / 4.0 - y * y / 8.0);
-=======
 			const gdouble ki           = ncm_vector_get (k, i);
 			const gdouble ki3          = gsl_pow_3 (ki);
 			const gdouble ki3o2pi2     = ki3 / ncm_c_2_pi_2 ();
@@ -808,7 +685,6 @@
 			const gdouble y            = ki / pshf->priv->ksigma;
 
 			const gdouble P_Q          = Pklin * (pow (1.0 + Delta_lin, pshf->priv->betan) / (1.0 + pshf->priv->alphan * Delta_lin)) * exp (-y / 4.0 - y * y / 8.0);
->>>>>>> f069157d
 			const gdouble Delta_Hprime = pshf->priv->an * pow (y, 3.0 * pshf->priv->f1) / (1.0 + pshf->priv->bn * pow (y, pshf->priv->f2) + pow (pshf->priv->cn * pshf->priv->f3 * y, 3.0 - pshf->priv->gamman));
 			const gdouble Delta_H = Delta_Hprime / (1.0 + pshf->priv->nun / (y * y));
 			const gdouble P_H = Delta_H / ki3o2pi2;
