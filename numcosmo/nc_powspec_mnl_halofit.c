--- conflicted
+++ resolved
@@ -332,13 +332,7 @@
   const gdouble matter_P    = ncm_powspec_eval (NCM_POWSPEC (ts->ps), NCM_MODEL (ts->cosmo), ts->z, k);
   const gdouble kR2         = kR * kR;
   const gdouble W2          = exp (-kR2);
-<<<<<<< HEAD
-
-/*	printf ("NC: % 22.15g % 22.15g % 22.15g % 22.15g % 22.15g %i % 22.15g % 22.15g\n", k, ts->R, ts->z, matter_P, kR2, ts->n, W2,
- *         matter_P * gsl_pow_int (kR2, ts->n + 1) * W2 / (gsl_pow_3 (ts->R) * (gdouble)ncm_c_2_pi_2 ()));*/
-=======
-  
->>>>>>> 7e6b4f1e
+
   return matter_P * gsl_pow_int (kR2, ts->n + 1) * W2;
 }
 
@@ -381,14 +375,6 @@
   var_params *vps                         = (var_params *) params;
   NcPowspecMNLHaloFitPrivate * const self = vps->pshf->priv;
 
-<<<<<<< HEAD
-  /*
-   *  const gdouble R = gsl_sf_exp (lnR);
-   *  const gdouble sigma2_0 = _nc_powspec_mnl_halofit_var_moment (vps->self->psml, vps->cosmo, R, vps->z, 0);
-   *  return sigma2_0 - 1.0;
-   */
-=======
->>>>>>> 7e6b4f1e
   return ncm_powspec_filter_eval_lnvar_lnr (self->psml_gauss, vps->z, lnR);
 }
 
@@ -397,17 +383,7 @@
 {
   var_params *vps                         = (var_params *) params;
   NcPowspecMNLHaloFitPrivate * const self = vps->pshf->priv;
-<<<<<<< HEAD
-
-  /*
-   *  const gdouble R = gsl_sf_exp (lnR);
-   *  const gdouble sigma2_1 = _nc_powspec_mnl_halofit_var_moment (vps->pshf->psml, vps->cosmo, R, vps->z, 1);
-   *  return -2.0 * sigma2_1;
-   */
-
-=======
-  
->>>>>>> 7e6b4f1e
+
   return ncm_powspec_filter_eval_dlnvar_dlnr (self->psml_gauss, vps->z, lnR);
 }
 
@@ -416,16 +392,7 @@
 {
   var_params *vps                         = (var_params *) params;
   NcPowspecMNLHaloFitPrivate * const self = vps->pshf->priv;
-<<<<<<< HEAD
-
-  /*
-   *  const gdouble R = gsl_sf_exp (lnR);
-   *  const gdouble sigma2_0 = _nc_powspec_mnl_halofit_var_moment (vps->pshf->psml, vps->cosmo, R, vps->z, 0);
-   *  const gdouble sigma2_1 = _nc_powspec_mnl_halofit_var_moment (vps->pshf->psml, vps->cosmo, R, vps->z, 1);
-   */
-=======
-  
->>>>>>> 7e6b4f1e
+
   *varm1  = ncm_powspec_filter_eval_lnvar_lnr (self->psml_gauss, vps->z, lnR);
   *dvarm1 = ncm_powspec_filter_eval_dlnvar_dlnr (self->psml_gauss, vps->z, lnR);
 }
@@ -440,16 +407,6 @@
 _nc_powspec_mnl_halofit_linear_scale (NcPowspecMNLHaloFit *pshf, NcHICosmo *cosmo, const gdouble z)
 {
   NcPowspecMNLHaloFitPrivate * const self = pshf->priv;
-<<<<<<< HEAD
-
-  gdouble lnR0         = 0.0;
-  gdouble lnR          = (-z / 2.0 < NC_POWSPEC_MNL_HALOFIT_LOGRMIN) ? NC_POWSPEC_MNL_HALOFIT_LOGRMIN : -z / 2.0 + NCM_DEFAULT_PRECISION;
-  const gdouble reltol = self->reltol / 10.0;
-  gdouble res          = 0.0;
-  gint max_iter        = 20000;
-  gint iter            = 0;
-=======
-  
   const gdouble reltol  = self->reltol / 10.0;
   const gdouble lnR_min = log (ncm_powspec_filter_get_r_min (self->psml_gauss));
   const gdouble lnR_max = log (ncm_powspec_filter_get_r_max (self->psml_gauss));
@@ -458,7 +415,6 @@
   gdouble res           = 0.0;
   gint max_iter         = 20000;
   gint iter             = 0;
->>>>>>> 7e6b4f1e
   gint status;
 
   gsl_function_fdf FDF;
@@ -469,8 +425,6 @@
   FDF.df     = &_nc_powspec_mnl_halofit_varm1_deriv;
   FDF.fdf    = &_nc_powspec_mnl_halofit_varm1_fdf;
   FDF.params = &vps;
-<<<<<<< HEAD
-=======
   
   /*  Check if f(lnR_min) f(lnR_max) are both positive/negative. */
   if (_nc_powspec_mnl_halofit_varm1 (lnR_min, &vps) * _nc_powspec_mnl_halofit_varm1 (lnR_max, &vps) > 0.0)
@@ -481,39 +435,26 @@
         lnR_min, lnR_max,
         _nc_powspec_mnl_halofit_varm1 (lnR_min, &vps),
         _nc_powspec_mnl_halofit_varm1 (lnR_max, &vps));
->>>>>>> 7e6b4f1e
 
   gsl_root_fdfsolver_set (self->linear_scale_solver, &FDF, lnR);
 
   do {
     iter++;
     status = gsl_root_fdfsolver_iterate (self->linear_scale_solver);
-<<<<<<< HEAD
-
-=======
+
     if (status != GSL_CONTINUE)
       NCM_TEST_GSL_RESULT ("_nc_powspec_mnl_halofit_linear_scale", status);
     
->>>>>>> 7e6b4f1e
     lnR0 = lnR;
     lnR  = gsl_root_fdfsolver_root (self->linear_scale_solver);
 
     res = gsl_expm1 (lnR0 - lnR);
-<<<<<<< HEAD
-
-    status = gsl_root_test_residual (res, reltol); /*Compares R vs R0 ! */
-  } while (status == GSL_CONTINUE && iter < max_iter);
-
-  res = exp (lnR); /* Now res is the result */
-
-=======
     
     status = gsl_root_test_residual (res, reltol);
   } while (status == GSL_CONTINUE && iter < max_iter);
   
   res = exp (lnR);
   
->>>>>>> 7e6b4f1e
   if (iter >= max_iter)
     g_warning ("_nc_powspec_mnl_halofit_linear_scale: maximum number of iteration reached (%u), non-linear scale found R(z=%.3f).", max_iter, z);
 
@@ -588,14 +529,11 @@
   ncm_powspec_filter_set_best_lnr0 (self->psml_gauss);
   ncm_powspec_filter_prepare_if_needed (self->psml_gauss, model);
 
-<<<<<<< HEAD
-=======
   /* Avoid imposing a relative tolerance on the interpolation error
    * smaller then the computation error.
    */
   ncm_powspec_set_reltol_spline (NCM_POWSPEC (pshf), self->reltol);
 
->>>>>>> 7e6b4f1e
   {
     const gdouble R_min = ncm_powspec_filter_get_r_min (self->psml_gauss);
     var_params vps      = {pshf, cosmo, 0.0, R_min};
@@ -685,18 +623,6 @@
 
         ncm_vector_set (neffv, i, -3.0 - d1);
         ncm_vector_set (Curv, i, -d2);
-<<<<<<< HEAD
-
-/*
- *       printf ("# z = % 20.15g, R = % 20.15g | % 20.15g % 20.15g % 20.15g | %e %e %e\n",
- *               z, R,
- *               sigma2_0, d1, d2,
- *               fabs ((ncm_powspec_filter_eval_var (self->psml_gauss, z, R) - sigma2_0) / sigma2_0),
- *               fabs ((ncm_powspec_filter_eval_dlnvar_dlnr (self->psml_gauss, z, log (R)) - d1) / d1),
- *               fabs ((ncm_powspec_filter_eval_dnlnvar_dlnrn (self->psml_gauss, z, log (R), 2) - d2) / d2));
- */
-=======
->>>>>>> 7e6b4f1e
       }
       else
       {
@@ -745,21 +671,10 @@
   NcPowspecMNLHaloFitPrivate * const self = vps->pshf->priv;
 
   ncm_model_orig_param_set (NCM_MODEL (vps->cosmo), NC_HICOSMO_DE_CPL_W0, w);
-<<<<<<< HEAD
-  /*ncm_model_params_log_all (NCM_MODEL (vps->cosmo));*/
-
-=======
-  
->>>>>>> 7e6b4f1e
   {
     gdouble zdrag = nc_distance_drag_redshift (self->cpl_dist, vps->cosmo);
     gdouble xi    = nc_distance_comoving (self->cpl_dist, vps->cosmo, zdrag) - nc_distance_comoving (self->cpl_dist, vps->cosmo, vps->z);
 
-<<<<<<< HEAD
-    /*printf ("CMP % 22.15g % 22.15g | % 22.15g % 22.15g\n", vps->z, zdrag, xi, vps->R_min);*/
-
-=======
->>>>>>> 7e6b4f1e
     return xi / vps->R_min - 1.0;
   }
 }
@@ -784,17 +699,7 @@
   const gdouble frac    = nc_hicosmo_de_E2Omega_de (NC_HICOSMO_DE (cosmo), z) / (E2 - nc_hicosmo_E2Omega_m (cosmo, z));
 
   gdouble Omega_de_onepw = 0.0;
-<<<<<<< HEAD
-
-/*
- *  printf ("#NC:  z % 22.15g E2 % 22.15g Rsigma % 22.15g neff % 22.15g Cur % 22.15g Omega_m % 22.15g fnu % 22.15g frac % 22.15g | % 22.15g\n",
- *         z, E2, Rsigma, neff, Cur, Omega_m, fnu, frac,
- *         _nc_powspec_mnl_halofit_var_moment (self->psml, cosmo, Rsigma, z, 0)
- *         );
- */
-=======
-  
->>>>>>> 7e6b4f1e
+
   if (NC_IS_HICOSMO_DE (cosmo))
   {
     gdouble wa;
@@ -846,18 +751,7 @@
 
           if (iter >= max_iter)
             g_warning ("_nc_powspec_mnl_halofit_preeval: maximum number of iteration reached (%u), giving up.", max_iter);
-<<<<<<< HEAD
-
-/*
- *         printf ("# for z = % 22.15g, using wequiv = % 22.15g vs (w0 = % 22.15g, w1 = % 22.15g)\n",
- *                 z, wfinal,
- *                 ncm_model_orig_param_get (NCM_MODEL (cosmo), NC_HICOSMO_DE_CPL_W0),
- *                 ncm_model_orig_param_get (NCM_MODEL (cosmo), NC_HICOSMO_DE_CPL_W1)
- *                 );
- */
-=======
-          
->>>>>>> 7e6b4f1e
+
           Omega_de_onepw = nc_hicosmo_de_E2Omega_de_onepw (NC_HICOSMO_DE (self->cpl), z) / nc_hicosmo_E2 (self->cpl, z);
         }
       }
