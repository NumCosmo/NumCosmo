/***************************************************************************
 *            nc_powspec_mnl_halofit.c
 *
 *  Thu March 17 14:57:40 2016
 *  Copyright  2016  Cyrille Doux
 *  <cdoux@apc.in2p3.fr>
 ****************************************************************************/
/*
 * nc_powspec_mnl_halofit.c
 * Copyright (C) 2016 Cyrille Doux <cdoux@apc.in2p3.fr>
 *
 * numcosmo is free software: you can redistribute it and/or modify it
 * under the terms of the GNU General Public License as published by the
 * Free Software Foundation, either version 3 of the License, or
 * (at your option) any later version.
 *
 * numcosmo is distributed in the hope that it will be useful, but
 * WITHOUT ANY WARRANTY; without even the implied warranty of
 * MERCHANTABILITY or FITNESS FOR A PARTICULAR PURPOSE.
 * See the GNU General Public License for more details.
 *
 * You should have received a copy of the GNU General Public License along
 * with this program.  If not, see <http://www.gnu.org/licenses/>.
 */

/**
 * SECTION:nc_powspec_mnl_halofit
 * @title: NcPowspecMNLHaloFit
 * @short_description: nonlinear matter power spectrum from Halofit model.
 *
 * Provides the nonlinear matter power spectrum using Halofit model [Smith et al (2003)][XSmith2003]
 * and [Takahashi et al. (2012)][XTakahashi2012] FIXME.
 *
 */

#ifdef HAVE_CONFIG_H
#include "config.h"
#endif /* HAVE_CONFIG_H */
#include "build_cfg.h"

#include "nc_hicosmo.h"
#include "nc_powspec_mnl_halofit.h"

#include "model/nc_hicosmo_de.h"

#include "math/integral.h"
#include "math/memory_pool.h"
#include "math/ncm_spline_cubic_notaknot.h"

#include <gsl/gsl_math.h>
#include <gsl/gsl_roots.h>
#include <gsl/gsl_sf_exp.h>

struct _NcPowspecMNLHaloFitPrivate
{
	gdouble z;
	gdouble ksigma;
	gdouble an;
	gdouble bn;
	gdouble cn;
	gdouble gamman;
	gdouble alphan;
	gdouble betan;
	gdouble nun;
	gdouble f1;
	gdouble f2;
	gdouble f3;
	gsl_root_fdfsolver *linear_scale_solver;
  gsl_root_fsolver *znl_solver;
};

enum
{
	PROP_0,
	PROP_PSML,
	PROP_ZMAXNL,
	PROP_RELTOL,
};

G_DEFINE_TYPE (NcPowspecMNLHaloFit, nc_powspec_mnl_halofit, NC_TYPE_POWSPEC_MNL);

static void
nc_powspec_mnl_halofit_init (NcPowspecMNLHaloFit* pshf)
{
	pshf->psml       = NULL;
	pshf->zmaxnl     = 0.0;
	pshf->znl        = 0.0;
	pshf->reltol     = 0.0;
	pshf->Rsigma     = NULL;
	pshf->neff       = NULL;
	pshf->Cur        = NULL;
	pshf->psml_gauss = NULL;
	pshf->priv       = G_TYPE_INSTANCE_GET_PRIVATE (pshf, NC_TYPE_POWSPEC_MNL_HALOFIT, NcPowspecMNLHaloFitPrivate);

	pshf->priv->linear_scale_solver = gsl_root_fdfsolver_alloc (gsl_root_fdfsolver_steffenson);
	pshf->priv->znl_solver          = gsl_root_fsolver_alloc (gsl_root_fsolver_brent);

	pshf->priv->z = HUGE_VAL;
}

static void
_nc_powspec_mnl_halofit_set_property (GObject* object, guint prop_id, const GValue* value, GParamSpec* pspec)
{
	NcPowspecMNLHaloFit* pshf = NC_POWSPEC_MNL_HALOFIT (object);
	g_return_if_fail (NC_IS_POWSPEC_MNL_HALOFIT (object));

  switch (prop_id)
  {
    case PROP_PSML:
      pshf->psml       = g_value_dup_object (value);
      pshf->psml_gauss = ncm_powspec_filter_new (NCM_POWSPEC (pshf->psml), NCM_POWSPEC_FILTER_TYPE_GAUSS);
      break;
    case PROP_ZMAXNL:
      pshf->zmaxnl = g_value_get_double (value);
      break;
    case PROP_RELTOL:
      pshf->reltol = g_value_get_double (value);
      break;
    default:
      G_OBJECT_WARN_INVALID_PROPERTY_ID (object, prop_id, pspec);
      break;
  }
}

static void
_nc_powspec_mnl_halofit_get_property (GObject* object, guint prop_id, GValue* value, GParamSpec* pspec)
{
	NcPowspecMNLHaloFit* pshf = NC_POWSPEC_MNL_HALOFIT (object);
	g_return_if_fail (NC_IS_POWSPEC_MNL_HALOFIT (object));

  switch (prop_id)
  {
    case PROP_PSML:
      g_value_set_object (value, pshf->psml);
      break;
    case PROP_ZMAXNL:
      g_value_set_double (value, pshf->zmaxnl);
      break;
    case PROP_RELTOL:
      g_value_set_double (value, pshf->reltol);
      break;
    default:
      G_OBJECT_WARN_INVALID_PROPERTY_ID (object, prop_id, pspec);
      break;
  }
}

static void
_nc_powspec_mnl_halofit_constructed (GObject* object)
{
	/* Chain up : start */
	G_OBJECT_CLASS (nc_powspec_mnl_halofit_parent_class)->constructed (object);
	{
		NcPowspecMNLHaloFit* pshf = NC_POWSPEC_MNL_HALOFIT (object);

		ncm_powspec_require_zf (NCM_POWSPEC (pshf), pshf->zmaxnl);

		ncm_powspec_require_zi (NCM_POWSPEC (pshf->psml), ncm_powspec_get_zi (NCM_POWSPEC (pshf)));
		ncm_powspec_require_zf (NCM_POWSPEC (pshf->psml), pshf->zmaxnl);

		pshf->Rsigma = ncm_spline_cubic_notaknot_new ();
		pshf->neff   = ncm_spline_cubic_notaknot_new ();
		pshf->Cur    = ncm_spline_cubic_notaknot_new ();
	}
}

static void
_nc_powspec_mnl_halofit_dispose (GObject* object)
{
	NcPowspecMNLHaloFit* pshf = NC_POWSPEC_MNL_HALOFIT (object);

	nc_powspec_ml_clear (&pshf->psml);
	ncm_spline_clear (&pshf->Rsigma);
	ncm_spline_clear (&pshf->neff);
	ncm_spline_clear (&pshf->Cur);

	ncm_powspec_filter_clear (&pshf->psml_gauss);

	/* Chain up : end */
	G_OBJECT_CLASS (nc_powspec_mnl_halofit_parent_class)->dispose (object);
}

static void
_nc_powspec_mnl_halofit_finalize (GObject* object)
{
	NcPowspecMNLHaloFit* pshf = NC_POWSPEC_MNL_HALOFIT (object);

	gsl_root_fdfsolver_free (pshf->priv->linear_scale_solver);
	gsl_root_fsolver_free (pshf->priv->znl_solver);

	/* Chain up : end */
	G_OBJECT_CLASS (nc_powspec_mnl_halofit_parent_class)->finalize (object);
}

static void _nc_powspec_mnl_halofit_prepare (NcmPowspec* powspec, NcmModel *model);
static gdouble _nc_powspec_mnl_halofit_eval (NcmPowspec* powspec, NcmModel *model, const gdouble z, const gdouble k);
static void _nc_powspec_mnl_halofit_eval_vec (NcmPowspec* powspec, NcmModel *model, const gdouble z, NcmVector* k, NcmVector* Pk);
static void _nc_powspec_mnl_halofit_get_nknots (NcmPowspec* powspec, guint* Nz, guint* Nk);

static void
nc_powspec_mnl_halofit_class_init (NcPowspecMNLHaloFitClass* klass)
{
	GObjectClass* object_class = G_OBJECT_CLASS (klass);
	NcmPowspecClass* powspec_class = NCM_POWSPEC_CLASS (klass);

	object_class->set_property = &_nc_powspec_mnl_halofit_set_property;
	object_class->get_property = &_nc_powspec_mnl_halofit_get_property;

	object_class->constructed  = &_nc_powspec_mnl_halofit_constructed;
	object_class->dispose      = &_nc_powspec_mnl_halofit_dispose;
	object_class->finalize     = &_nc_powspec_mnl_halofit_finalize;

	g_type_class_add_private (klass, sizeof (NcPowspecMNLHaloFitPrivate));

	g_object_class_install_property (object_class,
	                                 PROP_PSML,
	                                 g_param_spec_object ("power-spec",
	                                                      NULL,
	                                                      "Linear power spectrum.",
	                                                      NC_TYPE_POWSPEC_ML,
	                                                      G_PARAM_READWRITE | G_PARAM_CONSTRUCT_ONLY | G_PARAM_STATIC_NAME | G_PARAM_STATIC_BLURB));
	g_object_class_install_property (object_class,
	                                 PROP_ZMAXNL,
	                                 g_param_spec_double ("zmaxnl",
	                                                      NULL,
	                                                      "Max redshift for halofit correction",
	                                                      0.0, 10000.0, 10.0,
	                                                      G_PARAM_READWRITE | G_PARAM_CONSTRUCT | G_PARAM_STATIC_NAME | G_PARAM_STATIC_BLURB));
	g_object_class_install_property (object_class,
	                                 PROP_RELTOL,
	                                 g_param_spec_double ("reltol",
	                                                      NULL,
	                                                      "Relative tolerance (precision) for halofit computations",
	                                                      GSL_DBL_EPSILON, 1.0, 1e-3,
	                                                      G_PARAM_READWRITE | G_PARAM_CONSTRUCT | G_PARAM_STATIC_NAME | G_PARAM_STATIC_BLURB));


	powspec_class->prepare    = &_nc_powspec_mnl_halofit_prepare;
	powspec_class->eval       = &_nc_powspec_mnl_halofit_eval;
	powspec_class->eval_vec   = &_nc_powspec_mnl_halofit_eval_vec;
	powspec_class->get_nknots = &_nc_powspec_mnl_halofit_get_nknots;
}

typedef struct _int_var_moment_params
{
	const gint n;
	const gdouble R;
	const gdouble z;
	NcPowspecML* ps;
	NcHICosmo* cosmo;
} int_var_moment_params;

///////////////////// INTEGRATION OVER K*R ////////////////////////////
static gdouble
_nc_powspec_mnl_halofit_var_moment_integrand (gdouble kR, gpointer params)
{
	int_var_moment_params* ts = (int_var_moment_params*)params;
	const gdouble k = kR / ts->R;
	const gdouble matter_P = ncm_powspec_eval (NCM_POWSPEC (ts->ps), NCM_MODEL (ts->cosmo), ts->z, k);
	const gdouble kR2 = kR * kR;
	const gdouble W2 = exp (-kR2);
	// printf ("%g %g %g %g %g %i %g\n", k, ts->R, ts->z, matter_P, kR2, ts->n, W2);
	return matter_P * gsl_pow_int (kR2, ts->n + 1) * W2;
}

static gdouble
_nc_powspec_mnl_halofit_var_moment (NcPowspecML* ps, NcHICosmo* cosmo, const gdouble R, const gdouble z, const gint n)
{
	gdouble result, error;
	gsl_function F;
	int_var_moment_params ivmps = { n, R, z, ps, cosmo };

	gsl_integration_workspace* w = gsl_integration_workspace_alloc (NCM_INTEGRAL_PARTITION);

	F.function = &_nc_powspec_mnl_halofit_var_moment_integrand;
	F.params = &ivmps;

	gsl_integration_qagiu (&F, NCM_DEFAULT_PRECISION, 0.0, NCM_DEFAULT_PRECISION, NCM_INTEGRAL_PARTITION, w, &result, &error);

	gsl_integration_workspace_free (w);

	return result / (gsl_pow_3 (R) * ncm_c_2_pi_2 ());
}

typedef struct _var_params
{
	NcPowspecMNLHaloFit* pshf;
	NcHICosmo *cosmo;
	const gdouble z;
  const gdouble R_min;
} var_params;

static gdouble
_nc_powspec_mnl_halofit_varm1 (gdouble lnR, gpointer params)
{
	var_params *vps = (var_params *)params;
	/*
  const gdouble R = gsl_sf_exp (lnR);
  const gdouble sigma2_0 = _nc_powspec_mnl_halofit_var_moment (vps->pshf->psml, vps->cosmo, R, vps->z, 0);
  return sigma2_0 - 1.0;
*/
	return ncm_powspec_filter_eval_lnvar_lnr (vps->pshf->psml_gauss, vps->z, lnR);
}

static gdouble
_nc_powspec_mnl_halofit_varm1_deriv (gdouble lnR, gpointer params)
{
	var_params* vps = (var_params*)params;
	/*
  const gdouble R = gsl_sf_exp (lnR);
  const gdouble sigma2_1 = _nc_powspec_mnl_halofit_var_moment (vps->pshf->psml, vps->cosmo, R, vps->z, 1);
  return -2.0 * sigma2_1;
*/

	return ncm_powspec_filter_eval_dlnvar_dlnr (vps->pshf->psml_gauss, vps->z, lnR);
}

static void
_nc_powspec_mnl_halofit_varm1_fdf (gdouble lnR, gpointer params, gdouble* varm1, gdouble* dvarm1)
{
	var_params* vps = (var_params*)params;
	/*
  const gdouble R = gsl_sf_exp (lnR);
  const gdouble sigma2_0 = _nc_powspec_mnl_halofit_var_moment (vps->pshf->psml, vps->cosmo, R, vps->z, 0);
  const gdouble sigma2_1 = _nc_powspec_mnl_halofit_var_moment (vps->pshf->psml, vps->cosmo, R, vps->z, 1);
*/
	*varm1 = ncm_powspec_filter_eval_lnvar_lnr (vps->pshf->psml_gauss, vps->z, lnR);
	*dvarm1 = ncm_powspec_filter_eval_dlnvar_dlnr (vps->pshf->psml_gauss, vps->z, lnR);
}

typedef struct _root_params
{
	NcPowspecML *ps;
	NcHICosmo *cosmo;
} root_params;

static gdouble
_nc_powspec_mnl_halofit_linear_scale (NcPowspecMNLHaloFit* pshf, NcHICosmo* cosmo, const gdouble z)
{
	gint status;
	gint iter = 0, max_iter = 20000;

<<<<<<< HEAD
	gdouble lnR0 = 0.0;
	gdouble lnR = (-z / 2.0 < NC_POWSPEC_MNL_HALOFIT_LOGRMIN) ? NC_POWSPEC_MNL_HALOFIT_LOGRMIN : -z / 2.0 + NCM_DEFAULT_PRECISION;
	const gdouble reltol = pshf->reltol / 10.0;
	const gdouble res_min = 1. / ncm_powspec_get_kmax (NCM_POWSPEC (pshf->psml));
	gdouble res = 0.0; /* res is used first to store the residual, and then the result */
=======
  gdouble lnR0          = 0.0;
	gdouble lnR           = (-z / 2.0 < NC_POWSPEC_MNL_HALOFIT_LOGRMIN) ? NC_POWSPEC_MNL_HALOFIT_LOGRMIN : -z / 2.0 + NCM_DEFAULT_PRECISION;
	const gdouble reltol  = pshf->reltol / 10.0;
	gdouble res           = 0.0;
>>>>>>> 3c20970f

	gsl_function_fdf FDF;

	var_params vps = { pshf, cosmo, z, 0.0};

	FDF.f      = &_nc_powspec_mnl_halofit_varm1;
	FDF.df     = &_nc_powspec_mnl_halofit_varm1_deriv;
	FDF.fdf    = &_nc_powspec_mnl_halofit_varm1_fdf;
	FDF.params = &vps;

	gsl_root_fdfsolver_set (pshf->priv->linear_scale_solver, &FDF, lnR);

	do
	{
		iter++;
		status = gsl_root_fdfsolver_iterate (pshf->priv->linear_scale_solver);

		lnR0 = lnR;
		lnR  = gsl_root_fdfsolver_root (pshf->priv->linear_scale_solver);

		res  = gsl_expm1 (lnR0 - lnR);

		status = gsl_root_test_residual (res, reltol); //Compares R vs R0 !

	} while (status == GSL_CONTINUE && iter < max_iter);

	res = exp (lnR); // Now res is the result

	if (iter >= max_iter)
		g_warning ("_nc_powspec_mnl_halofit_linear_scale: maximum number of iteration reached (%u), non-linear scale found R(z=%.3f).", max_iter, z);

	if (!(gsl_finite (res)))
		g_warning ("_nc_powspec_mnl_halofit_linear_scale: non-linear scale found R(z=%.3f) not finite.", z);

	if ((iter >= max_iter) || !(gsl_finite (res)))
	{
		g_message ("_nc_powspec_mnl_halofit_linear_scale: running the bracketing solver...");

		iter = 0;

		gsl_root_fsolver* s = gsl_root_fsolver_alloc (gsl_root_fsolver_brent);

		gsl_function F;
		F.function = &_nc_powspec_mnl_halofit_varm1;
		F.params = &vps;

		gdouble lnRlo = -z / 2. - 10.;
		gdouble lnRhi = -z / 2. + 10.;

		gsl_root_fsolver_set (s, &F, lnRlo, lnRhi);

		do
		{
			iter++;
			status = gsl_root_fsolver_iterate (s);

			lnR = gsl_root_fsolver_root (s);
			lnRlo = gsl_root_fsolver_x_lower (s);
			lnRhi = gsl_root_fsolver_x_upper (s);

			status = gsl_root_test_interval (lnRlo, lnRhi, reltol, 0.0); // dlnR = dR/R, so test with abstol

		} while (status == GSL_CONTINUE && iter < max_iter);

		gsl_root_fsolver_free (s);

		res = exp (lnR);
	}

	return res;
}

static gdouble
_nc_powspec_mnl_halofit_linear_scale_z (gdouble z, gpointer params)
{
	var_params *vps = (var_params *)params;

	return _nc_powspec_mnl_halofit_linear_scale (vps->pshf, vps->cosmo, z);
}

static gdouble
_nc_powspec_mnl_halofit_linear_scale_z_znl (gdouble z, gpointer params)
{
	var_params *vps = (var_params *)params;

	return _nc_powspec_mnl_halofit_linear_scale (vps->pshf, vps->cosmo, z) - vps->R_min;
}

static void
_nc_powspec_mnl_halofit_prepare_nl (NcPowspecMNLHaloFit* pshf, NcmModel *model)
{
	NcHICosmo *cosmo = NC_HICOSMO (model);
	guint i;

	pshf->priv->z = HUGE_VAL;

	ncm_powspec_require_zi (NCM_POWSPEC (pshf->psml), ncm_powspec_get_zi (NCM_POWSPEC (pshf)));
	ncm_powspec_require_zf (NCM_POWSPEC (pshf->psml), ncm_powspec_get_zf (NCM_POWSPEC (pshf)));

	ncm_powspec_require_kmin (NCM_POWSPEC (pshf->psml), ncm_powspec_get_kmin (NCM_POWSPEC (pshf)));
	ncm_powspec_require_kmax (NCM_POWSPEC (pshf->psml), ncm_powspec_get_kmax (NCM_POWSPEC (pshf)));

	ncm_powspec_filter_set_zi (pshf->psml_gauss, ncm_powspec_get_zi (NCM_POWSPEC (pshf)));
	ncm_powspec_filter_set_zf (pshf->psml_gauss, pshf->zmaxnl);

	ncm_powspec_filter_set_best_lnr0 (pshf->psml_gauss);
	ncm_powspec_filter_prepare_if_needed (pshf->psml_gauss, model);

	{
<<<<<<< HEAD
		gsl_function F;
		var_params vps = { pshf, cosmo, 0.0 };

		F.function = &_nc_powspec_mnl_halofit_linear_scale_z;
		F.params = &vps;

		ncm_spline_set_func (pshf->Rsigma, NCM_SPLINE_FUNCTION_SPLINE, &F, 0.0, pshf->zmaxnl, 5000, pshf->reltol);
=======
    const gdouble R_min = ncm_powspec_filter_get_r_min (pshf->psml_gauss);
		var_params vps = { pshf, cosmo, 0.0, R_min};

    gsl_function Fznl;

    Fznl.function = &_nc_powspec_mnl_halofit_linear_scale_z_znl;
    Fznl.params   = &vps;

    if (_nc_powspec_mnl_halofit_linear_scale_z (pshf->zmaxnl, Fznl.params) > R_min)
      pshf->znl = pshf->zmaxnl;
    else
    {
      const gdouble step = 1.0;
      gdouble z0     = 0.0;
      gdouble z1     = z0 + step;
      gdouble R0     = _nc_powspec_mnl_halofit_linear_scale_z (z0, Fznl.params);
      gdouble R1     = _nc_powspec_mnl_halofit_linear_scale_z (z1, Fznl.params);
      gboolean found = FALSE; 

      if (R0 < R_min)
        g_error ("_nc_powspec_mnl_halofit_prepare_nl: linear universe or too large R_min, in the latter case increase k_max (R0 == % 21.15g, R_min == % 21.15g).", R0, R_min);
      
      while (R1 > R_min)
      {
        z0  = z1;
        z1 += step;
        R1 = _nc_powspec_mnl_halofit_linear_scale_z (z1, Fznl.params);
        if (z1 > pshf->zmaxnl)
        {
          pshf->znl = pshf->zmaxnl;
          found = TRUE;
          break;
        }
      }

      if (!found)
      {
        gint status;
        gint iter = 0, max_iter = 20000;

        gsl_root_fsolver_set (pshf->priv->znl_solver, &Fznl, z0, z1);
        do
        {
          iter++;
          status = gsl_root_fsolver_iterate (pshf->priv->znl_solver);

          pshf->znl = gsl_root_fsolver_root (pshf->priv->znl_solver);
          z0        = gsl_root_fsolver_x_lower (pshf->priv->znl_solver);
          z1        = gsl_root_fsolver_x_upper (pshf->priv->znl_solver);
          status    = gsl_root_test_interval (z0, z1, 0.0, 1.0e-3);
        } while (status == GSL_CONTINUE && iter < max_iter);

        if (iter >= max_iter)
          g_warning ("_nc_powspec_mnl_halofit_prepare_nl: maximum number of iteration reached (%u), giving up.", max_iter);
      }
    }

    {
      gsl_function F;
      F.function = &_nc_powspec_mnl_halofit_linear_scale_z;
      F.params = &vps;

      ncm_spline_set_func (pshf->Rsigma, NCM_SPLINE_FUNCTION_SPLINE, &F, 0.0, pshf->znl, 0, pshf->reltol);
    }
>>>>>>> 3c20970f
	}

	{
		const guint len  = ncm_vector_len (pshf->Rsigma->xv);
		NcmVector *neffv = ncm_vector_new (len);
		NcmVector *Curv  = ncm_vector_new (len);

		for (i = 0; i < len; i++)
		{
			if (FALSE)
			{
				const gdouble z = ncm_vector_get (pshf->Rsigma->xv, i);
				const gdouble R = ncm_vector_get (pshf->Rsigma->yv, i);
				const gdouble sigma2_0 = _nc_powspec_mnl_halofit_var_moment (pshf->psml, cosmo, R, z, 0);
				const gdouble sigma2_1 = _nc_powspec_mnl_halofit_var_moment (pshf->psml, cosmo, R, z, 1);
				const gdouble sigma2_2 = _nc_powspec_mnl_halofit_var_moment (pshf->psml, cosmo, R, z, 2);
				const gdouble d1 = -2.0 * sigma2_1 / sigma2_0;
				const gdouble d2 = -d1 * d1 + 4.0 * (-sigma2_1 + sigma2_2) / sigma2_0;

				ncm_vector_set (neffv, i, -3.0 - d1);
				ncm_vector_set (Curv, i, -d2);

				printf ("# z = % 20.15g, R = % 20.15g | % 20.15g % 20.15g % 20.15g | %e %e %e\n",
				        z, R,
				        sigma2_0, d1, d2,
				        fabs ((ncm_powspec_filter_eval_var (pshf->psml_gauss, z, R) - sigma2_0) / sigma2_0),
				        fabs ((ncm_powspec_filter_eval_dlnvar_dlnr (pshf->psml_gauss, z, log (R)) - d1) / d1),
				        fabs ((ncm_powspec_filter_eval_dnlnvar_dlnrn (pshf->psml_gauss, z, log (R), 2) - d2) / d2));
			}
			else
			{
				const gdouble z   = ncm_vector_get (pshf->Rsigma->xv, i);
				const gdouble R   = ncm_vector_get (pshf->Rsigma->yv, i);
				const gdouble lnR = log (R);
				const gdouble d1  = ncm_powspec_filter_eval_dlnvar_dlnr (pshf->psml_gauss, z, lnR);
				const gdouble d2  = ncm_powspec_filter_eval_dnlnvar_dlnrn (pshf->psml_gauss, z, lnR, 2);

				ncm_vector_set (neffv, i, -3.0 - d1);
				ncm_vector_set (Curv, i, -d2);
			}
		}

		ncm_spline_set (pshf->neff, pshf->Rsigma->xv, neffv, TRUE);
		ncm_spline_set (pshf->Cur, pshf->Rsigma->xv, Curv, TRUE);

		ncm_vector_free (neffv);
		ncm_vector_free (Curv);
	}
}

static void
_nc_powspec_mnl_halofit_prepare (NcmPowspec* powspec, NcmModel *model)
{
	NcPowspecMNLHaloFit* pshf = NC_POWSPEC_MNL_HALOFIT (powspec);

	g_assert (NC_IS_HICOSMO (model));

	ncm_powspec_prepare (NCM_POWSPEC (pshf->psml), model);

	_nc_powspec_mnl_halofit_prepare_nl (pshf, model);
}

static void
_nc_powspec_mnl_halofit_preeval (NcPowspecMNLHaloFit* pshf, NcHICosmo* cosmo, const gdouble z)
{
	const gdouble E2     = nc_hicosmo_E2 (cosmo, z);
	const gdouble Rsigma = ncm_spline_eval (pshf->Rsigma, z);

	const gdouble neff   = ncm_spline_eval (pshf->neff, z);
	const gdouble Cur    = ncm_spline_eval (pshf->Cur, z);

	const gdouble neff2  = neff * neff;
	const gdouble neff3  = neff2 * neff;
	const gdouble neff4  = neff2 * neff2;

	const gdouble Omega_de_onepp = NC_IS_HICOSMO_DE (cosmo) ? nc_hicosmo_de_E2Omega_de_onepw (NC_HICOSMO_DE (cosmo), z) / E2 : 0.0;
	const gdouble Omega_m        = nc_hicosmo_Omega_m0 (cosmo) * gsl_pow_3 (1.0 + z) / E2;

	pshf->priv->z = z;

	pshf->priv->ksigma = 1.0 / Rsigma;

	pshf->priv->an     = ncm_util_exp10 (1.5222 + 2.8553 * neff + 2.3706 * neff2 + 0.9903 * neff3 + 0.2250 * neff4 - 0.6038 * Cur + 0.1749 * Omega_de_onepp);
	pshf->priv->bn     = ncm_util_exp10 (-0.5642 + 0.5864 * neff + 0.5716 * neff2 - 1.5474 * Cur + 0.2279 * Omega_de_onepp);
	pshf->priv->cn     = ncm_util_exp10 (0.3698 + 2.0404 * neff + 0.8161 * neff2 + 0.5869 * Cur);
	pshf->priv->gamman = 0.1971 - 0.0843 * neff + 0.8460 * Cur;
	pshf->priv->alphan = fabs (6.0835 + 1.3373 * neff - 0.1959 * neff2 - 5.5274 * Cur);
	pshf->priv->betan  = 2.0379 - 0.7354 * neff + 0.3157 * neff2 + 1.2490 * neff3 + 0.3980 * neff4 - 0.1682 * Cur; // + fnu*(1.081 + 0.395*pow(rneff,2)
	pshf->priv->nun    = ncm_util_exp10 (5.2105 + 3.6902 * neff);

	pshf->priv->f1     = pow (Omega_m, NC_POWSPEC_MNL_HALOFIT_F1POW);
	pshf->priv->f2     = pow (Omega_m, NC_POWSPEC_MNL_HALOFIT_F2POW);
	pshf->priv->f3     = pow (Omega_m, NC_POWSPEC_MNL_HALOFIT_F3POW);
}

static gdouble
_nc_powspec_mnl_halofit_eval (NcmPowspec* powspec, NcmModel *model, const gdouble z, const gdouble k)
{
	NcHICosmo* cosmo = NC_HICOSMO (model);
	NcPowspecMNLHaloFit* pshf  = NC_POWSPEC_MNL_HALOFIT (powspec);
  const gboolean linscale    = (z       > pshf->znl); 
  const gboolean applysmooth = (z + 1.0 > pshf->znl);
  const gdouble zhf          = linscale ? pshf->znl : z;
	const gdouble Pklin        = ncm_powspec_eval (NCM_POWSPEC (pshf->psml), model, z, k);
  gdouble Pknln;

  if (zhf != pshf->priv->z)
  {
    _nc_powspec_mnl_halofit_preeval (pshf, cosmo, zhf);
  }
  {
    const gdouble k3           = gsl_pow_3 (k);
    const gdouble k3o2pi2      = k3 / ncm_c_2_pi_2 ();
    const gdouble Delta_lin    = k3o2pi2 * Pklin;
    const gdouble y            = k / pshf->priv->ksigma;
    const gdouble P_Q          = Pklin * (pow (1.0 + Delta_lin, pshf->priv->betan) / (1.0 + pshf->priv->alphan * Delta_lin)) * exp (-y / 4.0 - y * y / 8.0);

    const gdouble Delta_Hprime = pshf->priv->an * pow (y, 3.0 * pshf->priv->f1) / (1.0 + pshf->priv->bn * pow (y, pshf->priv->f2) + pow (pshf->priv->cn * pshf->priv->f3 * y, 3.0 - pshf->priv->gamman));
    const gdouble Delta_H      = Delta_Hprime / (1.0 + pshf->priv->nun / (y * y));

    const gdouble P_H          = Delta_H / k3o2pi2;

    Pknln = P_Q + P_H;
  }

  if (applysmooth)
    Pknln = ncm_util_smooth_trans (Pknln, Pklin, pshf->znl, 1.0, z);

  return Pknln;
}

static void
_nc_powspec_mnl_halofit_eval_vec (NcmPowspec* powspec, NcmModel *model, const gdouble z, NcmVector* k, NcmVector* Pk)
{
	NcHICosmo *cosmo           = NC_HICOSMO (model);
	NcPowspecMNLHaloFit *pshf  = NC_POWSPEC_MNL_HALOFIT (powspec);
  const gboolean linscale    = (z       > pshf->znl); 
  const gboolean applysmooth = (z + 1.0 > pshf->znl);
  const gdouble zhf          = linscale ? pshf->znl : z;
  gdouble theta0, theta1;

	ncm_powspec_eval_vec (NCM_POWSPEC (pshf->psml), model, z, k, Pk);

  if (applysmooth)
    ncm_util_smooth_trans_get_theta (pshf->znl, 1.0, z, &theta0, &theta1);

  if (zhf != pshf->priv->z)
  {
    _nc_powspec_mnl_halofit_preeval (pshf, cosmo, zhf);
  }

	{
		const guint len = ncm_vector_len (k);
		guint i;

		for (i = 0; i < len; i++)
		{
			const gdouble ki           = ncm_vector_get (k, i);
			const gdouble ki3          = gsl_pow_3 (ki);
			const gdouble ki3o2pi2     = ki3 / ncm_c_2_pi_2 ();
			const gdouble Pklin        = ncm_vector_get (Pk, i);
			const gdouble Delta_lin    = ki3o2pi2 * Pklin;
			const gdouble y            = ki / pshf->priv->ksigma;
      
			const gdouble P_Q          = Pklin * (pow (1.0 + Delta_lin, pshf->priv->betan) / (1.0 + pshf->priv->alphan * Delta_lin)) * exp (-y / 4.0 - y * y / 8.0);
			const gdouble Delta_Hprime = pshf->priv->an * pow (y, 3.0 * pshf->priv->f1) / (1.0 + pshf->priv->bn * pow (y, pshf->priv->f2) + pow (pshf->priv->cn * pshf->priv->f3 * y, 3.0 - pshf->priv->gamman));
			const gdouble Delta_H      = Delta_Hprime / (1.0 + pshf->priv->nun / (y * y));
			const gdouble P_H          = Delta_H / ki3o2pi2;

      const gdouble Pknln        = P_Q + P_H;

      if (applysmooth)
        ncm_vector_set (Pk, i, theta0 * Pknln + theta1 * Pklin);
      else
        ncm_vector_set (Pk, i, Pknln);
		}
	}
}

static void
_nc_powspec_mnl_halofit_get_nknots (NcmPowspec* powspec, guint* Nz, guint* Nk)
{
	NcPowspecMNLHaloFit *pshf = NC_POWSPEC_MNL_HALOFIT (powspec);
	ncm_powspec_get_nknots (NCM_POWSPEC (pshf->psml), Nz, Nk);
	*Nz = ncm_vector_len (pshf->Rsigma->xv);
}

/**
 * nc_powspec_mnl_halofit_new:
 * @psml: a #NcPowspecML
 * @zmaxnl: a gdouble
 * @reltol: a gdouble
 *
 * Creates a new #NcPowspecMNLHaloFit from the transfer
 * function @tf.
 *
 * Returns: (transfer full): the newly created #NcPowspecMNLHaloFit.
 */
NcPowspecMNLHaloFit *
nc_powspec_mnl_halofit_new (NcPowspecML* psml, gdouble zmaxnl, gdouble reltol)
{
  NcPowspecMNLHaloFit *pshf = g_object_new (NC_TYPE_POWSPEC_MNL_HALOFIT,
                                            "power-spec", psml,
                                            "zmaxnl", zmaxnl,
                                            "reltol", reltol,
                                            NULL);

	return pshf;
}

/**
 * nc_powspec_mnl_halofit_set_kbounds_from_ml:
 * @pshf: a #NcPowspecMNLHaloFit
 *
 * Sets mode $k$ boundaries from the linear matter power spectrum.
 *
 */
void nc_powspec_mnl_halofit_set_kbounds_from_ml (NcPowspecMNLHaloFit *pshf)
{
	ncm_powspec_set_kmin (NCM_POWSPEC (pshf), ncm_powspec_get_kmin (NCM_POWSPEC (pshf->psml)));
	ncm_powspec_set_kmax (NCM_POWSPEC (pshf), ncm_powspec_get_kmax (NCM_POWSPEC (pshf->psml)));
}<|MERGE_RESOLUTION|>--- conflicted
+++ resolved
@@ -340,18 +340,10 @@
 	gint status;
 	gint iter = 0, max_iter = 20000;
 
-<<<<<<< HEAD
-	gdouble lnR0 = 0.0;
-	gdouble lnR = (-z / 2.0 < NC_POWSPEC_MNL_HALOFIT_LOGRMIN) ? NC_POWSPEC_MNL_HALOFIT_LOGRMIN : -z / 2.0 + NCM_DEFAULT_PRECISION;
-	const gdouble reltol = pshf->reltol / 10.0;
-	const gdouble res_min = 1. / ncm_powspec_get_kmax (NCM_POWSPEC (pshf->psml));
-	gdouble res = 0.0; /* res is used first to store the residual, and then the result */
-=======
   gdouble lnR0          = 0.0;
 	gdouble lnR           = (-z / 2.0 < NC_POWSPEC_MNL_HALOFIT_LOGRMIN) ? NC_POWSPEC_MNL_HALOFIT_LOGRMIN : -z / 2.0 + NCM_DEFAULT_PRECISION;
 	const gdouble reltol  = pshf->reltol / 10.0;
 	gdouble res           = 0.0;
->>>>>>> 3c20970f
 
 	gsl_function_fdf FDF;
 
@@ -461,15 +453,6 @@
 	ncm_powspec_filter_prepare_if_needed (pshf->psml_gauss, model);
 
 	{
-<<<<<<< HEAD
-		gsl_function F;
-		var_params vps = { pshf, cosmo, 0.0 };
-
-		F.function = &_nc_powspec_mnl_halofit_linear_scale_z;
-		F.params = &vps;
-
-		ncm_spline_set_func (pshf->Rsigma, NCM_SPLINE_FUNCTION_SPLINE, &F, 0.0, pshf->zmaxnl, 5000, pshf->reltol);
-=======
     const gdouble R_min = ncm_powspec_filter_get_r_min (pshf->psml_gauss);
 		var_params vps = { pshf, cosmo, 0.0, R_min};
 
@@ -487,11 +470,11 @@
       gdouble z1     = z0 + step;
       gdouble R0     = _nc_powspec_mnl_halofit_linear_scale_z (z0, Fznl.params);
       gdouble R1     = _nc_powspec_mnl_halofit_linear_scale_z (z1, Fznl.params);
-      gboolean found = FALSE; 
+      gboolean found = FALSE;
 
       if (R0 < R_min)
         g_error ("_nc_powspec_mnl_halofit_prepare_nl: linear universe or too large R_min, in the latter case increase k_max (R0 == % 21.15g, R_min == % 21.15g).", R0, R_min);
-      
+
       while (R1 > R_min)
       {
         z0  = z1;
@@ -534,7 +517,6 @@
 
       ncm_spline_set_func (pshf->Rsigma, NCM_SPLINE_FUNCTION_SPLINE, &F, 0.0, pshf->znl, 0, pshf->reltol);
     }
->>>>>>> 3c20970f
 	}
 
 	{
@@ -635,7 +617,7 @@
 {
 	NcHICosmo* cosmo = NC_HICOSMO (model);
 	NcPowspecMNLHaloFit* pshf  = NC_POWSPEC_MNL_HALOFIT (powspec);
-  const gboolean linscale    = (z       > pshf->znl); 
+  const gboolean linscale    = (z       > pshf->znl);
   const gboolean applysmooth = (z + 1.0 > pshf->znl);
   const gdouble zhf          = linscale ? pshf->znl : z;
 	const gdouble Pklin        = ncm_powspec_eval (NCM_POWSPEC (pshf->psml), model, z, k);
@@ -671,7 +653,7 @@
 {
 	NcHICosmo *cosmo           = NC_HICOSMO (model);
 	NcPowspecMNLHaloFit *pshf  = NC_POWSPEC_MNL_HALOFIT (powspec);
-  const gboolean linscale    = (z       > pshf->znl); 
+  const gboolean linscale    = (z       > pshf->znl);
   const gboolean applysmooth = (z + 1.0 > pshf->znl);
   const gdouble zhf          = linscale ? pshf->znl : z;
   gdouble theta0, theta1;
@@ -698,7 +680,7 @@
 			const gdouble Pklin        = ncm_vector_get (Pk, i);
 			const gdouble Delta_lin    = ki3o2pi2 * Pklin;
 			const gdouble y            = ki / pshf->priv->ksigma;
-      
+
 			const gdouble P_Q          = Pklin * (pow (1.0 + Delta_lin, pshf->priv->betan) / (1.0 + pshf->priv->alphan * Delta_lin)) * exp (-y / 4.0 - y * y / 8.0);
 			const gdouble Delta_Hprime = pshf->priv->an * pow (y, 3.0 * pshf->priv->f1) / (1.0 + pshf->priv->bn * pow (y, pshf->priv->f2) + pow (pshf->priv->cn * pshf->priv->f3 * y, 3.0 - pshf->priv->gamman));
 			const gdouble Delta_H      = Delta_Hprime / (1.0 + pshf->priv->nun / (y * y));
