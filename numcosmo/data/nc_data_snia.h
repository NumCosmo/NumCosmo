/***************************************************************************
 *            nc_data_snia.h
 *
 *  Mon December 10 00:20:48 2012
 *  Copyright  2012  Sandro Dias Pinto Vitenti
 *  <sandro@isoftware.com.br>
 ****************************************************************************/
/*
 * numcosmo
 * Copyright (C) Sandro Dias Pinto Vitenti 2012 <sandro@isoftware.com.br>
 * numcosmo is free software: you can redistribute it and/or modify it
 * under the terms of the GNU General Public License as published by the
 * Free Software Foundation, either version 3 of the License, or
 * (at your option) any later version.
 *
 * numcosmo is distributed in the hope that it will be useful, but
 * WITHOUT ANY WARRANTY; without even the implied warranty of
 * MERCHANTABILITY or FITNESS FOR A PARTICULAR PURPOSE.
 * See the GNU General Public License for more details.
 *
 * You should have received a copy of the GNU General Public License along
 * with this program.  If not, see <http://www.gnu.org/licenses/>.
 */

#ifndef _NC_DATA_SNIA_H_
#define _NC_DATA_SNIA_H_

#include <glib.h>
#include <numcosmo/build_cfg.h>
#include <numcosmo/math/ncm_data.h>
#include <numcosmo/nc_distance.h>

G_BEGIN_DECLS

/**
 * NcDataSNIAId:
 * @NC_DATA_SNIA_SIMPLE_GOLD_157: FIXME
 * @NC_DATA_SNIA_SIMPLE_GOLD_182: FIXME
 * @NC_DATA_SNIA_SIMPLE_GOLD_182_FULL: FIXME
 * @NC_DATA_SNIA_SIMPLE_ESSENCE: FIXME
 * @NC_DATA_SNIA_SIMPLE_LEGACY: FIXME
 * @NC_DATA_SNIA_SIMPLE_UNION: FIXME
 * @NC_DATA_SNIA_SIMPLE_CfA3: FIXME
 * @NC_DATA_SNIA_SIMPLE_UNION2: FIXME
 * @NC_DATA_SNIA_SIMPLE_UNION2_1: FIXME
 * @NC_DATA_SNIA_SIMPLE_SDSS_EMILLE: FIXME
 * @NC_DATA_SNIA_COV_SNLS3_SYS_STAT: FIXME
 * @NC_DATA_SNIA_COV_SNLS3_STAT_ONLY: FIXME
 * @NC_DATA_SNIA_COV_JLA_SNLS3_SDSS_SYS_STAT: JLA SNIa compilation, reduced covariance already includes intrinsic, redshift and peculiar velocity variances.
 * @NC_DATA_SNIA_COV_JLA_SNLS3_SDSS_SYS_STAT_CMPL: JLA SNIa compilation, complete covariance does *not* include intrinsic, redshift and peculiar velocity variances.
 * @NC_DATA_SNIA_COV_PANTHEON: Pantheon SNIa compilation, reduced covariance already includes intrinsic, redshift and peculiar velocity variances.
<<<<<<< HEAD
 * 
 * FIXME
 * 
=======
 * @NC_DATA_SNIA_COV_PANTHEON_PLUS_SH0ES_SYS_STAT: Pantheon SNIa compilation 2022 plus Sh0es Cepheid distance, full covariance statistics and systematics
 * @NC_DATA_SNIA_COV_PANTHEON_PLUS_SH0ES_STAT: Pantheon SNIa compilation 2022 plus Sh0es Cepheid distance, statistics covariance only
 *
>>>>>>> d98a9e29
 */
typedef enum _NcDataSNIAId
{
  NC_DATA_SNIA_SIMPLE_GOLD_157 = 0,
  NC_DATA_SNIA_SIMPLE_GOLD_182,
  NC_DATA_SNIA_SIMPLE_GOLD_182_FULL,
  NC_DATA_SNIA_SIMPLE_ESSENCE,
  NC_DATA_SNIA_SIMPLE_LEGACY,
  NC_DATA_SNIA_SIMPLE_UNION,
  NC_DATA_SNIA_SIMPLE_CfA3,
  NC_DATA_SNIA_SIMPLE_UNION2,
  NC_DATA_SNIA_SIMPLE_UNION2_1,
  NC_DATA_SNIA_SIMPLE_SDSS_EMILLE,
  NC_DATA_SNIA_COV_SNLS3_SYS_STAT,
  NC_DATA_SNIA_COV_SNLS3_STAT_ONLY,
  NC_DATA_SNIA_COV_JLA_SNLS3_SDSS_SYS_STAT,
  NC_DATA_SNIA_COV_JLA_SNLS3_SDSS_SYS_STAT_CMPL,
  NC_DATA_SNIA_COV_PANTHEON,
  NC_DATA_SNIA_COV_PANTHEON_PLUS_SH0ES_SYS_STAT,
  NC_DATA_SNIA_COV_PANTHEON_PLUS_SH0ES_STAT,
  /* < private > */
  NC_DATA_SNIA_LEN, /*< skip >*/
} NcDataSNIAId;

#define NC_DATA_SNIA_SIMPLE_START NC_DATA_SNIA_SIMPLE_GOLD_157
#define NC_DATA_SNIA_SIMPLE_END NC_DATA_SNIA_SIMPLE_SDSS_EMILLE
#define NC_DATA_SNIA_SIMPLE_LEN ((NC_DATA_SNIA_SIMPLE_END) -(NC_DATA_SNIA_SIMPLE_START) +1)

#define NC_DATA_SNIA_COV_START NC_DATA_SNIA_COV_SNLS3_SYS_STAT
#define NC_DATA_SNIA_COV_END NC_DATA_SNIA_COV_PANTHEON_PLUS_SH0ES_STAT
#define NC_DATA_SNIA_COV_LEN ((NC_DATA_SNIA_COV_END) -(NC_DATA_SNIA_COV_START) +1)

G_END_DECLS

#endif /* _NC_DATA_SNIA_H_ */
<|MERGE_RESOLUTION|>--- conflicted
+++ resolved
@@ -49,15 +49,11 @@
  * @NC_DATA_SNIA_COV_JLA_SNLS3_SDSS_SYS_STAT: JLA SNIa compilation, reduced covariance already includes intrinsic, redshift and peculiar velocity variances.
  * @NC_DATA_SNIA_COV_JLA_SNLS3_SDSS_SYS_STAT_CMPL: JLA SNIa compilation, complete covariance does *not* include intrinsic, redshift and peculiar velocity variances.
  * @NC_DATA_SNIA_COV_PANTHEON: Pantheon SNIa compilation, reduced covariance already includes intrinsic, redshift and peculiar velocity variances.
-<<<<<<< HEAD
+ * @NC_DATA_SNIA_COV_PANTHEON_PLUS_SH0ES_SYS_STAT: Pantheon SNIa compilation 2022 plus Sh0es Cepheid distance, full covariance statistics and systematics
+ * @NC_DATA_SNIA_COV_PANTHEON_PLUS_SH0ES_STAT: Pantheon SNIa compilation 2022 plus Sh0es Cepheid distance, statistics covariance only
  * 
  * FIXME
  * 
-=======
- * @NC_DATA_SNIA_COV_PANTHEON_PLUS_SH0ES_SYS_STAT: Pantheon SNIa compilation 2022 plus Sh0es Cepheid distance, full covariance statistics and systematics
- * @NC_DATA_SNIA_COV_PANTHEON_PLUS_SH0ES_STAT: Pantheon SNIa compilation 2022 plus Sh0es Cepheid distance, statistics covariance only
- *
->>>>>>> d98a9e29
  */
 typedef enum _NcDataSNIAId
 {
