--- conflicted
+++ resolved
@@ -65,7 +65,7 @@
   NcGalaxyWLObs *obs;
   NcGalaxySDShape *s_dist;
   NcGalaxySDZProxy *zp_dist;
-  NcGalaxySDPosition *pos_dist;
+  NcGalaxySDPosition *rz_dist;
   NcmMatrix *data;
   NcmStatsDist *kde;
   gdouble cut_fraction;
@@ -89,16 +89,9 @@
   PROP_OBS,
   PROP_S_DIST,
   PROP_ZP_DIST,
-<<<<<<< HEAD
-  PROP_POS_DIST,
-  PROP_KDE,
+  PROP_RZ_DIST,
   PROP_THETA_MIN,
   PROP_THETA_MAX,
-=======
-  PROP_RZ_DIST,
-  PROP_R_MIN,
-  PROP_R_MAX,
->>>>>>> 7d6f0fa4
   PROP_ZP_MIN,
   PROP_ZP_MAX,
   PROP_NDATA,
@@ -118,11 +111,10 @@
   NcDataClusterWLPrivate * const self = dcwl->priv = nc_data_cluster_wl_get_instance_private (dcwl);
   NcmStatsDistKernelGauss *kernel     = ncm_stats_dist_kernel_gauss_new (4);
 
-<<<<<<< HEAD
   self->obs         = NULL;
   self->s_dist      = NULL;
   self->zp_dist     = NULL;
-  self->pos_dist    = NULL;
+  self->rz_dist     = NULL;
   self->data        = NULL;
   self->kde         = NCM_STATS_DIST (ncm_stats_dist_vkde_new (NCM_STATS_DIST_KERNEL (kernel), NCM_STATS_DIST_CV_NONE));
   self->len         = 0;
@@ -135,22 +127,6 @@
   self->ra_cluster  = 0.0;
   self->dec_cluster = 0.0;
   self->use_kde     = FALSE;
-=======
-  self->obs          = NULL;
-  self->s_dist       = NULL;
-  self->zp_dist      = NULL;
-  self->rz_dist      = NULL;
-  self->kde          = NCM_STATS_DIST (ncm_stats_dist_vkde_new (NCM_STATS_DIST_KERNEL (kernel), NCM_STATS_DIST_CV_NONE));
-  self->cut_fraction = 0.0;
-  self->len          = 0;
-  self->r_max        = 0.0;
-  self->r_min        = 0.0;
-  self->ndata        = 0.0;
-  self->prec         = 1.0e-11;
-  self->constructed  = FALSE;
-  self->z_cluster    = 0.0;
-  self->use_kde      = FALSE;
->>>>>>> 7d6f0fa4
 }
 
 static void
@@ -173,8 +149,8 @@
     case PROP_ZP_DIST:
       self->zp_dist = g_value_dup_object (value);
       break;
-    case PROP_POS_DIST:
-      self->pos_dist = g_value_dup_object (value);
+    case PROP_RZ_DIST:
+      self->rz_dist = g_value_dup_object (value);
       break;
     case PROP_THETA_MIN:
       self->theta_min = g_value_get_double (value);
@@ -233,19 +209,11 @@
     case PROP_ZP_DIST:
       g_value_set_object (value, self->zp_dist);
       break;
-    case PROP_POS_DIST:
-      g_value_set_object (value, self->pos_dist);
-      break;
-<<<<<<< HEAD
-    case PROP_KDE:
-      g_value_set_object (value, nc_data_cluster_wl_peek_kde (dcwl));
+    case PROP_RZ_DIST:
+      g_value_set_object (value, self->rz_dist);
       break;
     case PROP_THETA_MIN:
       g_value_set_double (value, self->theta_min);
-=======
-    case PROP_R_MIN:
-      g_value_set_double (value, self->r_min);
->>>>>>> 7d6f0fa4
       break;
     case PROP_THETA_MAX:
       g_value_set_double (value, self->theta_max);
@@ -284,7 +252,7 @@
   ncm_matrix_clear (&self->data);
   nc_galaxy_sd_shape_clear (&self->s_dist);
   nc_galaxy_sd_z_proxy_clear (&self->zp_dist);
-  nc_galaxy_sd_position_clear (&self->pos_dist);
+  nc_galaxy_sd_position_clear (&self->rz_dist);
 
   ncm_stats_dist_clear (&self->kde);
 
@@ -384,7 +352,7 @@
    */
 
   g_object_class_install_property (object_class,
-                                   PROP_POS_DIST,
+                                   PROP_RZ_DIST,
                                    g_param_spec_object ("rz-dist",
                                                         NULL,
                                                         "Galaxy sample position distribution",
@@ -582,13 +550,13 @@
 
   while (i < self->ndata)
   {
-    const gdouble theta = nc_galaxy_sd_position_gen_theta (self->pos_dist, rng);
+    const gdouble theta = nc_galaxy_sd_position_gen_theta (self->rz_dist, rng);
     gdouble z           = 0.0;
     gdouble zp          = 0.0;
 
     while (TRUE)
     {
-      z = nc_galaxy_sd_position_gen_z (self->pos_dist, rng);
+      z = nc_galaxy_sd_position_gen_z (self->rz_dist, rng);
 
       if (nc_galaxy_sd_z_proxy_gen (self->zp_dist, rng, z, &zp))
         break;
@@ -654,14 +622,10 @@
   ncm_integral_nd_set_abstol (lh_int, 0.0);
   ncm_integral_nd_set_method (lh_int, NCM_INTEGRAL_ND_METHOD_CUBATURE_H_V);
 
-<<<<<<< HEAD
-  g_assert_cmpuint (ncm_matrix_ncols (self->data), ==, 4);
-=======
-  if (self->obs != NULL)
-    g_assert_cmpuint (ncm_matrix_ncols (self->obs), ==, 4);
+  if ((self->obs != NULL) && (self->data != NULL))
+    g_assert_cmpuint (ncm_matrix_ncols (self->data), ==, 4);
   else
     g_error ("Weak lensing observables matrix is not set.");
->>>>>>> 7d6f0fa4
 
   if (m2lnP_gal != NULL)
     g_assert_cmpuint (ncm_vector_len (m2lnP_gal), ==, self->len);
@@ -671,7 +635,7 @@
     gdouble m2lnP_gal_i;
     gdouble z_min, z_max;
 
-    likelihood_integral->data.pos_dist  = NC_GALAXY_SD_POSITION (self->pos_dist);
+    likelihood_integral->data.pos_dist  = NC_GALAXY_SD_POSITION (self->rz_dist);
     likelihood_integral->data.zp_dist   = NC_GALAXY_SD_Z_PROXY (self->zp_dist);
     likelihood_integral->data.s_dist    = NC_GALAXY_SD_SHAPE (self->s_dist);
     likelihood_integral->data.cosmo     = cosmo;
@@ -746,14 +710,10 @@
   glong in_cut                        = 0;
   guint gal_i;
 
-<<<<<<< HEAD
-  g_assert_cmpuint (ncm_matrix_ncols (self->data), ==, 4);
-=======
-  if (self->obs != NULL)
-    g_assert_cmpuint (ncm_matrix_ncols (self->obs), ==, 4);
+  if ((self->obs != NULL) && (self->data != NULL))
+    g_assert_cmpuint (ncm_matrix_ncols (self->data), ==, 4);
   else
     g_error ("Weak lensing observables matrix is not set.");
->>>>>>> 7d6f0fa4
 
   if (m2lnP_gal != NULL)
     g_assert_cmpuint (ncm_vector_len (m2lnP_gal), ==, self->len);
@@ -1074,12 +1034,12 @@
     gdouble zp    = 0.0;
 
     do {
-      theta = nc_galaxy_sd_position_gen_theta (self->pos_dist, rng);
+      theta = nc_galaxy_sd_position_gen_theta (self->rz_dist, rng);
     } while ((self->theta_min > theta) || (theta > self->theta_max));
 
     while (TRUE)
     {
-      z = nc_galaxy_sd_position_gen_z (self->pos_dist, rng);
+      z = nc_galaxy_sd_position_gen_z (self->rz_dist, rng);
 
       if (nc_galaxy_sd_z_proxy_gen (self->zp_dist, rng, z, &zp))
         break;
